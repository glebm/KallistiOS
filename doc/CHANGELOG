Platform independent changes are marked with '***', otherwise the
applicable platform is listed. The name/initials of the person who
is responsible for the change are listed in [square brackets] for most
versions (where they are missing from early versions, assume that they
should be attributed to Megan Potter).

KallistiOS version 2.1.0 -----------------------------------------------
- *** Cleaned up generated stubs files on a make clean [Lawrence Sebald == LS]
- DC  Added a function to detect if the program is being run on a retail
      Dreamcast or a Set5.xx device [LS]
- DC  Fixed an issue with the SIP driver that would cause programs to freeze
      if a microphone was connected at program startup [LS]
- DC  Rearranged the SIP driver to get rid of the internal buffer [LS]
- *** Removed the GBA, ia32, and ps2 ports. If someone really wants them back
      and wants to maintain them, let me know. [LS]
- DC  Fixed fmath functions so they compile in C99 mode [LS]
- *** Cleaned up warnings with -std=gnu99 for C code [LS]
- *** Cleaned up warnings with -std=c99 for C code [LS]
- DC  Changed the PVR render-to-texture support to allow for two render-to-
      texture passes without an intervening render-to-screen pass [LS]
- *** Fixed an issue in fs_ext2 that would allow you to rename a directory to
      be a child of itself, thus chopping it off from the rest of the
      directory tree [LS]
- *** Added a fs_readlink() function to resolve symlinks [LS]
- *** Fixed the vqenc and kmgenc utilities for compilation on a 64-bit OS [LS]
- DC  Corrected an issue with video cable detection with GCC 4.8.x [LS]
- DC  Added support for ATA devices on the G1 bus [LS]
- DC  Fixed an infinite loop in ATA initialization if nothing except the
      GD-ROM drive is connected [LS]
- *** Added documentation for the addons tree [LS]
- DC  Made the hardware auto-initialization/shutdown functions weakly linked so
      that they can be overridden without modifying KOS [LS]
- DC  Corrected render-to-texture mode so that you don't have to wait for a
      vblank to actually render to the texture [LS]
- *** Modified fs_stat to conform (mostly) to the POSIX standard for the stat
      function [LS]
- DC  Modified the cdrom driver so that it will set itself as the active ATA
      device before trying to do any CD related reading [LS]
- DC  Fixed potential race conditions between the cdrom code and g1ata [LS]
- DC  Fixed full sector reading of non-data CDs (thanks to SWAT for pointing
      out that it needed fixing) [LS]
- DC  Added many new matrix/vector math-related macros [Josh Pearson == JP]
- *** Added libppp for dialup internet access to the addons tree [LS]
- *** Added DNS resolver functions getaddrinfo() and gethostbyname() [LS]
- *** Fixed a problem where poll() would deadlock if the timeout expired [LS]
- *** Modified getaddrinfo() so that it would try multiple times to contact
      the DNS server with a timeout between messages [LS]
- DC  Various cleanups and modifications to the cdrom code, including subcode
      reading functionality, DMA-based sector reads, and using a recursive
      mutex for the G1 lock [Donald Haase == DH]
- DC  Fixed pvr_mem_available() to report all available texture memory, not
      just what was available in the pvr_malloc() arena [LS]
- DC  Added a utility function to the PVR code for controlling the cheap shadow
      scale register [LS]
- DC  Added an example of the PVR's cheap shadow functionality [LS]
- DC  Added a tool for generation of bumpmaps that was sent to the mailing list
      all the way back in 2005 [Fredrik Ehnbom == FE]
- *** Added the fs_path_append() function to append path components [LS]
- *** Added a nanosleep() function to koslib by request [LS]
- *** Added rewinddir() support to the VFS and several filesystems [LS]
- *** Added in C11 threading support [LS]
- *** Added UDP Lite support to the network stack [LS]
- DC  Adjust sq_cpy() to use a const pointer for the source [JP]
- DC  Retrieve the IP address from dcload-ip when we can [LS]
- *** Added the mutex_unlock_as_thread() function to allow an IRQ handler to
      unlock a mutex as if it were a specified thread [LS]
- DC  Fixed a deadlock issue in the G1ATA code related to the use of a recursive
      mutex for locking -- Thanks to SWAT for noticing the issue [LS]
- DC  Added support for German (DE) and UK keyboards [Christian Groessler == CG]
- DC  Minor cleanups to the flashrom code [DH && LS]
- DC  Added light gun support roughly based on how it is done in libronin [LS]
- DC  Added a very simple light gun example [LS]
- DC  Added support for Spanish keyboards [Xavier Vallejo == XV]
- DC  Added rudimentary support for OCRAM in linker script [CG]
- *** Added the C11 aligned_alloc() function [LS]
- *** Added fs_fstat and modified the fstat function in the newlib handlers to
      use that or fake it for filesystems that don't support fstat [LS]
- DC  Added fstat support to fs_iso9660 and fs_vmu [LS]
- *** Added fstat support to fs_ext2, fs_ramdisk, fs_romdisk, and fs_pty [LS]
- *** Changed libc/koslib/byteorder.c functions to use the <arch/byteorder.h>
      macros, instead of being hard-coded as little-endian [LS]
- DC  Added Opus decoding example using libopusplay [LS]
- *** Removed jiffy "counter" that wasn't actually counting anything [LS]
- *** Added the thd_create_ex() function to create a thread with a given set of
      attributes set at thread creation (allowing us to expand that list of
      attributes a bit more easily than what we would have to do otherwise) [LS]
- *** Made thd_mode local to the threading code (if you need to get the mode at
      runtime, for some reason, use the new thd_get_mode() function) [LS]
- DC  Patched the GCC patch so that GCC 4.7.x compiles cleanly with a newer host
      GCC version [Luke Benstead == LB]
- *** Fixed GCC version detection in the environ script for some locales [LS]
- DC  Made it so that PVR register access is done through a volatile pointer,
      as it should be to ensure GCC doesn't mess with it any [LS]
- DC  Copy function data from maple device during hot-swap poll if already
      attached [Joe Fenton == JF]
- DC  Fixed the clobber list of several matrix-related assembly blobs. Thanks
      to kazade at DCEmulation for pointing out the issue [LS]
- *** Added the uname() function to retrieve the current kernel version [LS]
- *** Added fs_fat for SD cards and g1ata devices [LS]
- *** Added thd_each() function to iterate over all current threads [LB]
- *** Added dirname() and basename() functions to koslib [LS]
- DC  Clean up strict aliasing rule violations and remove -fno-strict-aliasing
      from the KOS_CFLAGS [mrneo240 && LS]
- NAO Added preliminary support for compiling to target the NAOMI and NAOMI 2
      arcade systems with a NetDIMM board attached [LS]
- NAO Added a simple utility to parse NetDIMM binary header data [LS]
- DC  Fixed AICA crash when volume is set to 255 [Andress Barajas == AB]
- DC  Placed a cap on the amount of samples requested by AICA so we don't get
      a Buffer overflow [AB]
- DC  Added a very simple minifont and an example of its use [LS]
- NAO Added a NAOMI-specific version of fb_console using minifont [LS]
- NAO Cleaned up the build process to not build certain parts of the DC
      hardware support that are either not useful or not (yet?) functional on
      NAOMI [LS]
- DC  Fixed fs_path_append unsafe pointer arithmetic and made it smarter [AB]
- DC  Fixed fs_ramdisk_attach so it does not cut off the first character of
      filename when attaching [AB]
- DC  Moved max open file constants for CD, Ramdisk, Romdisk to opts.h [AB]
- DC  Removed stale lwIP examples [LS]
- DC  Removed fs_dclnative declarations from opts.h [LS]
- DC  Ported lwIP/httpd example to the built-in network stack [LS]
- DC  Added functions to set the icon and color of a VMU that is shown in
      the BIOS menu, as well as functionality to read the VMU icons from the
      BIOS font [AB]
- DC  Added a function to draw an XBM image on a single VMU screen [AB]
- *** Fixed issues with erasing long file name entries and empty files in
      libkosfat [Thomas Sowell == TS]
- *** Updated time_t to be 64-bits on Newlib 3.0 and later and fixed Newlib's
      type for ino_t to be sensible in Newlib 3.3.0 patch [TS, LS]
- *** Fixed argument check in sem_init. Thanks to TapamN at DCEmulation for
      noticing the issue and proposing the fix [LS]
- NAO Updated the NAOMI header parsing tool to also support creating NAOMI
      binaries and renamed it to naomibintool [LS]
- NAO Added naominetboot - a tool to upload NAOMI formatted binaries to a
      NetDIMM board for executing on the NAOMI [LS]
- DC  Prevent double-initialization of Maple devices from breaking things [LS]
- DC  Added a user data pointer to snd_stream [LS]
- DC  Added support for -fstack-protector to Newlib 3.3 patch [LS]
- DC  Fixed wasted PVR ram in buffer allocation code [LB]
- *** Added getsockopt to TCP and UDP [LB]
- DC  Corrected sizeof in fs_dclsocket that referenced wrong struct [LB]
- *** Fixed spinlock that was left locked on key error in the
      kthread_getspecific function [LS]
- DC  Added a modem PPP example [LB]
- DC  Fixed register usage and counter in modem driver [LB]
- *** Fixed invalid read when closing UDP socket [LB]
- *** Fixed sending packets with an IP address of 0.0.0.0 [LB]
- *** Added code to attempt to lease the specified address via DHCP, if set [LB]
- DC  Fixed controller capability masks [Artemio Urbina == AU]
- *** Added simple _times_r syscall for Newlib [LS]
- *** Fixed length of DHCP options area to always be at least 64 [LB]
- *** Fixed DHCP retransmit timeout to 4 seconds, per spec [LB]
- DC  Added code to (partially) read DreamKey ISP information [LB]
- DC  Fixed G1 reactivation code for modified BIOSes [Eric Fradella == EF]
- DC  Added support for consoles modded with 32MiB of RAM [TS && EF]
- DC  Fixed wildly out of range start for pvrmark benchmark [Falco Girgis == FG]
- DC  Removed "navi" subarch, moved code to addons/libnavi [LS]
- *** Removed (completely unsupported) support for GCC 3.x and older [LS]
- *** Add timespec_get C11 function to koslib's libc [LS]
- DC  Added timer_ns_gettime64() and performance counters [AB]
- *** Added check to allow strict C++17+ to use timespec_get [FG]
- *** Cleaned up all compiler warnings for all toolchains for KOS [FG]
- *** Add support for compiling with LTO [Paul Cercueil == PC]
- DC  Fixed calling newlib's exit after returning from main so functions
      registered with atexit() are called [Colton Pawielski == CP]
- *** Cleaned up + documented RTC driver, added support for setting time [FG]
- DC  Cleaned up the register access in video to match pvr [DH]
- DC  Fixed various shutdown functions to be safer to call in an interrupt [DH]
- DC  Cleaned up asic functions and corrected potential bugs [DH]
- DC  Removed cooperative threading mode -- threading is always preemptive [DH]
- DC  Added early user init function [PC]
- *** Added Objective-C example testing/demonstrating C Runtime [FG]
- *** Updated Objective-C examples to include more thorough testing of the
      runtime aspects of the language [Andrew Apperley == AA]
- DC  Improve fipr() and fipr_magnitude_sqr() functions [PC]
- DC  Add optimized bit-reverse function && vmu_draw_lcd_rotated() [PC]
- DC  Update bfont example for Dreamcast-specific characters [DH]
- DC  Add example for VMU speaker use [DH && FG]
- DC  Add example for rumble accessory use [DH]
- *** Split init flags from <arch/arch.h> into <kos/init.h> [LS]
- *** Implemented posix_memalign() from stdlib.h [FG]
- *** Added clock_gettime(), clock_settime(), clock_getres() [FG]
- DC  Refactored controller API, added capability groups and types [FG]
- DC  VMU driver update for date/time, buttons, buzzer, and docs [FG]
- DC  Add spinlock_trylock macro [LS]
- *** Simplify kthread_once_t into a simple variable rather than a struct [LS]
- *** Simplify sync primitive structures to remove initialized member [LS]
- *** Move definition of __RESTRICT from <sys/_types.h> to <kos/cdefs.h> [LS]
- DC  Added DMA YUV converter path. Adjust some name of related #defines.
      Added yuv examples [AB]
- *** Added GCC builtin functions for supporting all of C11 atomics [FG]
- *** Added toolchain and KOS support for C/C++ compiler-level TLS [CP && FG]
- DC  Added vmu functions to check/enable/disable the extra 41 blocks [AB]
- *** Added driver for the SH4's Watchdog Timer peripheral [FG]
- DC  Added Moop powered fast path to sq_cpy, added TapamN pvr related sq
      functions [AB]
- DC  Garbage-collect network stack [PC]
- DC  Rework romdisks [PC]
- DC  Refactored g2bus API, converted magic values to macros, added
      dc/fifo.h, dc/dmac.h file [AB]
- DC  Fixes and improvements for G1 ATA devices [Ruslan Rostovtsev == RR]
- DC  Fixed and improved SCIF SPI reading for use with SD [RR]
- DC  SH4 cache improvements [RR]
- DC  Optimized separating stereo PCM [RR]
- DC  Refactored sfx and streaming to add SQ fast path [RR]
- DC  Added 4/8-bit wav support to sfx and streaming [RR]
- *** Added <netinet/tcp.h> header file and required option [LS]
- *** Added <netinet/udp.h> and <netinet/udplite.h> headers and move the related
      content from <netinet/in.h> [LS]
- *** Added __weak, __used, likely() and unlikely() [FG]
- DC  Added Maple-specific KOS_INIT_FLAGS() which allow for GC-ing unused drivers [FG]
- DC  Added basic example for micropython KOS port [Aaron Glazer == AG]
- DC  Improved performance of IRQ context save / restore [PC]
- DC  Increased resolution of TMU timers + date/time functions [FG && PC]
- *** Increased resolution of clock() and CLOCKS_PER_SEC to microseconds [FG]
- DC  Added centralized header for Dreamcast Memory map (arch/memory.h) [DH]
- DC  Refactored multibuffer video modes and added example of their use [DH]
- DC  Created separate performance counter driver and enhanced API [FG]
<<<<<<< HEAD
- *** Added implementation of thread barriers [LS]
- *** Removed old pthreads implementation from kernel/libc [LS]
- *** Added new (more complete/compliant) pthreads implementation in
      addons/libpthread [LS]
=======
- *** Implemented _POSIX_CPUTIME in clock_gettime() using perf counter timer [FG]
- *** Implemented scandir() and alphasort() POSIX functions from dirent.h [FG]
- DC  Added new driver for the SH4's UBC + high-level breakpoint API [FG]
>>>>>>> 33c7ee5d

KallistiOS version 2.0.0 -----------------------------------------------
- DC  Broadband Adapter driver fixes [Megan Potter == MP]
- *** Imported a new version of lwIP, with proper sockets lib [MP]
- DC  Added new httpd example for lwIP [MP]
- x86 Added incomplete ia32 port [MP]
- DC  Added new DC examples for Parallax (raster_melt, sinus, delay_cube,
      rotocube) [MP]
- *** Added svnpush.py script for pushing repositories on the web [MP]
- DC  Added genmenu module and example in Tsunami [Megan Potter == MP]
- DC  Added hello-mp3 example [MP]
- DC  320x240 PAL mode [mekanaizer == MK]
- *** Fixed vqenc and kmgenc headers to be ANSI compliant [MP]
- *** New addons/ports build system [MP]
- *** Moved most addons/ports into their own tree/distribution [MP]
- *** Moved several incorrectly placed pieces into libkosutils [MP]
- *** Imported port of Lua 5.0 [MP]
- DC  Added Tsunami Matrix class [MP]
- DC  Various improvements to Tsunami classes [MP]
- *** Major build system overhaul (see RELNOTES) [MP]
- DC  Improved MII/link status handling for BBA driver [MP]
- *** Added NONE thread mode [MP]
- *** lwIP select fixes [Walter van Niftrik == WvN]
- DC  GDB stub fixes [Richard Moats == RM]
- *** New bin2c [Gil Megidish == GM]
- *** Updated genromfs [MP]
- DC  Fixed and re-enabled SPU DMA module [MP]
- DC  Cleaned up PVR DMA functions, adding support for different DMA targets [MP]
- DC  Floating point register support for the GDB stub [RM]
- DC  Added G2 DMA pausing for G2 bus read/write calls [MP]
- *** Added UDP sendto/recvfrom calls in lwIP [MP]
- DC  Added DNS client lwIP example [MP]
- DC  Added ISP settings code to flashrom module [Sam Steele == SS, DP]
- DC  Added ISP settings example [MP]
- *** Added gethostbyname support to lwIP port [MP]
- DC  Updated netcfg to load settings from flashrom [MP]
- DC  Cleaned up DC modem code and added new dialing functions [MP]
- DC  Store Queue and Matrix translation speed ups [Jim Ursetto = JU]
- DC  Support for DMAed vertex buffers in PVR [MP]
- DC  Added mat_transform_sq function [JU]
- DC  Added modified version of Jim Ursetto's serpent example [DP, JU]
- DC  New sound stream manager, sound effect channel addressing support [MP]
- *** Threading fixes for libmp3/liboggvorbisplay/libtremor
      [Viktor, Heinrich Tillack == HT]
- *** Added New dbgio system [MP]
- DC  Various fixes to support new dbgio system [MP]
- DC  Made fsqrt specify fr0 as dirtied [JU]
- *** Updated bin2o to produce properly aligned files [MP]
- DC  Added support for setting fsaa at PVR init [MP]
- DC  Added mat_trans_nodiv, fipr_magnitude_sqr, and fipr [JU]
- *** Added WORLDVIEW matrix, plx_vert_inpm3, and case-insensitive texture
      loading to libparallax [MP]
- *** Added gnu_wrappers (KOS wrappers for GNU tools) [MP]
- DC  Fixed enabling of incorrect ASIC event for SPU DMA [Vincent Penne == VP]
- *** Converted everything to use Newlib as libc/libm rather than the old
      built-in libc/libm [MP]
- *** Added byte ordering functions to koslib [MP]
- DC  Added timer_us_gettime64 function [MP]
- *** Patched things for multi-threaded libstdc++ compilation [JU]
- *** Fixed free(NULL) in debug mode [MP]
- DC  Fixed issues with scif_init and dcload-serial support [MP]
- DC  Added user-entered date support in syscfg_t [Thierry Vermeylen == TV]
- DC  Cleaned up thread usage in libkosh [MP]
- DC  Added new kosh example program using conio [MP]
- DC  Fixed adventure example for new compilers/newlib [MP]
- DC  Added New modem driver (version 1.2) [Nick Kochakian == NK]
- DC  Fixed AICA volume setting [JU]
- DC  Fixed RLE in gdb_stub [RM]
- DC  Fixed an image-garbling bug in vqenc [RM]
- DC  Fixed vqenc mipmap generation [RM]
- DC  Added support for BBA DMA, Improved SPU DMA support, added generic G2 DMA
      functions [VP]
- DC  Updated netcfg to support adding a VMU icon [SS]
- DC  Added GDB-over-dcload support [RM]
- DC  Added support for hard breakpoints/watchpoints using UBC [RM]
- *** Fixed libmp3 sndstream callback's incorrect shifting of the output buffer [RM]
- DC  Added synchronized start command for sound [RM]
- *** Fixed Tsunami genmenu's incorrect device ID in debug output [Atani]
- DC  Added partial VMUFS fixes [Tursi]
- DC  Added block write retrying to VMU driver [Tursi, DP]
- DC  Added a fix for issues with inserting/removing purupuru packs [Tursi]
- DC  Added support for PVR sprites [Lawrence Sebald == LS]
- *** Added new internal network system (alternative to lwIP) [LS]
- DC  Added automatic configuration of the BBA/Lan Adapter from flashrom [LS]
- DC  Added support for the maple Microphone peripheral [LS]
- DC  Added a purupuru driver that has rumble support [LS]
- DC  Added a skeleton Dreameye driver (doesn't do anything useful but it does
      make detection work) [LS]
- *** Fixed the newlib patch [WvN]
- *** Added/fixed various addons headers [SS]
- DC  Added support for GL_TRIANGLE_FAN in KGL [SS]
- *** Added support for antialiased fonts in libparallax [JU]
- *** Adjusted makejitter makefile to use kos-ports headers [SS]
- DC  Fill in dirent.attr for directories in is9660 [SS]
- DC  Applied patch for opening correct iso9660 filenames [Christian Groessler == CG]
- DC  Fixed bitmask for mouse buttons (makes 3rd button usable) [Fragger]
- DC  Added experimental (read: partially working) render to texture support in
      the PVR module [LS]
- DC  Added example program for render-to-texture [LS]
- *** Made thd_sleep(0) work properly [MP]
- *** Added a fix to ARP handling code so that an error is returned rather than
      an incomplete mac address [LS]
- *** Added standard network headers (arpa/inet.h, netinet/in.h, sys/socket.h) [LS]
- *** Added inet_addr function [LS]
- *** Added fs_socket, which implements the standard socket functionality using
      the built-in networking code (only UDP supported though) [LS]
- DC  Correctly set attr member of dirent_t from dcload_readdir [Anonymous]
- *** Added libmp3 volume control function [Atani]
- *** Added support for '.' and '..' in path names [WvN]
- DC  Added in AICA channel position patch [WvN]
- *** Added simple Blender model export plugin [Christian Henz == CH]
- *** Added newlib execve stub [MP]
- *** Made ARP code garbage collection run on each ARP query [LS]
- *** Removed unused net_ntohl/net_ntohs functions [LS]
- DC  Added support for polling for packets on the BBA [LS]
- DC  Added a short delay after init on the LAN adapter, since mine seems to
      crap out if you try to access it too quickly after init [LS]
- *** Made net_ipv4 layer not pass around ethernet headers [LS]
- *** Made net_ipv4 checksum work right for odd byte count messages [LS]
- *** Modify networking code to work properly in an IRQ [LS]
- DC  Added glVertex2f support to KGL [Atani]
- *** Added inet_aton, inet_ntoa, inet_ntop, inet_pton functions and made
      inet_addr use inet_aton [LS]
- DC  Fixed code that did lvalue casts [LS]
- DC  Added in sector size patch [Donald Haase == DH]
- *** Use genwait rather than the condvar in the UDP code [LS]
- DC  Patched SDL with a patch that was quite old to fix audio and controllers [Bero]
- DC  Fixed the SDL timer [OneThirty8 == 138]
- *** Made net_ipv4_send function accept arguments that represent the fields of
      the IPv4 header, rather than a structure of the IPv4 header [LS]
- *** Fixed odd-sized messages in the UDP code [LS]
- *** Removed useless debug messages in UDP code [LS]
- DC  Added support for rates less than 9600 in SCIF driver [CG]
- *** Handle loopback sends more sanely in net_ipv4 [LS]
- *** Change behavior when a send is attempted to a host that does not have a
      cached ARP entry, making sends to new hosts actually work most of the time
      on the first try [LS]
- *** Fixed recv/recvfrom in the UDP code to actually unlock the UDP mutex if
      they have to wait [LS]
- DC  Added fs_dclsocket (dcload over fs_sockets) [LS]
- DC  Fixed SDL to not return incorrect mouse buttons [Cyle Terry == CT]
- *** Added implementations of read/write/seek in fs_socket [LS]
- DC  Fixed readdir on VMUS when the VMU is empty [CG]
- *** Removed useless getAlpha argument in Tsunami's drawable class [CT]
- *** Added reader/writer semaphores [LS]
- DC  Added example program for reader/writer semaphores [LS]
- *** Made Lua use fmodf rather than fmod [Harley Laue == HL]
- *** Fixed memory leak in UDP socket code when the mutex cannot be acquired
      and the code is being executed inside an IRQ [LS]
- DC  Added support for VMU beeping [DH]
- *** Added support for upgrading a read lock on a reader/writer semaphore to
      a write lock [LS]
- *** Added a recursive lock synchronization primitive [LS]
- *** Moved checking for free(NULL) up in code to avoid potential problems [HL]
- DC  fs_ramdisk.c: Don't allow opening a file with O_DIR [CG]
- *** Removed legacy libc and libm [HL]
- DC  Handle potentially misaligned outgoing packets in the BBA driver [LS]
- DC  Added g2_memset_8 function for doing a memset over G2 with locking [LS]
- DC  If a packet is < 60 bytes, pad it with null bytes for clarity, rather than
      just transmitting whatever random junk was in the transmit buffer from
      previous sends [LS]
- DC  Rewrote microphone driver to make it support the different encodings
      available to the hardware [LS]
- DC  Add maple_enum_type_ex function to return the nth device that is of the
      requested type and supports the list of capabilities listed (i.e, the
      function_data of devinfo for that function has all the bits set that are
      set in the cap parameter [LS]
- DC  Made vid_screen_shot support any of the video modes [DH]
- *** Fixes to the network stack to support sending/receiving broadcast packets
      properly [LS]
- GBA Fixed arch/types.h so the toolchain can compile. [HL]
- DC  Adjusted the flashrom_ispcfg_t structure to account for differences
      between PlanetWeb and DreamPassport [LS]
- DC  Added reading of the ISP settings from PlanetWeb to the flashrom code [LS]
- DC  Fixed various pieces of code that rely on flashrom_ispcfg_t [LS]
- *** Added an implementation of DHCP to the network stack [LS]
- DC  Added Dreameye driver that is capable of fetching stored images from the
      device. [LS]
- *** Added kthread_once function (think pthread_once) [LS]
- *** Added pthreads-like thread-local storage [LS]
- DC  Added in support for untextured PVR sprites and added support for the more
      correct polygon header to be sent for sprites [LS]
- DC  Added in some support functions for PVR modifier volumes (and an example
      program that uses them) [LS]
- DC  Added a modifier volume example using textures [LS]
- *** Added a simple statistics system to the IPv4 and UDP layers of the
      network stack [LS]
- *** Added a MTU value to the netif structure for maintaining the maximum
      transfer size of the adapter [LS]
- *** Added the ability to fragment IP packets, and made fragmenting respect
      the MTU [LS]
- *** Added a primary network thread that can be used for timer-based,
      repetitive network tasks (like DHCP renewals), and made the DHCP code
      utilize it [LS]
- *** Added rudimentary IP reassembly support [LS]
- *** Added support for IPv6 in the network stack [LS]
- *** Added support for TCP in the network stack [LS]
- *** Added setsockopt(), getsockopt(), and fcntl() functions, mainly for
      dealing with sockets. Removed the (now useless) fs_socket_setflags()
      function [LS]
- *** Updated patches to use GCC 4.7.0 and Newlib 1.12.0 [LS]
- *** Added initializers for transient semaphores, condvars, and mutexes and
      changed the way that they should be initialized in general [LS]
- *** Added a poll() function, as well as select() [LS]
- *** Added the ability to wake a certain thread with genwait and to specify
      an error code to wake them with [LS]
- DC  Use the fsca and fsrra asm mnemonics in the fmath code since they've
      been supported by binutils since 2004 [LS]
- DC  Detect the region/type of keyboard on attach and map keys in an
      appropriate manner [LS]
- DC  Give each keyboard its own queue of keys [LS]
- DC  Added low-level SPI support on the serial port as well as a block device
      interface for using an SD card with the homebrew adapter [LS]
- *** Added a CRC16-CCITT function [LS]
- *** Added dontwait, waitall, and peek flags for use with sending and receiving
      data on sockets [LS]
- *** Added fs_ext2 to be used with the SD card code (and fixed a lot of bugs
      with it along the way) [LS]
- DC  Added missing txrenv stuff to PVR sprites (thanks to Tvspelsfreak at the
      DCEmulation forums for pointing out it was missing) [LS]
- *** Change how threads are swapped to prevent a high priority thread from
      starving everyone else [LS]
- DC  Create a map file for the ARM code during compilation [CG]
- DC  Return the old border color from vid_border_color() [CG]
- *** Return status codes from fs_close() as is expected in POSIX [CG]
- DC  Actually support 2352 byte sector reads in the cdrom code (thanks to
      Multimedia Mike for noticing it was broken) [LS]
- *** Added fs_symlink() and fs_link() functions to the VFS [LS]
- DC  Fixed a delay loop in aica_get_pos() that was optimized away [CG]
- DC  Added -N to the ARM linker switches to prevent .data from being padded to
      a 32KiB boundary [CG]
- *** Use the O_CREAT flag in fs_copy() on the destination file [LS]
- DC  Added fs_ext2/SD examples sd/ext2fs (basic example showing mounting and
      file I/O) and sd/mke2fs (create a new ext2 filesystem on the SD card) [LS]

KallistiOS version 1.2.0 -----------------------------------------------
- DC  Fix to use DCARM7_CFLAGS when compiling ARM driver [Christian Groessler == CG]
- DC  Fix for typo in vmu_pkg_crc() (submitted by anonymous)
- DC  Fix for incorrect source address in maple packets [Jim Ursetto == JU]
- *** Fix fputs() to not put an extra "\n" [Walter van Niftrik == WvN]
- DC  Fix Makefile for vqenc to work in more cases [Megan Potter == MP]
- DC  Integrated irq_disable() and irq_enable_exc() so that exceptions are
      always enabled. [MP]
- DC  Added pvr_mem_stats() (like malloc_stats but for PVR) [MP]
- *** Removed SYSCALL() usage in favor of thd_block_now() [MP]
- *** Primary timers switched to wakeup interval rather than periodic. [MP]
- *** Fix uninitialized mutex in semaphores [MP]
- *** Added generic waits, and changed semaphores/mutexes to use them [MP]
- DC  Added timer_ms_gettime64() [MP]
- DC  Fix for potential incorrectness in NDEBUG mode in pvr_txr_load_ex [MP]
- DC  Remove float usage in timer_ms_gettime() [MP]
- *** More proper condvar impl using genwaits [MP]
- DC  Strip trailing dots on extensionless ISO filenames (thanks waltervn for
      pointing this out) [MP]
- *** Fix file descriptor owner bug in fdopen [Bero]
- *** Zlib workaround for KOS file descriptors being non-POSIX [Bero]
- *** Added more proper (mutex-paired) condvars, and tests [MP]
- DC  Tremor: bug fix for mono playback, guaranteed thread exit timing, added
      thd_sleep() to make threading more efficient [MP]
- *** Use dbgio_printk instead of dbgio_printf in printf [Bero]
- DC  System ASIC module now supports IRQ priority levels [MP]
- DC  CD-Rom driver much more thread-friendly [MP]
- *** 'struct netif' renamed to 'struct knetif' to avoid conflicts with lwIP [MP]
- *** Fix for initial '/' in fs_builtin pathnames [Bero]
- *** Moved addons' includes and output libs to under addons/ [MP]
- DC  Updated liboggvorbisplay to use vorbisfile funcs like libtremor [MP]
- DC  Set size to -1 while readdir'ing on /vmu so they appear as dirs [MP]
- DC  Filter chain support for snd_stream [MP]
- DC  Basic flashrom BIOS support [MP]
- DC  Improved PVR statistics reporting [MP]
- DC  Misc improvements to Parallax and Tsunami [MP]
- DC  Add Joliet support to iso9660 and fix a big huge bug in directory
      scanning [Bero, DP]
- DC  Support for alpha channels, PNG input, and KMG output in vqenc [MP]
- DC  New libkmg for loading KMG files output by vqenc [MP]
- *** Added byte_count field to kos_img_t for paletted and VQ'd data [MP]
- DC  Typo in broadband adapter driver flags [Wayne Moorefield == WM]
- DC  Switch to genwaits and remove extra timing in maple VMU module [MP]
- DC  Added skeleton PuruPuru/Jump Pack driver [MP]
- DC  New vmufs middle-layer driver and new fs_vmu that uses it [MP]
- *** Fixed thread non-safety in readpng [MP]
- DC  SPU module wasn't clearing all of sound ram on startup/shutdown [MP]
- DC  New libkmg for loading "KOS image" files from disk [MP]
- DC  Support for opening a stream from a descriptor in liboggvorbisplay [MP]
- DC  Parent-relative colorization and positioning in libtsunami [MP]
- DC  Misc bug fixes and improvements in libtsunami [MP]
- DC  Multi-format texture loading support, getpos() for fonts in plx [MP]
- *** fs_ramdisk attach/detach support [MP]
- *** Added a NOT_OWNER flag for kos_img_t for ROM images, etc [MP]
- DC  Added WIP native dc-load client [MP]
- DC  Added generic vblank hooking system [MP]
- DC  KM_DBG_VERBOSE support for PVR malloc [MP]
- DC  Improved texture memory size detection for debug messages in PVR [MP]
- DC  Switch to vblank for page flipping, stats on vertex buffer usage in PVR [MP]
- DC  Add support for load method flags in pvr_load_texture_ex [MP]
- DC  Add snd_sfx_stop_all() and mmap support for loading samples [MP]
- DC  Improved debug output for sound malloc [MP]
- *** Removed x86-specific code in endian.h [MP]
- DC  New kmgenc utility for pre-twiddling textures [MP]
- DC  Inside-int usability for cdrom_get_status() [MP]
- DC  Tray-open detection using vblank, improved fd invalidation support
      for fs_iso9660 [MP]
- DC  Persistent volume support for liboggvorbis [MP]
- DC  Font fuzziness cleanup and pseudo-newline support in Parallax [MP]
- DC  Added modem driver from Nick Kochakian [NK]
- DC  Added a bunch of fun Kosh builtins [MP]
- DC  Slightly more verbose death message for out-of-mem panic [MP]
- *** Added pure virtual function support in libk++ [MP]

KallistiOS version 1.1.9 ------------------------------------------------
- *** Added private data field, async and stat to VFS [Megan Potter == MP]
- DC  Fix for opening VMU files as dirs [Christian Groessler == CG]
- *** Added fs_mkdir and fs_rmdir [MP]
- *** Added fs_ramdisk (on /ram) [MP]
- *** Added mutex as a wrapper to semaphores [MP]
- *** Switched VFS to use real mutex support [MP]
- *** Added vfs_handler_t parameter to some VFS calls for private data usage [MP]
- *** Changed fs_romdisk to allow multiple romdisk mounts [MP]
- *** Added fs_copy and fs_load util functions [MP]
- *** Changed sem_wait() and sem_wait_timed() so it doesn't assert() if
      called from an interrupt [MP]
- *** Added the dlmalloc debugger [MP]
- DC  Fixed bug with samples >64k looping accidentally [MP]
- DC  Added stereo sample support [MP]
- DC  Fixed some alignment issues in 3dutils in libdcutils [MP]
- *** Replace slightly broken atoi/atol with BSD versions [MP]
- *** Added endian.h from BSD [MP]
- DC  Port of OggVorbis "Tremor" lib [MP]
- DC  Added leak checker for PVR malloc [MP]
- DC  NULL parameters are allowed to timer_ms_gettime now [MP]
- *** malloc_debug is now platform independent [MP]
- DC  libdcutils has been removed; most pieces moved elsewhere in KOS [MP]
- DC  Adventure example should compile more places now [MP]
- DC  Added mat_trans_single3() [MP]
- DC  Calling pvr_list_begin() when a list is opened closes the old one first [MP]
- DC  Added wav2adpcm utility [Bero, DP]
- DC  ADPCM samples support in sfxmgr [MP]
- DC  Added 2D PVR util library Parallax [MP]
- DC  Added C++ scene graph lib Tsunami [MP]
- DC  Added frame pointer macros [MP]
- DC  Ability to hook into "double faults" [MP]
- DC  Stack tracing functions for FRAME_POINTERS mode [MP]
- *** Assert hooking capabilities, stack trace from assert when possible [MP]
- *** libtga wasn't setting format of kimg's (thanks dvanbler)
- DC  snd_init() called more than once would freeze (thanks anonymous)
- DC  Fixed "dunno" field in cdrom TOC structure (thanks bjonte)
- DC  Added GDB stub support [Jason Fritcher == JKF]
- DC  Fix for libconio to remove some duplicated code [Jim Ursetto == JU]
- DC  Timing test code for tremor and sndoggvorbis, and race condition fix
      for quick starting/stopping of songs. [MP]
- DC  Fix for loading 3-channel PNGs into an alpha-enabled buffer [MP]
- DC  Fix in libconio for incorrect output target when using dc-load-ip
      console [MP]
- GBA Code sync with Gil Megidish's GBA code base [Gil Megidish == GM]
- DC  Updates to the AICA driver due to Yamato's new docs [MP]
- DC  PVR texture DMA support [Roger Cattermole == RC]
- DC  sfxmgr changed to allow unlimited sound effects [MP]
- *** fread() fix if nmemb < size [GM]
- *** new and delete in libk++ accept size_ instead of unsigned int [GM]
- *** Fixed many warnings in the build [GM]
- DC  Disable IRQs during screen shots to make sure you get a coherent pic [MP]
- DC  Added plasma example [MP]
- DC  Some efficiency fixes in the thread scheduler [MP]
- DC  Some init/shutdown cleanups for libconio [MP]
- DC  Added libkosh, a library version of Kosh for debug purposes [MP]
- DC  Generic mode system for vid_set_mode, fixed centering on VGA [MP]
- DC  Cleaned up MMU support, added some MMU examples [MP]
- DC  Maple only queries U0 for each port for attach/detach now [MP]
- DC  Added a rudimentary (and slightly abusive :) stat call to fs_vmu [MP]
- DC  Added spu_master_mixer() to control the master mixer [MP]
- DC  Added irq_get_handler and irq_get_global_handler [MP]
- PS2 Initial skeleton port for PS2 RTE added [MP]
- DC  Misc cleanup in dcplib [MP]
- DC  Added INIT_QUIET and INIT_NO_DCLOAD for "production" versions [MP]
- *** Fix a startup error when booting the original kernel thread [MP]
- *** dbglog short-circuits to dbgio_printk to save some time [MP]
- DC  Fixed up SYSCALL macro to be much less broken [MP]
- *** Added sem_trywait() as a non-blocking semaphore wait [Bero]
- *** Added thd_wait() to wait for thread death [MP]
- *** Double-advancing gettimeofday() fixed [MP]
- DC  Added some consts in the oggvorbis libs [MP]
- DC  Added a VQ encoder and a VQ example [GM]
- DC  Added SDL port from Bero and Lawrence Sebald [Lawrence Sebald == LS]

KallistiOS version 1.1.8 ------------------------------------------------
- DC  Fixed two more memory free problems in OggVorbis [Megan Potter == MP]
- DC  Fixed GL_POINTS [Paul Boese == PB]
- DC  Fixed problem with setting gl_cur_texture to gl_null_texture in
      glmisc.c [PB]
- DC  Added "navi" subarch for my hardware experimenting work [MP]
- DC  Fixed a bug in the cdrom drive which caused a lockup if the tray
      was open during startup, and fixes compatibility with navi [MP]
- DC  Added GL_POLYGON and GL_QUAD_STRIP to gldraw.c. Thanks to Jesse Ruffin :)
      [Jesse Ruffin == JR]
- DC  Various fs_vmu fixes: properly zero out directory entries on unlink,
      confine user writes to user data area, file blocks no longer cleared
      on unlink, allow writing to existing files, implement seek/mmap,
      O_TRUNC support, case-insensitive port in path, improved error
      checking and various cleanups [Jim Ursetto = JU]
- DC  New "public" maple API (maple_enum_*) [MP]
- DC  Prevent FPU exception on underflow (DN=1, thanks Andrew!) [MP]
- DC  Fix for non-square PNG loading [Fredrik Ehnbom = FE]
- DC  Fixed race condition in snd_stream for multi-threaded operation [MP]
- DC  Stack underrun check for threads, fixed thread pwd inheritance [MP]
- *** Changed gentexfont to include more glyphs by default [MP]
- DC  lwIP support for dcload-ip [Andrew Kieschnick == ADK]
- DC  irq.h fixes and generic trapa handler support [Jason Fritcher == JKF]
- DC  Added vmu_parse function [JU]
- DC  Changed snd_stream callback to return an actual "got" value,
      added a timeout for kick_aica(), added checks so that re-initting
      the snd_stream lib won't stop currently running sound effects [MP]
- DC  Added seamless looping support for OggVorbis [MP]
- DC  Fix for "adventure" conio example under Cygwin [MP]
- *** Added "imageload" library [Jeffrey McBeth == JBM]
- DC  Added arch_exec_at [Scott Robinson == SR]
- *** Fix ar->$(KOS_AR) in lwIP Makefile [JKF]
- DC  Fix potential crash in vmu_close [JU]
- DC  New more generic sound driver [MP]
- *** Ported strtod and strtoul from BSD [MP]
- *** Include stddef.h in stdlib.h for offsetof() among other things [MP]
- *** Port of the Lua scripting language [MP]
- *** Added rule for 'S' (preprocessed assembly) to 'o' [MP]
- DC  Trilinears Z-Clipper for GL_TRIANGLES. Includes demo [Marc Hall MH]
- DC  Added Experimental volume modifier stuff to pvr and kgl [PB]
- *** Added PCX loader for libimageload [JBM]
- *** Fix for BMP loader in libimageload [JBM]
- DC  Japanese support for biosfont [Kazuaki Matsumoto == KM] [MP]
- DC  Fix a NEARZ clipper bug in KGL. Misc Fixes. Added storage for
      frustum attributes [PB]
- DC  Change for fs_dcload that lets console output keep going out over
      dcload-ip up to the last second [MP]
- DC  Removed some assert_msg's in KGL to make threaded programming with
      these more usable [MP]
- DC  Replaced cheesoid sound allocator with a real best-fit one [MP]
- DC  Fixed error handling for out-of-texture-ram so it doesn't crash
      the entire program [MP]
- DC  Left out some "break" statements in pvr_texture.c (thanks Mike Z) [MP]
- DC  Palette format support for PVR (thanks Mike Z) [MP]
- *** Fixed dirent_t to also be "struct dirent" [Christian Groessler == CG]
- DC  Added "volatile" in counters in maple [CG]
- DC  Fix for CDDA volume/panning [Fredrik Ehnbom == FE]
- DC  Improvement for randnum() [JU]
- DC  Added FASTSOUNDLIB to libmodplug flags [JU]
- DC  Enable OCRAM on init with INIT_OCRAM init flags [JKF]
- DC  Allow exceptions during G2 operations to catch bugs [MP]
- DC  Added arch_get_ret_addr to allow getting the return address from a func [MP]
- DC  Added channel inits on init for SPU, to fix CDDA [MP]
- DC  Changed spu_cdda_* functions to be a bit more sane [MP]
- DC  Added CDDA example [MP]
- DC  Added MAPLE_FOREACH macros [MP]
- DC  Changed libdcutils funcs to take pvr_ptr_t's instead of uint32's [MP]
- DC  Removed deprecated TA compat API, and kos_init_all/kos_shutdown_all [MP]
- DC  Removed deprecated init macros (BASIC_ENABLE, etc) [MP]
- DC  Updated libjpeg and libpng to use pvr_ptr_t's and PVR API [MP]
- DC  Updated Kosh to PVR API [MP]
- DC  Removed GhettoPlay/S3M in favor of GhettoPlay/Vorbis for a sample [MP]
- DC  Changed VMU low-level API to use maple_device_t [MP]
- DC  vmu_icon_init in libdcutils changed to vmu_set_icon, and it now
      sets the icon on all VMUs [MP]
- DC  readdir support in fs_vmu for "/vmu" [CG]
- *** Added strtol and _strupr [Brian Peek == BP]
- DC  Fixed theme support in libconio, and other misc cleanup [MP]
- DC  Moved Kosh to "conio" and ported to libconio [MP]
- DC  Added serial console support for libconio [MP]
- DC  Updated liboggvorbisplay to 1.0 Final [Thorsten Titze == TT]

KallistiOS version 1.1.7 ------------------------------------------------
- DC  Fix for 320x240 on NTSC TVs [Jim Ursetto == JU]
- DC  Fix for readdir in fs_dcload [Bero]
- DC  Fix for libjpeg's jpeg_to_texture [Bero]
- *** Added assert(), assert_msg(), and assert.h [Megan Potter == MP]
- *** Fix for feof()/ferror() in stdio.c [Brian Peek == BP]
- DC  Added gluLookAt() [James Susinno == JS]
- DC  New PVR API added to replace old "ta" API [MP]
- *** New network API started [MP]
- DC  Experimental SPU DMA usage has been removed for now (it was causing
      issues with CD access) [MP]
- DC  Added DC port of PLIB [Peter Hatch == PH]
- DC  Fixed IRQ bug for non-threaded mode [Roger Cattermole == RC]
- *** Added support for PWD in non-threaded mode [MP]
- DC  Ported 2ndmix example to PVR API [MP]
- *** Added conditional compilation for addons and examples in C++ [MP]
- DC  Added pauses to some more libdream examples [MP]
- *** Port of libbz2 [Sven Oliver Moll == SOM]
- *** Changed around build process a bit check the README for
      more info [MP]
- *** Libc split into separate directory [MP]
- DC  Renamed current g2_* stuff to asic_* [MP]
- DC  Added new "g2bus" module to handle writing to the G2 bus [MP]
- DC  Fixed default AICA program [RC]
- DC  New streaming sound / sound effects library [MP]
- *** Changed dbgio_printf -> printf and added NDEBUG in thread.c [MP]
- DC  Fixed include arm/aica_cmd_iface.h to mp3/arm/aica_cmd_iface.h [BP]
- *** Cygwin fix for genromfs [Florian Schulze == FS]
- DC  Rockridge fix for iso9660 [Takayama Fumihiko == TF]
- DC  Port of XMMS' modplug [FS]
- DC  Fix for store queue alignment [Andrew Kieschnick == ADK]
- DC  Fix for stricmp/strnicmp problem with different length strings [ADK]
- DC  More complete AICA driver [FS]
- DC  atexit() support [FS]
- DC  Circular buffering support for sndstream [FS]
- *** Added atol() to libc [BP]
- *** Added IRQ safety primitives to spinlock and malloc [MP]
- DC  Double fault patches for better error handling [MP]
- DC  Fixes for moved files, and texture allocation support for
      libpng [Jeffrey McBeth == JBM]
- DC  New maple system [MP]
- DC  Added first working version of Table Fog to PVR API stubs [Paul Boese PB]
- DC  Ported KGL to new PVR API and Merged in Benoit Millers Changes.
      NOTE: glRotatef now takes angle in degrees; Maths in gltrans is
      completely rewritten and should be more GL compatible. [PB]
- DC  Created new KGL demo/example subdirectory /examples/dreamcast/kgl.
      moved gl under kgl/basic/gl. Added Benoit Millers nehe02-nehe09
      ports to kgl/nehe and texenv example under /kgl/basic. [PB]
- DC  A couple of OggVorbis fixes [Thorsten Titze == TT]
- DC  Added _start to work with sh-sega-dreamcast GCC / GCC 3.0.4 [MP]
- DC  Added timer_ms_gettime() for the number of milliseconds since startup [MP]
- *** Added gettimeofday(), mktime(), and localtime_r(); fixed time() [MP]
- DC  Fixed clash with newlib's time.h [MP]
- DC  Fixed rtc_unix_secs() [MP]
- DC  Added clock example [MP]
- DC  Added pvr_set_bg_color to glClearColor in glmisc.c [PB]
- DC  Added texture wrapping enums and functionality to KGL. Cleaned up
      glTexParameteri in gltex.c in the process. [PB]
- DC  Added texwrap example [PB]
- DC  Fixed some locking issues, added real date/time support to fs_vmu [MP]
- DC  Added vmu_pkg_* for handling VMU file headers [MP]
- DC  Added fs_vmu unlink() [BP]
- DC  Added glKosMatrixIdent() and glKosMatrixApply() to allow for optimized
      direct-rendering access, along with mat_trans_single() [MP]
- DC  added tunnel demo [PB]
- *** Newlib libm now included with main distro (though still a bit DC specific) [MP]
- DC  Created KGL programming reference in LyX [PB]
- *** Implement fputc and O_TRUNC [JU]
- DC  Fix for modesize.y % 32 != 0 [MP]
- DC  Fix for compilation on NetBSD [Christian Groessler = CG]
- DC  Patch to make adding builtins easier in Kosh [SOM]
- *** Updated zlib [JBM]
- DC  Fix glViewport to correct location of origin [PB]
- DC  Added glScissor function to KGL [PB]
- DC  Added scissor test under kgl basic examples [PB]
- DC  Queueing support for OggVorbis and snd_stream [MP]
- *** clock_t/clock()/BUFSIZ for ANSI C [JBM]
- DC  KGL now uses pvr_poly_cxt_t structs and pvr_poly_compile. Also
      resolves some blending problems [PB]
- DC  Added basic UBC support [MP]
- DC  Configurable exit support (return, menu, reboot) [MP]
- DC  KGL now uses pvr_poly_cxt_t structs and pvr_poly_compile. Also
      resolves some blending problems [PB]
- DC  Enabled glDepthFunc() and remapped GL to PVR depth functions so they
      work as expected (the ones I could test anyway) [PB]
- DC  PNG loader cleanups, removed O'Reilly code [JBM]
- DC  Fixed vid_empty() to make it actually start at VRAM base [MP]
- DC  Changed init process and threading (see release notes) [MP]
- DC  Added screen-shot facility [MP]
- *** Added png_write [JBM]
- *** Added timeout-capable semaphores [MP]
- DC  Fixed a bug in syscall.c which probably didn't affect anything yet [MP]
- *** New (slightly kludgy for now) port of lwIP to KOS NetCore API [MP]
- DC  Fixed memory leak in libjpeg (thanks Jacob) [MP]
- *** Fixed a big in gettimeofday() [CG]
- *** malloc_debug added calloc() [MP]
- DC  Double-free fix for fs_dcload [DP/BP]
- DC  Cleaned up a massive memory leak in liboggvorbisplay [MP]
- *** Added readdir support for fs_romdisk [MP]
- DC  Now use assert/assert_mesg to carp on user programming errors in KGL [PB]
- DC  Use direct render API in gldraw to submit vertices to TA [PB]
- *** Platform independent image functions [MP]
- *** Added vcheck.py script for CVS assistance [MP]
- *** Split pcx functions into libpcx, adapted to PII funcs [MP]
- *** Split tga functions into libtga, adapted to PII funcs [MP]
- DC  Added POSIX-style arch_exec() function [MP]
- *** Fix for zlib compression [JU]
- DC  Added kgl benchmarks directory with trimark and quadmark [PB]
- DC  Fix for 320x240 on VGA box [CG/DP]
- DC  Updated examples to latest API changes [MP]
- DC  Added controller button combo callback [MP]
- DC  Fix all examples makefiles to use $KOS_STRIP environment variable [PB]
- *** Added beginnings of libk++ (tiny libstdc++ replacement) [Gil Megidish/DP]
- DC  Adapted C++ examples to use libk++ [MP]
- DC  Added libconio (adapted from Kosh) for "console" programs [MP]
- DC  Added wump and adventure examples for libconio [MP]

KallistiOS version 1.1.6 ------------------------------------------------
- DC  Fix for using resolutions other than 640x480 with TA [David Kuder == DCG]
- *** New version of dlmalloc with better thread safety [Megan Potter == MP]
- *** Misc fixes for the build process [Benoit Miller == BM]
- *** C++ compilation rules for cpp->o [BM]
- *** Beginnings of BSD-style C++ header support [MP]
- DC  G2 DMA locking for maple and SPU DMA [MP]
- DC  Fixes to SPU DMA to make it behave with maple and other DMAs [MP]
- DC  Default to initting SPU DMA during initall() [MP]
- *** ANSI stdio wrappers [Tobias Gloth == TG]
- DC  Experimental SPU DMU usage in mp3lib [MP]
- DC  GCC 2.x compliance fixes (var decls inside functions) [BM]
- *** Import of BSD ctype [BM *]
- *** wchar support and other ANSI fixes [BM]
- *** Lots of headers now have DECLS for C++, more on the way [MP]
- DC  Added -fno-exceptions to the default CPPFLAGS in environ.* [MP]
- *** Added C++ low-level memory primitives (__builtin_new, etc) [MP]
- DC  Added a C++ version of gltest to the examples tree [MP]
- DC  Added new 768xXXX modes [DCG]
- *** Misc source cleanups [MP]
- DC  ctor/dtor support [MP]
- *** zlib port [Jeffrey McBeth == JBM]
- DC  pnglib port plus DC texture loader [JBM]
- DC  Added cdrom_get_status() to check GD-Rom drive status [MP]
- DC  Updated liboggvorbis from RC3 [Thorsten Titze]
- *** Fixed a problem with VFS when threads weren't enabled [MP]
- DC  Cleaned up cruft in DC spinlock.h [MP]
- DC  Pre-bundled libm.a updated to latest newlib release [MP]

* Xavier Bouchoux sent this to me earlier, but I was too lazy to get
  it integrated ^_^;

KallistiOS version 1.1.5 ------------------------------------------------
- DC  Fix for spu_write_wait() -- it was doing the opposite of what it
      was supposed to! (oops!) [Anders Clerwall == Scav]
- DC  New matrix.s [Mathieu Legris] -- note that there are now some
      alignment constraints on the usage of the matrix functions.. please
      see matrix.s for the comments if you use it!
- DC  KGL support for the new matrix.s [Andrew Kieschnick == ADK]
- DC  New video.c / video.h with a real mode table, and support for
      some PAL modes and 256x256! 800x608 is apparently still
      a bit broken in this one, so if anyone is actually using it you
      might have to tweak just a bit. [Scav]
- DC  Fixed a potential race condition in kernel/main.c [Megan Potter == MP]
- *** Added some new libc stuff from BSD (abs, labs, strdup, qsort, and some
      misc is/to upper/lower funcs)
- DC  Added an early implementation of alpha-blended polys to KGL [MP]
- *** Semaphores and condition variables weren't getting initialized [MP]
- DC  First pass at SPU DMA [MP]
- *** New isdigit() and [DC] a biosfont patch [Warren Moore]
- DC  New more general twiddle function [Vincent Penne == VP]
- DC  TA frame counter, paletted texture type defines [VP]
- *** abort() function [VP/DP]
- *** atoi, dtoa, and floating point printf support [VP]
- DC  randnum() fix [VP]
- DC  Ported over the simple serial console from KOS-MMU [MP]
- DC  Inline TA commit functions [VP]
- DC  Updated gl example to show translucency [MP]
- *** Added architecture checks in header files
- *** Fixed some prototype errors with index, rindex [?]
- DC  Fixed turning off vertical smoothing on VGA [MP]
- DC  Added polygon culling controls for KGL [ADK]
- DC  Ported up MMU functions from KOS-MMU [MP]
- DC  Imported liboggvorbisplay and GhettoPlay adapted to OGG [Thorsten Titze]

KallistiOS version 1.1.4 ------------------------------------------------
- DC  Store queue support [Andrew Kieschnick == ADK]
- DC  New and improved matrix math routines [ADK]
- DC  Patch to KGL to clip polygons with bad w value [ADK]
- DC  Patch for serial I/O that does not reset the baud rate if it's already
      been set. This should eliminate a lot of problems with mismatched
      serial baud in dcload [ADK]
- DC  Patch to fix GL_QUADS constant [Greg Cooksey]
- DC  ftan support, plus KGL usage [Andrew Kieschnick == ADK]
- DC  Fix for iso_ioctl
- DC  New spinlock code works a lot better [ADK]
- DC  Fixed a bug where thd_enabled wasn't being set to 1 [ADK]
- DC  Render done seems to work again, so it's now re-enabled [ADK]
- DC  Added 'menu' command in KOSH to exit to the DC menus [Megan Potter == MP]
- DC  Added rtc_unix_secs() support for reading the current date/time [MP]
- DC  Fixed some problems in VMU writing related to timing and a mystery
      command (thanks to an oooold message from Nagra) and also did some
      fixes to fs_vmu. Please see the notes in README, this code still
      isn't really stable. [MP]
- DC  Added a new 'hello' example in the DC examples tree which shows
      a basic project skeleton which you can start with. [MP]

KallistiOS version 1.1.3 ------------------------------------------------
- DC  Included initial test version of KallistiGL (addons/libgl)
- *** strstr.c was not getting included in the compile for some reason [Regex]
- DC  Fixed bug that could cause fs_iso9660 to run out of handles [James Surine]
- DC  New inline math functions [Andrew Kieschnick]
- DC  Added (currently non-working) MPGLIB sources
- DC  Some more Makefile build fixes
- DC  Still yet more joy of ISO fncompare() fixes [Brian Peek]
- DC  Changed TA far Z clipping plane to be out even farther
- DC  Fixes for matrix.s to make it use W properly [Andrew Kieschnick]
- DC  libos wasn't being built; fixed

KallistiOS version 1.1.2 ------------------------------------------------
- DC  Fixed over-initialization of VRAM (sorry, didn't realize it was wrong)
- DC  Fixed some dc-load init/shutdown bugs (adk)
- *** Fixed a bug in the global Makefiles that made it not process
      the "SUBDIRS" entries normally
- DC  PVR functionality ("ta" module) has been separated into its own
      subdir, where it will eventually gain more functionality and be
      reorganized.
- DC  As part of the above reorganization, TA initialization is no longer
      done automatically; you can do this by adding TA_ENABLE to the
      call to kos_init_all (see below).
- DC  vid_set_mode() has been simplified to take only two arguments; a
      new function vid_set_mode_and_cable() is now there if you want to
      change cable types manually for some reason.
- DC  kos_init_all() has changed to a more flexible format; PLEASE LOOK
      at the examples to see how!
- DC  Fixed a bug in fs_dcload that made a listing of /pc not work

KallistiOS version 1.1.1 ------------------------------------------------
- *** Per-thread path functions are back now, if threads are enabled.
- DC  dc-load console and file system support is now integrated
- DC  The startup procedure has changed (i.e., how you initialize the
      library mode). Please see the dreamcast "2ndmix" example for
      details.
- DC  MP3 player lib and S3M player lib have been integrated (though the
      S3M lib is a bit incomplete as of yet)
- DC  JPEG lib, PVR and other utils from DC Tonic's libdemocd now included
- DC  More OS-mode support
- DC  Semaphore and Condition Variable sync primitives re-imported from KOS-MMU
- DC  Updated the FAQ for 1.1.x
- DC  Included the Newlib libm in binary distributions
- DC  Added functions for DC's "hidden" sin/cos/sqrt functions (dc/fmath.h)
- DC  Added CDDA functionality in the cdrom and spu modules; also added a
      new "cdrom_spin_down" call to manually spin down the CD (thanks maiwe!).
- DC  Fixed a problem where some things (hardware, irq) might be de-initted
      even though they weren't initted (and cause strange problems)
- DC  Libdream examples now ported and included in the DC examples dir

KallistiOS version 1.1.0 ------------------------------------------------
- Complete rework of the entire OS structure. Many of the incorporated
  changes and cleanups were ported over from the ill-fated KOS-MMU project.
- KallistiOS is now primarily built as a library. It has always worked this
  way in the past, but now the focus is on the library version rather than
  the OS version. All non-library-essential items have been moved out of the
  kernel tree and are currently somewhat broken. These will be fixed over
  the next couple of releases.
- KOS goes multi-platform! All architecture specific pieces are now moved
  into the 'kernel/arch' directory.
- A new GBA port was added for Nintendo(tm)'s Gameboy Advance(tm). Not much
  there yet for GBA, but that will change shortly.
- Everything is now compiled with -Wall and all warnings as of GCC-20010507
  are cleaned up.
- New threading module, including proper condition variables, semaphores, and
  microkernel-style message passing.
- Tiny PCX loading function now included for GBA
- New FS call fs_mmap() added to support using ROM files as const arrays.
- arch_exit() and arch_reboot() added for escape-hatch functionality (if
  your program is hosed and you know it, call one of these to bail in
  a nice manner)
- Threading should no longer be essential in any part of the system that
  does not explicitly depend on it (e.g., semaphores).
- Mutexes have been renamed to spinlocks (which is what they were anyway)
  and moved into a header file for inlining.
- Serial I/O on DC now times out after a second or so and disables itself
- Lots more that I can't remember!

KallistiOS version 1.0.0 ------------------------------------------------
- Turn off Y scaling on VGA box
- Added render-done interrupt support, to support lower frame rates
- Added rudimentary render-to-texture support
- Added semaphore and mailbox primitives to thread ABI
- Added thd_schedule_next, which the TA routines now use to reduce
  TA thread overhead to almost nothing
- Added fs_getwd() and fs->getwd()
- fs_romdisk is now case-insensitive
- init.klf now takes an optional command line parameter of the rc.boot name
- Added serial ABI (thanks Brian Peek)
- fs_iso9660 has improved caching now; a separate data and inode cache is
  kept so that directory info doesn't have to be re-fetched after loading
  a large file. Also increased the number of cache buffers and got rid of
  the moronic init_percd() on every file open behavior.
- Fixed bug in fs_iso9660 that caused Rockridge file names to be
  case sensitive
- Added sprintf in libc
- Kludged around a bug in maple (for now) that would trash thread structures
  at random (buffer overrun in DMA)
- Added malloc() debugger malloc_debug.c in the 'mm' directory. See that
  file for usage notes.
- Fixed some (probably irrelevant) memory leaks in startup/shutdown code
  for KOS
- Added an extra serial_init() call in startup/main.c so that serial output
  works from the very beginning.
- SVCMPX now fails (correctly) if it hasn't been initialized yet.
- Fix for Gameshark and other 3rd party VMUs that don't properly return
  an error code when trying to write to the VMU LCD screen (thanks Andrew
  Kieschnick)

KallistiOS version 0.90 -------------------------------------------------
- Fixed a bug in svcmpx that would return a fake service if you didn't have
  the named service (thanks to Andrew Kieschnick for finding that one).
- Fixed build on Cygwin for genromfs (thanks Florian Schulze and Brian Peek)
- Fixed bug in bin2o on the cmdline help (I dunno why it worked at all!)
- Updated "goals.txt" document to reflect the changes since before KOS
  was started. It was still amazingly on-track but there are a few things
  that have changed since then.
- Inclusion of new "configure" utility for setting up compilation defaults.
- Added new G2 bus module that handles G2 interrupts; will add more later
- Fixed a bug in TA that caused problems with large scenes (thanks
  Andrew K. again)
- Updated TA to use new G2 module
- Fixed some build things that I found when switching to BSD (this ought
  to help everyone building).
- Mutexes are now inactive inside interrupts, to avoid a double-fault
  that causes a reset of the DC. One result of this is...
- BSOD is back (finally), though it only works over the serial port as a
  general rule.
- Imported BSD's sys/queue.h as bsd/queue.h
- New thread scheduler that uses priority queues and an idle task (so
  the real thd_sleep ought to work again).
- Fix for trailing '.' in fs_iso9660: some CD burning software adds a dot
  if there isn't one elsewhere in the filename (thanks Brian Peek).
- Added semaphores to the thread manager.
- Added mboxes to the thread manager.
- Added labels and pwds for threads; labels will be for eventual process
  listing facilities. VFS uses pwd to resolve relative paths (somewhat).
  Kosh also now supports this facility.
- Imported lwIP BSD-licensed TCP/IP stack; it's still pretty broken
- Fixes to the RockRidge code (AndrewK)
- load_and_fork() now takes argc,argv also
- Added new userland utility, "init" (see docs/FAQ).
- fs_romdisk now supports directories
- Although this doesn't really affect anything in the code, the naming
  convention for KOS executables is now to make their extension '.klf'
  instead of '.elf'.
- Default 'zclip' in TA module is now 0.01

KallistiOS version 0.80 -------------------------------------------------
- Changed the licensing terms to full BSD-style.
- Fixed the "VGA tearing" bug for real this time (scanline int); TA should
  now be active and work in all video modes (in theory). 800x608 remains
  "experimental".
- Fixed the "tile 0 bug", which was really stupid: it was just clipping
  tile 0 as I had requested in the polygon header.
- Added new bin2o util that converts a binary into an object file for
  inclusion in the link process.
- Tightened thread locking code and irq disable code: there are still some
  situations where two threads can enter a critical section, but doing it
  "right" put an incredible load on the CPU. Thus, I just tried to minimize
  the possibility.
- Fixed a bug in 320x240 setup for RGB cables and VGA offset for 640x480 so
  it's the same as official games.
- Fixed frame buffer size in 640x480; this prevents the first bits of your
  texture from showing up on the bottom of the screen.
- Added a new ta_set_buffer_config() so that you can set the TA parameters
  like active lists and buffer sizes before calling init.
- Integrated Andrew Kieschnick's RockRidge NM extension patches for the
  ISO9660 file system.
- Added new romdisk file system. This is intended as a general replacement
  for the old "builtin" file system, though builtin still has its uses too.
- Added conio->check_getch() in Kosh and added support for that to
  Streamtest; also added conio->freeze() and conio->thaw() so that you
  can run compliant apps from Kosh now. This is just a temporary hack
  and will be changed later, but it works for now.
- New upstream version of Streamtest code (from our game).
- Increased default thread stack space again, this time to 64k. Tune to
  your liking in include/kallisti/config.h.
- Simplistic TA texture allocation system; names of texture_* funcs have
  changed; please see ta.c or ta.h.
- BIOS font API now supports opaque or not; the bfont_* functions have
  changed; please see biosfont.c or biosfont.h.
- Added default disclaimer screen for use in bootable KOS applications.
- Included new version of 2ndmix intro/demo and the original song with
  the romdisk image.
- Added the beginnings of a FAQ.

KallistiOS version 0.7
- Added some "const" keywords here and there, and made an effort to remove
  most of the in-block stack variables and in-var initializations. There are
  still a few in userland programs (jam notably).
- Most things now work with default optimizations (-O1 plus some other things).
  -O2 seems to work for that matter, but I'm not pushing it yet =)
- Increased max simultaneous open files on /bi to 8
- Fixed iso_seek() for /cd
- Added some thread safety stuff in /pc (serconsole) and fixed some memory
  leaks in there. It still doesn't work right with threads. Some reciprocal
  fixes in konsole.
- Added some DMA-safety things in maple (timeouts, etc)
- Added mutex init in maple (oops!!)
- TA has a completely new buffer allocator now that takes texture memory into
  account. Also texture_map() has changed, all texture offsets should start
  at zero and will be mapped by TA automatically.
- TA now does almost everything relevant inside its interrupt for improved
  rendering response time. It also resets after each frame in case the last
  one didn't finish (this is an improvement from locking up the TA =). The
  next version ought to properly wait until the render is done.
- Moved several config options (like thread stack size, etc) into config.h
- Fixed a lot of pointer/heap corruption bugs and memory leaks in elf.c
- Fixed memory leak in process.c (ps_load_and_fork wasn't freeing the image)
- Added 'LIBS' var in userland's Makefile.prefab
- Cleaned up a few things in JAM (including removing "required" mouse support)
- Changed Kosh's \r and \n handling to be more Unix-like
- Removed a few debug lines in libk
- New userland program "streamtest" demonstrates the beta streaming AICA
  driver, and includes a DC/KOS port of XingMP3 from FreeAmp. Note that
  compiling this program from scratch requires the ARM compiler and a
  working libm from newlib.

KallistiOS version 0.6 --------------------------------------------------
- First release<|MERGE_RESOLUTION|>--- conflicted
+++ resolved
@@ -216,16 +216,13 @@
 - DC  Added centralized header for Dreamcast Memory map (arch/memory.h) [DH]
 - DC  Refactored multibuffer video modes and added example of their use [DH]
 - DC  Created separate performance counter driver and enhanced API [FG]
-<<<<<<< HEAD
+- *** Implemented _POSIX_CPUTIME in clock_gettime() using perf counter timer [FG]
+- *** Implemented scandir() and alphasort() POSIX functions from dirent.h [FG]
+- DC  Added new driver for the SH4's UBC + high-level breakpoint API [FG]
 - *** Added implementation of thread barriers [LS]
 - *** Removed old pthreads implementation from kernel/libc [LS]
 - *** Added new (more complete/compliant) pthreads implementation in
       addons/libpthread [LS]
-=======
-- *** Implemented _POSIX_CPUTIME in clock_gettime() using perf counter timer [FG]
-- *** Implemented scandir() and alphasort() POSIX functions from dirent.h [FG]
-- DC  Added new driver for the SH4's UBC + high-level breakpoint API [FG]
->>>>>>> 33c7ee5d
 
 KallistiOS version 2.0.0 -----------------------------------------------
 - DC  Broadband Adapter driver fixes [Megan Potter == MP]
