--- conflicted
+++ resolved
@@ -222,15 +222,12 @@
 - DC  Add support for French AZERTY keyboards [PC]
 - DC  Increased the resolution of pvr_stats_t from milli to nanoseconds [FG]
 - *** Added support for modifying scheduler frequency at runtime [FG]
-<<<<<<< HEAD
+- *** Add support for worker threads [PC]
+- DC  Added new System Calls module [AB]
 - *** Added implementation of thread barriers [LS]
 - *** Removed old pthreads implementation from kernel/libc [LS]
 - *** Added new (more complete/compliant) pthreads implementation in
       addons/libpthread [LS]
-=======
-- *** Add support for worker threads [PC]
-- DC  Added new System Calls module [AB]
->>>>>>> d5656890
 
 KallistiOS version 2.0.0 -----------------------------------------------
 - DC  Broadband Adapter driver fixes [Megan Potter == MP]
