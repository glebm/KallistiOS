--- conflicted
+++ resolved
@@ -229,13 +229,10 @@
 - *** Added support for one-shot timers [PC]
 - DC  Use one-shot timers for timeout and a proper polling mechanism in modem [PC]
 - *** Added full support for <time.h> additions from C23 standard. [FG]
-<<<<<<< HEAD
-- DC  Revamped keyboard maple driver and introduced a new event-driven API [FG]
-=======
 - *** Fixes mutexes not working properly [PC]
 - DC  fs_dcload: Set errno on error in dcload_stat() [PC]
 - *** Create romdisks with bin2c instead of bin2o [PC]
->>>>>>> 408d021d
+- DC  Revamped keyboard maple driver and introduced a new event-driven API [FG]
 
 KallistiOS version 2.0.0 -----------------------------------------------
 - DC  Broadband Adapter driver fixes [Megan Potter == MP]
