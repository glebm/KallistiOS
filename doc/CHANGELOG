--- conflicted
+++ resolved
@@ -190,15 +190,12 @@
       Added yuv examples [AB]
 - *** Added GCC builtin functions for supporting all of C11 atomics [FG]
 - *** Added toolchain and KOS support for C/C++ compiler-level TLS [CP && FG]
-<<<<<<< HEAD
+- DC  Added vmu functions to check/enable/disable the extra 41 blocks [AB]
+- *** Added driver for the SH4's Watchdog Timer peripheral [FG]
+- DC  Added Moop powered fast path to sq_cpy, added TapamN pvr related sq functions [AB]
 - *** Removed old pthreads implementation from kernel/libc [LS]
 - *** Added new (more complete/compliant) pthreads implementation in
       addons/libpthread [LS]
-=======
-- DC  Added vmu functions to check/enable/disable the extra 41 blocks [AB]
-- *** Added driver for the SH4's Watchdog Timer peripheral [FG]
-- DC  Added Moop powered fast path to sq_cpy, added TapamN pvr related sq functions [AB]
->>>>>>> 8b380271
 
 KallistiOS version 2.0.0 -----------------------------------------------
 - DC  Broadband Adapter driver fixes [Megan Potter == MP]
