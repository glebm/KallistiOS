Platform independent changes are marked with '***', otherwise the
applicable platform is listed. The name/initials of the person who
is responsible for the change are listed in [square brackets] for most
versions (where they are missing from early versions, assume that they
should be attributed to Megan Potter).

KallistiOS version 2.1.0 -----------------------------------------------
- *** Cleaned up generated stubs files on a make clean [Lawrence Sebald == LS]
- DC  Added a function to detect if the program is being run on a retail
      Dreamcast or a Set5.xx device [LS]
- DC  Fixed an issue with the SIP driver that would cause programs to freeze
      if a microphone was connected at program startup [LS]
- DC  Rearranged the SIP driver to get rid of the internal buffer [LS]
- *** Removed the GBA, ia32, and ps2 ports. If someone really wants them back
      and wants to maintain them, let me know. [LS]
- DC  Fixed fmath functions so they compile in C99 mode [LS]
- *** Cleaned up warnings with -std=gnu99 for C code [LS]
- *** Cleaned up warnings with -std=c99 for C code [LS]
- DC  Changed the PVR render-to-texture support to allow for two render-to-
      texture passes without an intervening render-to-screen pass [LS]
- *** Fixed an issue in fs_ext2 that would allow you to rename a directory to
      be a child of itself, thus chopping it off from the rest of the
      directory tree [LS]
- *** Added a fs_readlink() function to resolve symlinks [LS]
- *** Fixed the vqenc and kmgenc utilities for compilation on a 64-bit OS [LS]
- DC  Corrected an issue with video cable detection with GCC 4.8.x [LS]
- DC  Added support for ATA devices on the G1 bus [LS]
- DC  Fixed an infinite loop in ATA initialization if nothing except the
      GD-ROM drive is connected [LS]
- *** Added documentation for the addons tree [LS]
- DC  Made the hardware auto-initialization/shutdown functions weakly linked so
      that they can be overridden without modifying KOS [LS]
- DC  Corrected render-to-texture mode so that you don't have to wait for a
      vblank to actually render to the texture [LS]
- *** Modified fs_stat to conform (mostly) to the POSIX standard for the stat
      function [LS]
- DC  Modified the cdrom driver so that it will set itself as the active ATA
      device before trying to do any CD related reading [LS]
- DC  Fixed potential race conditions between the cdrom code and g1ata [LS]
- DC  Fixed full sector reading of non-data CDs (thanks to SWAT for pointing
      out that it needed fixing) [LS]
- DC  Added many new matrix/vector math-related macros [Josh Pearson == JP]
- *** Added libppp for dialup internet access to the addons tree [LS]
- *** Added DNS resolver functions getaddrinfo() and gethostbyname() [LS]
- *** Fixed a problem where poll() would deadlock if the timeout expired [LS]
- *** Modified getaddrinfo() so that it would try multiple times to contact
      the DNS server with a timeout between messages [LS]
- DC  Various cleanups and modifications to the cdrom code, including subcode
      reading functionality, DMA-based sector reads, and using a recursive
      mutex for the G1 lock [Donald Haase == DH]
- DC  Fixed pvr_mem_available() to report all available texture memory, not
      just what was available in the pvr_malloc() arena [LS]
- DC  Added a utility function to the PVR code for controlling the cheap shadow
      scale register [LS]
- DC  Added an example of the PVR's cheap shadow functionality [LS]
- DC  Added a tool for generation of bumpmaps that was sent to the mailing list
      all the way back in 2005 [Fredrik Ehnbom == FE]
- *** Added the fs_path_append() function to append path components [LS]
- *** Added a nanosleep() function to koslib by request [LS]
- *** Added rewinddir() support to the VFS and several filesystems [LS]
- *** Added in C11 threading support [LS]
- *** Added UDP Lite support to the network stack [LS]
- DC  Adjust sq_cpy() to use a const pointer for the source [JP]
- DC  Retrieve the IP address from dcload-ip when we can [LS]
- *** Added the mutex_unlock_as_thread() function to allow an IRQ handler to
      unlock a mutex as if it were a specified thread [LS]
- DC  Fixed a deadlock issue in the G1ATA code related to the use of a recursive
      mutex for locking -- Thanks to SWAT for noticing the issue [LS]
- DC  Added support for German (DE) and UK keyboards [Christian Groessler == CG]
- DC  Minor cleanups to the flashrom code [DH && LS]
- DC  Added light gun support roughly based on how it is done in libronin [LS]
- DC  Added a very simple light gun example [LS]
- DC  Added support for Spanish keyboards [Xavier Vallejo == XV]
- DC  Added rudimentary support for OCRAM in linker script [CG]
- *** Added the C11 aligned_alloc() function [LS]
- *** Added fs_fstat and modified the fstat function in the newlib handlers to
      use that or fake it for filesystems that don't support fstat [LS]
- DC  Added fstat support to fs_iso9660 and fs_vmu [LS]
- *** Added fstat support to fs_ext2, fs_ramdisk, fs_romdisk, and fs_pty [LS]
- *** Changed libc/koslib/byteorder.c functions to use the <arch/byteorder.h>
      macros, instead of being hard-coded as little-endian [LS]
- DC  Added Opus decoding example using libopusplay [LS]
- *** Removed jiffy "counter" that wasn't actually counting anything [LS]
- *** Added the thd_create_ex() function to create a thread with a given set of
      attributes set at thread creation (allowing us to expand that list of
      attributes a bit more easily than what we would have to do otherwise) [LS]
- *** Made thd_mode local to the threading code (if you need to get the mode at
      runtime, for some reason, use the new thd_get_mode() function) [LS]
- DC  Patched the GCC patch so that GCC 4.7.x compiles cleanly with a newer host
      GCC version [Luke Benstead == LB]
- *** Fixed GCC version detection in the environ script for some locales [LS]
- DC  Made it so that PVR register access is done through a volatile pointer,
      as it should be to ensure GCC doesn't mess with it any [LS]
- DC  Copy function data from maple device during hot-swap poll if already
      attached [Joe Fenton == JF]
- DC  Fixed the clobber list of several matrix-related assembly blobs. Thanks
      to kazade at DCEmulation for pointing out the issue [LS]
- *** Added the uname() function to retrieve the current kernel version [LS]
- *** Added fs_fat for SD cards and g1ata devices [LS]
- *** Added thd_each() function to iterate over all current threads [LB]
- *** Added dirname() and basename() functions to koslib [LS]
- DC  Clean up strict aliasing rule violations and remove -fno-strict-aliasing
      from the KOS_CFLAGS [mrneo240 && LS]
- NAO Added preliminary support for compiling to target the NAOMI and NAOMI 2
      arcade systems with a NetDIMM board attached [LS]
- NAO Added a simple utility to parse NetDIMM binary header data [LS]
- DC  Fixed AICA crash when volume is set to 255 [Andress Barajas == AB]
- DC  Placed a cap on the amount of samples requested by AICA so we don't get
      a Buffer overflow [AB]
- DC  Added a very simple minifont and an example of its use [LS]
- NAO Added a NAOMI-specific version of fb_console using minifont [LS]
- NAO Cleaned up the build process to not build certain parts of the DC
      hardware support that are either not useful or not (yet?) functional on
      NAOMI [LS]
- DC  Fixed fs_path_append unsafe pointer arithmetic and made it smarter [AB]
- DC  Fixed fs_ramdisk_attach so it does not cut off the first character of
      filename when attaching [AB]
- DC  Moved max open file constants for CD, Ramdisk, Romdisk to opts.h [AB]
- DC  Removed stale lwIP examples [LS]
- DC  Removed fs_dclnative declarations from opts.h [LS]
- DC  Ported lwIP/httpd example to the built-in network stack [LS]
- DC  Added functions to set the icon and color of a VMU that is shown in
      the BIOS menu, as well as functionality to read the VMU icons from the
      BIOS font [AB]
- DC  Added a function to draw an XBM image on a single VMU screen [AB]
- *** Fixed issues with erasing long file name entries and empty files in
      libkosfat [Thomas Sowell == TS]
- *** Updated time_t to be 64-bits on Newlib 3.0 and later and fixed Newlib's
      type for ino_t to be sensible in Newlib 3.3.0 patch [TS, LS]
- *** Fixed argument check in sem_init. Thanks to TapamN at DCEmulation for
      noticing the issue and proposing the fix [LS]
- NAO Updated the NAOMI header parsing tool to also support creating NAOMI
      binaries and renamed it to naomibintool [LS]
- NAO Added naominetboot - a tool to upload NAOMI formatted binaries to a
      NetDIMM board for executing on the NAOMI [LS]
- DC  Prevent double-initialization of Maple devices from breaking things [LS]
- DC  Added a user data pointer to snd_stream [LS]
- DC  Added support for -fstack-protector to Newlib 3.3 patch [LS]
- DC  Fixed wasted PVR ram in buffer allocation code [LB]
- *** Added getsockopt to TCP and UDP [LB]
- DC  Corrected sizeof in fs_dclsocket that referenced wrong struct [LB]
- *** Fixed spinlock that was left locked on key error in the
      kthread_getspecific function [LS]
- DC  Added a modem PPP example [LB]
- DC  Fixed register usage and counter in modem driver [LB]
- *** Fixed invalid read when closing UDP socket [LB]
- *** Fixed sending packets with an IP address of 0.0.0.0 [LB]
- *** Added code to attempt to lease the specified address via DHCP, if set [LB]
- DC  Fixed controller capability masks [Artemio Urbina == AU]
- *** Added simple _times_r syscall for Newlib [LS]
- *** Fixed length of DHCP options area to always be at least 64 [LB]
- *** Fixed DHCP retransmit timeout to 4 seconds, per spec [LB]
- DC  Added code to (partially) read DreamKey ISP information [LB]
- DC  Fixed G1 reactivation code for modified BIOSes [Eric Fradella == EF]
- DC  Added support for consoles modded with 32MiB of RAM [TS && EF]
- DC  Fixed wildly out of range start for pvrmark benchmark [Falco Girgis == FG]
- DC  Removed "navi" subarch, moved code to addons/libnavi [LS]
- *** Removed (completely unsupported) support for GCC 3.x and older [LS]
- *** Add timespec_get C11 function to koslib's libc [LS]
- DC  Added timer_ns_gettime64() and performance counters [AB]
- *** Added check to allow strict C++17+ to use timespec_get [FG]
- *** Cleaned up all compiler warnings for all toolchains for KOS [FG]
- *** Add support for compiling with LTO [Paul Cercueil == PC]
- DC  Fixed calling newlib's exit after returning from main so functions
      registered with atexit() are called [Colton Pawielski == CP]
- *** Cleaned up + documented RTC driver, added support for setting time [FG]
- DC  Cleaned up the register access in video to match pvr [DH]
- DC  Fixed various shutdown functions to be safer to call in an interrupt [DH]
- DC  Cleaned up asic functions and corrected potential bugs [DH]
- DC  Removed cooperative threading mode -- threading is always preemptive [DH]
- DC  Added early user init function [PC]
- *** Added Objective-C example testing/demonstrating C Runtime [FG]
- *** Updated Objective-C examples to include more thorough testing of the
      runtime aspects of the language [Andrew Apperley == AA]
- DC  Improve fipr() and fipr_magnitude_sqr() functions [PC]
- DC  Add optimized bit-reverse function && vmu_draw_lcd_rotated() [PC]
- DC  Update bfont example for Dreamcast-specific characters [DH]
- DC  Add example for VMU speaker use [DH && FG]
- DC  Add example for rumble accessory use [DH]
- *** Split init flags from <arch/arch.h> into <kos/init.h> [LS]
- *** Implemented posix_memalign() from stdlib.h [FG]
- *** Added clock_gettime(), clock_settime(), clock_getres() [FG]
- DC  Refactored controller API, added capability groups and types [FG]
- DC  VMU driver update for date/time, buttons, buzzer, and docs [FG]
- DC  Add spinlock_trylock macro [LS]
- *** Simplify kthread_once_t into a simple variable rather than a struct [LS]
- *** Simplify sync primitive structures to remove initialized member [LS]
- *** Move definition of __RESTRICT from <sys/_types.h> to <kos/cdefs.h> [LS]
- DC  Added DMA YUV converter path. Adjust some name of related #defines. 
      Added yuv examples [AB]
- *** Added GCC builtin functions for supporting all of C11 atomics [FG]
- *** Added toolchain and KOS support for C/C++ compiler-level TLS [CP && FG]
- DC  Added vmu functions to check/enable/disable the extra 41 blocks [AB]
- *** Added driver for the SH4's Watchdog Timer peripheral [FG]
- DC  Added Moop powered fast path to sq_cpy, added TapamN pvr related sq
      functions [AB]
- DC  Garbage-collect network stack [PC]
- DC  Rework romdisks [PC]
- DC  Refactored g2bus API, converted magic values to macros, added
      dc/fifo.h, dc/dmac.h file [AB]
- DC  Fixes and improvements for G1 ATA devices [Ruslan Rostovtsev == RR]
- DC  Fixed and improved SCIF SPI reading for use with SD [RR]
- DC  SH4 cache improvements [RR]
- DC  Optimized separating stereo PCM [RR]
- DC  Refactored sfx and streaming to add SQ fast path [RR]
- DC  Added 4/8-bit wav support to sfx and streaming [RR]
- *** Added <netinet/tcp.h> header file and required option [LS]
- *** Added <netinet/udp.h> and <netinet/udplite.h> headers and move the related
      content from <netinet/in.h> [LS]
- *** Added __weak, __used, likely() and unlikely() [FG]
- DC  Added Maple-specific KOS_INIT_FLAGS() which allow for GC-ing unused drivers [FG]
- DC  Added basic example for micropython KOS port [Aaron Glazer == AG]
- DC  Improved performance of IRQ context save / restore [PC]
- DC  Increased resolution of TMU timers + date/time functions [FG && PC]
- *** Increased resolution of clock() and CLOCKS_PER_SEC to microseconds [FG]
- DC  Added centralized header for Dreamcast Memory map (arch/memory.h) [DH]
- DC  Refactored multibuffer video modes and added example of their use [DH]
- DC  Created separate performance counter driver and enhanced API [FG]
- *** Implemented _POSIX_CPUTIME in clock_gettime() using perf counter timer [FG]
- *** Implemented scandir() and alphasort() POSIX functions from dirent.h [FG]
- DC  Added new driver for the SH4's UBC + high-level breakpoint API [FG]
- DC  Add support for French AZERTY keyboards [PC]
- DC  Increased the resolution of pvr_stats_t from milli to nanoseconds [FG]
- *** Added support for modifying scheduler frequency at runtime [FG]
- *** Add support for worker threads [PC]
- DC  Added new System Calls module [AB]
- DC  Add timer_spin_delay_{us,ns} and use them in scif-spi [PC]
- *** Added thread support for tracking CPU time + updated clock_gettime() [FG]
- *** Added support for one-shot timers [PC]
- DC  Use one-shot timers for timeout and a proper polling mechanism in modem [PC]
- *** Added full support for <time.h> additions from C23 standard. [FG]
<<<<<<< HEAD
- *** Redid IRQ API, added handler chaining, preliminary nesting support [FG]
=======
- *** Fixes mutexes not working properly [PC]
- DC  fs_dcload: Set errno on error in dcload_stat() [PC]
- *** Create romdisks with bin2c instead of bin2o [PC]
>>>>>>> f3e270e9

KallistiOS version 2.0.0 -----------------------------------------------
- DC  Broadband Adapter driver fixes [Megan Potter == MP]
- *** Imported a new version of lwIP, with proper sockets lib [MP]
- DC  Added new httpd example for lwIP [MP]
- x86 Added incomplete ia32 port [MP]
- DC  Added new DC examples for Parallax (raster_melt, sinus, delay_cube,
      rotocube) [MP]
- *** Added svnpush.py script for pushing repositories on the web [MP]
- DC  Added genmenu module and example in Tsunami [Megan Potter == MP]
- DC  Added hello-mp3 example [MP]
- DC  320x240 PAL mode [mekanaizer == MK]
- *** Fixed vqenc and kmgenc headers to be ANSI compliant [MP]
- *** New addons/ports build system [MP]
- *** Moved most addons/ports into their own tree/distribution [MP]
- *** Moved several incorrectly placed pieces into libkosutils [MP]
- *** Imported port of Lua 5.0 [MP]
- DC  Added Tsunami Matrix class [MP]
- DC  Various improvements to Tsunami classes [MP]
- *** Major build system overhaul (see RELNOTES) [MP]
- DC  Improved MII/link status handling for BBA driver [MP]
- *** Added NONE thread mode [MP]
- *** lwIP select fixes [Walter van Niftrik == WvN]
- DC  GDB stub fixes [Richard Moats == RM]
- *** New bin2c [Gil Megidish == GM]
- *** Updated genromfs [MP]
- DC  Fixed and re-enabled SPU DMA module [MP]
- DC  Cleaned up PVR DMA functions, adding support for different DMA targets [MP]
- DC  Floating point register support for the GDB stub [RM]
- DC  Added G2 DMA pausing for G2 bus read/write calls [MP]
- *** Added UDP sendto/recvfrom calls in lwIP [MP]
- DC  Added DNS client lwIP example [MP]
- DC  Added ISP settings code to flashrom module [Sam Steele == SS, DP]
- DC  Added ISP settings example [MP]
- *** Added gethostbyname support to lwIP port [MP]
- DC  Updated netcfg to load settings from flashrom [MP]
- DC  Cleaned up DC modem code and added new dialing functions [MP]
- DC  Store Queue and Matrix translation speed ups [Jim Ursetto = JU]
- DC  Support for DMAed vertex buffers in PVR [MP]
- DC  Added mat_transform_sq function [JU]
- DC  Added modified version of Jim Ursetto's serpent example [DP, JU]
- DC  New sound stream manager, sound effect channel addressing support [MP]
- *** Threading fixes for libmp3/liboggvorbisplay/libtremor
      [Viktor, Heinrich Tillack == HT]
- *** Added New dbgio system [MP]
- DC  Various fixes to support new dbgio system [MP]
- DC  Made fsqrt specify fr0 as dirtied [JU]
- *** Updated bin2o to produce properly aligned files [MP]
- DC  Added support for setting fsaa at PVR init [MP]
- DC  Added mat_trans_nodiv, fipr_magnitude_sqr, and fipr [JU]
- *** Added WORLDVIEW matrix, plx_vert_inpm3, and case-insensitive texture
      loading to libparallax [MP]
- *** Added gnu_wrappers (KOS wrappers for GNU tools) [MP]
- DC  Fixed enabling of incorrect ASIC event for SPU DMA [Vincent Penne == VP]
- *** Converted everything to use Newlib as libc/libm rather than the old
      built-in libc/libm [MP]
- *** Added byte ordering functions to koslib [MP]
- DC  Added timer_us_gettime64 function [MP]
- *** Patched things for multi-threaded libstdc++ compilation [JU]
- *** Fixed free(NULL) in debug mode [MP]
- DC  Fixed issues with scif_init and dcload-serial support [MP]
- DC  Added user-entered date support in syscfg_t [Thierry Vermeylen == TV]
- DC  Cleaned up thread usage in libkosh [MP]
- DC  Added new kosh example program using conio [MP]
- DC  Fixed adventure example for new compilers/newlib [MP]
- DC  Added New modem driver (version 1.2) [Nick Kochakian == NK]
- DC  Fixed AICA volume setting [JU]
- DC  Fixed RLE in gdb_stub [RM]
- DC  Fixed an image-garbling bug in vqenc [RM]
- DC  Fixed vqenc mipmap generation [RM]
- DC  Added support for BBA DMA, Improved SPU DMA support, added generic G2 DMA
      functions [VP]
- DC  Updated netcfg to support adding a VMU icon [SS]
- DC  Added GDB-over-dcload support [RM]
- DC  Added support for hard breakpoints/watchpoints using UBC [RM]
- *** Fixed libmp3 sndstream callback's incorrect shifting of the output buffer [RM]
- DC  Added synchronized start command for sound [RM]
- *** Fixed Tsunami genmenu's incorrect device ID in debug output [Atani]
- DC  Added partial VMUFS fixes [Tursi]
- DC  Added block write retrying to VMU driver [Tursi, DP]
- DC  Added a fix for issues with inserting/removing purupuru packs [Tursi]
- DC  Added support for PVR sprites [Lawrence Sebald == LS]
- *** Added new internal network system (alternative to lwIP) [LS]
- DC  Added automatic configuration of the BBA/Lan Adapter from flashrom [LS]
- DC  Added support for the maple Microphone peripheral [LS]
- DC  Added a purupuru driver that has rumble support [LS]
- DC  Added a skeleton Dreameye driver (doesn't do anything useful but it does
      make detection work) [LS]
- *** Fixed the newlib patch [WvN]
- *** Added/fixed various addons headers [SS]
- DC  Added support for GL_TRIANGLE_FAN in KGL [SS]
- *** Added support for antialiased fonts in libparallax [JU]
- *** Adjusted makejitter makefile to use kos-ports headers [SS]
- DC  Fill in dirent.attr for directories in is9660 [SS]
- DC  Applied patch for opening correct iso9660 filenames [Christian Groessler == CG]
- DC  Fixed bitmask for mouse buttons (makes 3rd button usable) [Fragger]
- DC  Added experimental (read: partially working) render to texture support in
      the PVR module [LS]
- DC  Added example program for render-to-texture [LS]
- *** Made thd_sleep(0) work properly [MP]
- *** Added a fix to ARP handling code so that an error is returned rather than
      an incomplete mac address [LS]
- *** Added standard network headers (arpa/inet.h, netinet/in.h, sys/socket.h) [LS]
- *** Added inet_addr function [LS]
- *** Added fs_socket, which implements the standard socket functionality using
      the built-in networking code (only UDP supported though) [LS]
- DC  Correctly set attr member of dirent_t from dcload_readdir [Anonymous]
- *** Added libmp3 volume control function [Atani]
- *** Added support for '.' and '..' in path names [WvN]
- DC  Added in AICA channel position patch [WvN]
- *** Added simple Blender model export plugin [Christian Henz == CH]
- *** Added newlib execve stub [MP]
- *** Made ARP code garbage collection run on each ARP query [LS]
- *** Removed unused net_ntohl/net_ntohs functions [LS]
- DC  Added support for polling for packets on the BBA [LS]
- DC  Added a short delay after init on the LAN adapter, since mine seems to
      crap out if you try to access it too quickly after init [LS]
- *** Made net_ipv4 layer not pass around ethernet headers [LS]
- *** Made net_ipv4 checksum work right for odd byte count messages [LS]
- *** Modify networking code to work properly in an IRQ [LS]
- DC  Added glVertex2f support to KGL [Atani]
- *** Added inet_aton, inet_ntoa, inet_ntop, inet_pton functions and made
      inet_addr use inet_aton [LS]
- DC  Fixed code that did lvalue casts [LS]
- DC  Added in sector size patch [Donald Haase == DH]
- *** Use genwait rather than the condvar in the UDP code [LS]
- DC  Patched SDL with a patch that was quite old to fix audio and controllers [Bero]
- DC  Fixed the SDL timer [OneThirty8 == 138]
- *** Made net_ipv4_send function accept arguments that represent the fields of
      the IPv4 header, rather than a structure of the IPv4 header [LS]
- *** Fixed odd-sized messages in the UDP code [LS]
- *** Removed useless debug messages in UDP code [LS]
- DC  Added support for rates less than 9600 in SCIF driver [CG]
- *** Handle loopback sends more sanely in net_ipv4 [LS]
- *** Change behavior when a send is attempted to a host that does not have a
      cached ARP entry, making sends to new hosts actually work most of the time
      on the first try [LS]
- *** Fixed recv/recvfrom in the UDP code to actually unlock the UDP mutex if
      they have to wait [LS]
- DC  Added fs_dclsocket (dcload over fs_sockets) [LS]
- DC  Fixed SDL to not return incorrect mouse buttons [Cyle Terry == CT]
- *** Added implementations of read/write/seek in fs_socket [LS]
- DC  Fixed readdir on VMUS when the VMU is empty [CG]
- *** Removed useless getAlpha argument in Tsunami's drawable class [CT]
- *** Added reader/writer semaphores [LS]
- DC  Added example program for reader/writer semaphores [LS]
- *** Made Lua use fmodf rather than fmod [Harley Laue == HL]
- *** Fixed memory leak in UDP socket code when the mutex cannot be acquired
      and the code is being executed inside an IRQ [LS]
- DC  Added support for VMU beeping [DH]
- *** Added support for upgrading a read lock on a reader/writer semaphore to
      a write lock [LS]
- *** Added a recursive lock synchronization primitive [LS]
- *** Moved checking for free(NULL) up in code to avoid potential problems [HL]
- DC  fs_ramdisk.c: Don't allow opening a file with O_DIR [CG]
- *** Removed legacy libc and libm [HL]
- DC  Handle potentially misaligned outgoing packets in the BBA driver [LS]
- DC  Added g2_memset_8 function for doing a memset over G2 with locking [LS]
- DC  If a packet is < 60 bytes, pad it with null bytes for clarity, rather than
      just transmitting whatever random junk was in the transmit buffer from
      previous sends [LS]
- DC  Rewrote microphone driver to make it support the different encodings
      available to the hardware [LS]
- DC  Add maple_enum_type_ex function to return the nth device that is of the
      requested type and supports the list of capabilities listed (i.e, the
      function_data of devinfo for that function has all the bits set that are
      set in the cap parameter [LS]
- DC  Made vid_screen_shot support any of the video modes [DH]
- *** Fixes to the network stack to support sending/receiving broadcast packets
      properly [LS]
- GBA Fixed arch/types.h so the toolchain can compile. [HL]
- DC  Adjusted the flashrom_ispcfg_t structure to account for differences
      between PlanetWeb and DreamPassport [LS]
- DC  Added reading of the ISP settings from PlanetWeb to the flashrom code [LS]
- DC  Fixed various pieces of code that rely on flashrom_ispcfg_t [LS]
- *** Added an implementation of DHCP to the network stack [LS]
- DC  Added Dreameye driver that is capable of fetching stored images from the
      device. [LS]
- *** Added kthread_once function (think pthread_once) [LS]
- *** Added pthreads-like thread-local storage [LS]
- DC  Added in support for untextured PVR sprites and added support for the more
      correct polygon header to be sent for sprites [LS]
- DC  Added in some support functions for PVR modifier volumes (and an example
      program that uses them) [LS]
- DC  Added a modifier volume example using textures [LS]
- *** Added a simple statistics system to the IPv4 and UDP layers of the
      network stack [LS]
- *** Added a MTU value to the netif structure for maintaining the maximum
      transfer size of the adapter [LS]
- *** Added the ability to fragment IP packets, and made fragmenting respect
      the MTU [LS]
- *** Added a primary network thread that can be used for timer-based,
      repetitive network tasks (like DHCP renewals), and made the DHCP code
      utilize it [LS]
- *** Added rudimentary IP reassembly support [LS]
- *** Added support for IPv6 in the network stack [LS]
- *** Added support for TCP in the network stack [LS]
- *** Added setsockopt(), getsockopt(), and fcntl() functions, mainly for
      dealing with sockets. Removed the (now useless) fs_socket_setflags()
      function [LS]
- *** Updated patches to use GCC 4.7.0 and Newlib 1.12.0 [LS]
- *** Added initializers for transient semaphores, condvars, and mutexes and
      changed the way that they should be initialized in general [LS]
- *** Added a poll() function, as well as select() [LS]
- *** Added the ability to wake a certain thread with genwait and to specify
      an error code to wake them with [LS]
- DC  Use the fsca and fsrra asm mnemonics in the fmath code since they've
      been supported by binutils since 2004 [LS]
- DC  Detect the region/type of keyboard on attach and map keys in an
      appropriate manner [LS]
- DC  Give each keyboard its own queue of keys [LS]
- DC  Added low-level SPI support on the serial port as well as a block device
      interface for using an SD card with the homebrew adapter [LS]
- *** Added a CRC16-CCITT function [LS]
- *** Added dontwait, waitall, and peek flags for use with sending and receiving
      data on sockets [LS]
- *** Added fs_ext2 to be used with the SD card code (and fixed a lot of bugs
      with it along the way) [LS]
- DC  Added missing txrenv stuff to PVR sprites (thanks to Tvspelsfreak at the
      DCEmulation forums for pointing out it was missing) [LS]
- *** Change how threads are swapped to prevent a high priority thread from
      starving everyone else [LS]
- DC  Create a map file for the ARM code during compilation [CG]
- DC  Return the old border color from vid_border_color() [CG]
- *** Return status codes from fs_close() as is expected in POSIX [CG]
- DC  Actually support 2352 byte sector reads in the cdrom code (thanks to
      Multimedia Mike for noticing it was broken) [LS]
- *** Added fs_symlink() and fs_link() functions to the VFS [LS]
- DC  Fixed a delay loop in aica_get_pos() that was optimized away [CG]
- DC  Added -N to the ARM linker switches to prevent .data from being padded to
      a 32KiB boundary [CG]
- *** Use the O_CREAT flag in fs_copy() on the destination file [LS]
- DC  Added fs_ext2/SD examples sd/ext2fs (basic example showing mounting and
      file I/O) and sd/mke2fs (create a new ext2 filesystem on the SD card) [LS]

KallistiOS version 1.2.0 -----------------------------------------------
- DC  Fix to use DCARM7_CFLAGS when compiling ARM driver [Christian Groessler == CG]
- DC  Fix for typo in vmu_pkg_crc() (submitted by anonymous)
- DC  Fix for incorrect source address in maple packets [Jim Ursetto == JU]
- *** Fix fputs() to not put an extra "\n" [Walter van Niftrik == WvN]
- DC  Fix Makefile for vqenc to work in more cases [Megan Potter == MP]
- DC  Integrated irq_disable() and irq_enable_exc() so that exceptions are
      always enabled. [MP]
- DC  Added pvr_mem_stats() (like malloc_stats but for PVR) [MP]
- *** Removed SYSCALL() usage in favor of thd_block_now() [MP]
- *** Primary timers switched to wakeup interval rather than periodic. [MP]
- *** Fix uninitialized mutex in semaphores [MP]
- *** Added generic waits, and changed semaphores/mutexes to use them [MP]
- DC  Added timer_ms_gettime64() [MP]
- DC  Fix for potential incorrectness in NDEBUG mode in pvr_txr_load_ex [MP]
- DC  Remove float usage in timer_ms_gettime() [MP]
- *** More proper condvar impl using genwaits [MP]
- DC  Strip trailing dots on extensionless ISO filenames (thanks waltervn for
      pointing this out) [MP]
- *** Fix file descriptor owner bug in fdopen [Bero]
- *** Zlib workaround for KOS file descriptors being non-POSIX [Bero]
- *** Added more proper (mutex-paired) condvars, and tests [MP]
- DC  Tremor: bug fix for mono playback, guaranteed thread exit timing, added
      thd_sleep() to make threading more efficient [MP]
- *** Use dbgio_printk instead of dbgio_printf in printf [Bero]
- DC  System ASIC module now supports IRQ priority levels [MP]
- DC  CD-Rom driver much more thread-friendly [MP]
- *** 'struct netif' renamed to 'struct knetif' to avoid conflicts with lwIP [MP]
- *** Fix for initial '/' in fs_builtin pathnames [Bero]
- *** Moved addons' includes and output libs to under addons/ [MP]
- DC  Updated liboggvorbisplay to use vorbisfile funcs like libtremor [MP]
- DC  Set size to -1 while readdir'ing on /vmu so they appear as dirs [MP]
- DC  Filter chain support for snd_stream [MP]
- DC  Basic flashrom BIOS support [MP]
- DC  Improved PVR statistics reporting [MP]
- DC  Misc improvements to Parallax and Tsunami [MP]
- DC  Add Joliet support to iso9660 and fix a big huge bug in directory
      scanning [Bero, DP]
- DC  Support for alpha channels, PNG input, and KMG output in vqenc [MP]
- DC  New libkmg for loading KMG files output by vqenc [MP]
- *** Added byte_count field to kos_img_t for paletted and VQ'd data [MP]
- DC  Typo in broadband adapter driver flags [Wayne Moorefield == WM]
- DC  Switch to genwaits and remove extra timing in maple VMU module [MP]
- DC  Added skeleton PuruPuru/Jump Pack driver [MP]
- DC  New vmufs middle-layer driver and new fs_vmu that uses it [MP]
- *** Fixed thread non-safety in readpng [MP]
- DC  SPU module wasn't clearing all of sound ram on startup/shutdown [MP]
- DC  New libkmg for loading "KOS image" files from disk [MP]
- DC  Support for opening a stream from a descriptor in liboggvorbisplay [MP]
- DC  Parent-relative colorization and positioning in libtsunami [MP]
- DC  Misc bug fixes and improvements in libtsunami [MP]
- DC  Multi-format texture loading support, getpos() for fonts in plx [MP]
- *** fs_ramdisk attach/detach support [MP]
- *** Added a NOT_OWNER flag for kos_img_t for ROM images, etc [MP]
- DC  Added WIP native dc-load client [MP]
- DC  Added generic vblank hooking system [MP]
- DC  KM_DBG_VERBOSE support for PVR malloc [MP]
- DC  Improved texture memory size detection for debug messages in PVR [MP]
- DC  Switch to vblank for page flipping, stats on vertex buffer usage in PVR [MP]
- DC  Add support for load method flags in pvr_load_texture_ex [MP]
- DC  Add snd_sfx_stop_all() and mmap support for loading samples [MP]
- DC  Improved debug output for sound malloc [MP]
- *** Removed x86-specific code in endian.h [MP]
- DC  New kmgenc utility for pre-twiddling textures [MP]
- DC  Inside-int usability for cdrom_get_status() [MP]
- DC  Tray-open detection using vblank, improved fd invalidation support
      for fs_iso9660 [MP]
- DC  Persistent volume support for liboggvorbis [MP]
- DC  Font fuzziness cleanup and pseudo-newline support in Parallax [MP]
- DC  Added modem driver from Nick Kochakian [NK]
- DC  Added a bunch of fun Kosh builtins [MP]
- DC  Slightly more verbose death message for out-of-mem panic [MP]
- *** Added pure virtual function support in libk++ [MP]

KallistiOS version 1.1.9 ------------------------------------------------
- *** Added private data field, async and stat to VFS [Megan Potter == MP]
- DC  Fix for opening VMU files as dirs [Christian Groessler == CG]
- *** Added fs_mkdir and fs_rmdir [MP]
- *** Added fs_ramdisk (on /ram) [MP]
- *** Added mutex as a wrapper to semaphores [MP]
- *** Switched VFS to use real mutex support [MP]
- *** Added vfs_handler_t parameter to some VFS calls for private data usage [MP]
- *** Changed fs_romdisk to allow multiple romdisk mounts [MP]
- *** Added fs_copy and fs_load util functions [MP]
- *** Changed sem_wait() and sem_wait_timed() so it doesn't assert() if
      called from an interrupt [MP]
- *** Added the dlmalloc debugger [MP]
- DC  Fixed bug with samples >64k looping accidentally [MP]
- DC  Added stereo sample support [MP]
- DC  Fixed some alignment issues in 3dutils in libdcutils [MP]
- *** Replace slightly broken atoi/atol with BSD versions [MP]
- *** Added endian.h from BSD [MP]
- DC  Port of OggVorbis "Tremor" lib [MP]
- DC  Added leak checker for PVR malloc [MP]
- DC  NULL parameters are allowed to timer_ms_gettime now [MP]
- *** malloc_debug is now platform independent [MP]
- DC  libdcutils has been removed; most pieces moved elsewhere in KOS [MP]
- DC  Adventure example should compile more places now [MP]
- DC  Added mat_trans_single3() [MP]
- DC  Calling pvr_list_begin() when a list is opened closes the old one first [MP]
- DC  Added wav2adpcm utility [Bero, DP]
- DC  ADPCM samples support in sfxmgr [MP]
- DC  Added 2D PVR util library Parallax [MP]
- DC  Added C++ scene graph lib Tsunami [MP]
- DC  Added frame pointer macros [MP]
- DC  Ability to hook into "double faults" [MP]
- DC  Stack tracing functions for FRAME_POINTERS mode [MP]
- *** Assert hooking capabilities, stack trace from assert when possible [MP]
- *** libtga wasn't setting format of kimg's (thanks dvanbler)
- DC  snd_init() called more than once would freeze (thanks anonymous)
- DC  Fixed "dunno" field in cdrom TOC structure (thanks bjonte)
- DC  Added GDB stub support [Jason Fritcher == JKF]
- DC  Fix for libconio to remove some duplicated code [Jim Ursetto == JU]
- DC  Timing test code for tremor and sndoggvorbis, and race condition fix
      for quick starting/stopping of songs. [MP]
- DC  Fix for loading 3-channel PNGs into an alpha-enabled buffer [MP]
- DC  Fix in libconio for incorrect output target when using dc-load-ip
      console [MP]
- GBA Code sync with Gil Megidish's GBA code base [Gil Megidish == GM]
- DC  Updates to the AICA driver due to Yamato's new docs [MP]
- DC  PVR texture DMA support [Roger Cattermole == RC]
- DC  sfxmgr changed to allow unlimited sound effects [MP]
- *** fread() fix if nmemb < size [GM]
- *** new and delete in libk++ accept size_ instead of unsigned int [GM]
- *** Fixed many warnings in the build [GM]
- DC  Disable IRQs during screen shots to make sure you get a coherent pic [MP]
- DC  Added plasma example [MP]
- DC  Some efficiency fixes in the thread scheduler [MP]
- DC  Some init/shutdown cleanups for libconio [MP]
- DC  Added libkosh, a library version of Kosh for debug purposes [MP]
- DC  Generic mode system for vid_set_mode, fixed centering on VGA [MP]
- DC  Cleaned up MMU support, added some MMU examples [MP]
- DC  Maple only queries U0 for each port for attach/detach now [MP]
- DC  Added a rudimentary (and slightly abusive :) stat call to fs_vmu [MP]
- DC  Added spu_master_mixer() to control the master mixer [MP]
- DC  Added irq_get_handler and irq_get_global_handler [MP]
- PS2 Initial skeleton port for PS2 RTE added [MP]
- DC  Misc cleanup in dcplib [MP]
- DC  Added INIT_QUIET and INIT_NO_DCLOAD for "production" versions [MP]
- *** Fix a startup error when booting the original kernel thread [MP]
- *** dbglog short-circuits to dbgio_printk to save some time [MP]
- DC  Fixed up SYSCALL macro to be much less broken [MP]
- *** Added sem_trywait() as a non-blocking semaphore wait [Bero]
- *** Added thd_wait() to wait for thread death [MP]
- *** Double-advancing gettimeofday() fixed [MP]
- DC  Added some consts in the oggvorbis libs [MP]
- DC  Added a VQ encoder and a VQ example [GM]
- DC  Added SDL port from Bero and Lawrence Sebald [Lawrence Sebald == LS]

KallistiOS version 1.1.8 ------------------------------------------------
- DC  Fixed two more memory free problems in OggVorbis [Megan Potter == MP]
- DC  Fixed GL_POINTS [Paul Boese == PB]
- DC  Fixed problem with setting gl_cur_texture to gl_null_texture in
      glmisc.c [PB]
- DC  Added "navi" subarch for my hardware experimenting work [MP]
- DC  Fixed a bug in the cdrom drive which caused a lockup if the tray
      was open during startup, and fixes compatibility with navi [MP]
- DC  Added GL_POLYGON and GL_QUAD_STRIP to gldraw.c. Thanks to Jesse Ruffin :)
      [Jesse Ruffin == JR]
- DC  Various fs_vmu fixes: properly zero out directory entries on unlink,
      confine user writes to user data area, file blocks no longer cleared
      on unlink, allow writing to existing files, implement seek/mmap,
      O_TRUNC support, case-insensitive port in path, improved error
      checking and various cleanups [Jim Ursetto = JU]
- DC  New "public" maple API (maple_enum_*) [MP]
- DC  Prevent FPU exception on underflow (DN=1, thanks Andrew!) [MP]
- DC  Fix for non-square PNG loading [Fredrik Ehnbom = FE]
- DC  Fixed race condition in snd_stream for multi-threaded operation [MP]
- DC  Stack underrun check for threads, fixed thread pwd inheritance [MP]
- *** Changed gentexfont to include more glyphs by default [MP]
- DC  lwIP support for dcload-ip [Andrew Kieschnick == ADK]
- DC  irq.h fixes and generic trapa handler support [Jason Fritcher == JKF]
- DC  Added vmu_parse function [JU]
- DC  Changed snd_stream callback to return an actual "got" value,
      added a timeout for kick_aica(), added checks so that re-initting
      the snd_stream lib won't stop currently running sound effects [MP]
- DC  Added seamless looping support for OggVorbis [MP]
- DC  Fix for "adventure" conio example under Cygwin [MP]
- *** Added "imageload" library [Jeffrey McBeth == JBM]
- DC  Added arch_exec_at [Scott Robinson == SR]
- *** Fix ar->$(KOS_AR) in lwIP Makefile [JKF]
- DC  Fix potential crash in vmu_close [JU]
- DC  New more generic sound driver [MP]
- *** Ported strtod and strtoul from BSD [MP]
- *** Include stddef.h in stdlib.h for offsetof() among other things [MP]
- *** Port of the Lua scripting language [MP]
- *** Added rule for 'S' (preprocessed assembly) to 'o' [MP]
- DC  Trilinears Z-Clipper for GL_TRIANGLES. Includes demo [Marc Hall MH]
- DC  Added Experimental volume modifier stuff to pvr and kgl [PB]
- *** Added PCX loader for libimageload [JBM]
- *** Fix for BMP loader in libimageload [JBM]
- DC  Japanese support for biosfont [Kazuaki Matsumoto == KM] [MP]
- DC  Fix a NEARZ clipper bug in KGL. Misc Fixes. Added storage for
      frustum attributes [PB]
- DC  Change for fs_dcload that lets console output keep going out over
      dcload-ip up to the last second [MP]
- DC  Removed some assert_msg's in KGL to make threaded programming with
      these more usable [MP]
- DC  Replaced cheesoid sound allocator with a real best-fit one [MP]
- DC  Fixed error handling for out-of-texture-ram so it doesn't crash
      the entire program [MP]
- DC  Left out some "break" statements in pvr_texture.c (thanks Mike Z) [MP]
- DC  Palette format support for PVR (thanks Mike Z) [MP]
- *** Fixed dirent_t to also be "struct dirent" [Christian Groessler == CG]
- DC  Added "volatile" in counters in maple [CG]
- DC  Fix for CDDA volume/panning [Fredrik Ehnbom == FE]
- DC  Improvement for randnum() [JU]
- DC  Added FASTSOUNDLIB to libmodplug flags [JU]
- DC  Enable OCRAM on init with INIT_OCRAM init flags [JKF]
- DC  Allow exceptions during G2 operations to catch bugs [MP]
- DC  Added arch_get_ret_addr to allow getting the return address from a func [MP]
- DC  Added channel inits on init for SPU, to fix CDDA [MP]
- DC  Changed spu_cdda_* functions to be a bit more sane [MP]
- DC  Added CDDA example [MP]
- DC  Added MAPLE_FOREACH macros [MP]
- DC  Changed libdcutils funcs to take pvr_ptr_t's instead of uint32's [MP]
- DC  Removed deprecated TA compat API, and kos_init_all/kos_shutdown_all [MP]
- DC  Removed deprecated init macros (BASIC_ENABLE, etc) [MP]
- DC  Updated libjpeg and libpng to use pvr_ptr_t's and PVR API [MP]
- DC  Updated Kosh to PVR API [MP]
- DC  Removed GhettoPlay/S3M in favor of GhettoPlay/Vorbis for a sample [MP]
- DC  Changed VMU low-level API to use maple_device_t [MP]
- DC  vmu_icon_init in libdcutils changed to vmu_set_icon, and it now
      sets the icon on all VMUs [MP]
- DC  readdir support in fs_vmu for "/vmu" [CG]
- *** Added strtol and _strupr [Brian Peek == BP]
- DC  Fixed theme support in libconio, and other misc cleanup [MP]
- DC  Moved Kosh to "conio" and ported to libconio [MP]
- DC  Added serial console support for libconio [MP]
- DC  Updated liboggvorbisplay to 1.0 Final [Thorsten Titze == TT]

KallistiOS version 1.1.7 ------------------------------------------------
- DC  Fix for 320x240 on NTSC TVs [Jim Ursetto == JU]
- DC  Fix for readdir in fs_dcload [Bero]
- DC  Fix for libjpeg's jpeg_to_texture [Bero]
- *** Added assert(), assert_msg(), and assert.h [Megan Potter == MP]
- *** Fix for feof()/ferror() in stdio.c [Brian Peek == BP]
- DC  Added gluLookAt() [James Susinno == JS]
- DC  New PVR API added to replace old "ta" API [MP]
- *** New network API started [MP]
- DC  Experimental SPU DMA usage has been removed for now (it was causing
      issues with CD access) [MP]
- DC  Added DC port of PLIB [Peter Hatch == PH]
- DC  Fixed IRQ bug for non-threaded mode [Roger Cattermole == RC]
- *** Added support for PWD in non-threaded mode [MP]
- DC  Ported 2ndmix example to PVR API [MP]
- *** Added conditional compilation for addons and examples in C++ [MP]
- DC  Added pauses to some more libdream examples [MP]
- *** Port of libbz2 [Sven Oliver Moll == SOM]
- *** Changed around build process a bit check the README for
      more info [MP]
- *** Libc split into separate directory [MP]
- DC  Renamed current g2_* stuff to asic_* [MP]
- DC  Added new "g2bus" module to handle writing to the G2 bus [MP]
- DC  Fixed default AICA program [RC]
- DC  New streaming sound / sound effects library [MP]
- *** Changed dbgio_printf -> printf and added NDEBUG in thread.c [MP]
- DC  Fixed include arm/aica_cmd_iface.h to mp3/arm/aica_cmd_iface.h [BP]
- *** Cygwin fix for genromfs [Florian Schulze == FS]
- DC  Rockridge fix for iso9660 [Takayama Fumihiko == TF]
- DC  Port of XMMS' modplug [FS]
- DC  Fix for store queue alignment [Andrew Kieschnick == ADK]
- DC  Fix for stricmp/strnicmp problem with different length strings [ADK]
- DC  More complete AICA driver [FS]
- DC  atexit() support [FS]
- DC  Circular buffering support for sndstream [FS]
- *** Added atol() to libc [BP]
- *** Added IRQ safety primitives to spinlock and malloc [MP]
- DC  Double fault patches for better error handling [MP]
- DC  Fixes for moved files, and texture allocation support for
      libpng [Jeffrey McBeth == JBM]
- DC  New maple system [MP]
- DC  Added first working version of Table Fog to PVR API stubs [Paul Boese PB]
- DC  Ported KGL to new PVR API and Merged in Benoit Millers Changes.
      NOTE: glRotatef now takes angle in degrees; Maths in gltrans is
      completely rewritten and should be more GL compatible. [PB]
- DC  Created new KGL demo/example subdirectory /examples/dreamcast/kgl.
      moved gl under kgl/basic/gl. Added Benoit Millers nehe02-nehe09
      ports to kgl/nehe and texenv example under /kgl/basic. [PB]
- DC  A couple of OggVorbis fixes [Thorsten Titze == TT]
- DC  Added _start to work with sh-sega-dreamcast GCC / GCC 3.0.4 [MP]
- DC  Added timer_ms_gettime() for the number of milliseconds since startup [MP]
- *** Added gettimeofday(), mktime(), and localtime_r(); fixed time() [MP]
- DC  Fixed clash with newlib's time.h [MP]
- DC  Fixed rtc_unix_secs() [MP]
- DC  Added clock example [MP]
- DC  Added pvr_set_bg_color to glClearColor in glmisc.c [PB]
- DC  Added texture wrapping enums and functionality to KGL. Cleaned up
      glTexParameteri in gltex.c in the process. [PB]
- DC  Added texwrap example [PB]
- DC  Fixed some locking issues, added real date/time support to fs_vmu [MP]
- DC  Added vmu_pkg_* for handling VMU file headers [MP]
- DC  Added fs_vmu unlink() [BP]
- DC  Added glKosMatrixIdent() and glKosMatrixApply() to allow for optimized
      direct-rendering access, along with mat_trans_single() [MP]
- DC  added tunnel demo [PB]
- *** Newlib libm now included with main distro (though still a bit DC specific) [MP]
- DC  Created KGL programming reference in LyX [PB]
- *** Implement fputc and O_TRUNC [JU]
- DC  Fix for modesize.y % 32 != 0 [MP]
- DC  Fix for compilation on NetBSD [Christian Groessler = CG]
- DC  Patch to make adding builtins easier in Kosh [SOM]
- *** Updated zlib [JBM]
- DC  Fix glViewport to correct location of origin [PB]
- DC  Added glScissor function to KGL [PB]
- DC  Added scissor test under kgl basic examples [PB]
- DC  Queueing support for OggVorbis and snd_stream [MP]
- *** clock_t/clock()/BUFSIZ for ANSI C [JBM]
- DC  KGL now uses pvr_poly_cxt_t structs and pvr_poly_compile. Also
      resolves some blending problems [PB]
- DC  Added basic UBC support [MP]
- DC  Configurable exit support (return, menu, reboot) [MP]
- DC  KGL now uses pvr_poly_cxt_t structs and pvr_poly_compile. Also
      resolves some blending problems [PB]
- DC  Enabled glDepthFunc() and remapped GL to PVR depth functions so they
      work as expected (the ones I could test anyway) [PB]
- DC  PNG loader cleanups, removed O'Reilly code [JBM]
- DC  Fixed vid_empty() to make it actually start at VRAM base [MP]
- DC  Changed init process and threading (see release notes) [MP]
- DC  Added screen-shot facility [MP]
- *** Added png_write [JBM]
- *** Added timeout-capable semaphores [MP]
- DC  Fixed a bug in syscall.c which probably didn't affect anything yet [MP]
- *** New (slightly kludgy for now) port of lwIP to KOS NetCore API [MP]
- DC  Fixed memory leak in libjpeg (thanks Jacob) [MP]
- *** Fixed a big in gettimeofday() [CG]
- *** malloc_debug added calloc() [MP]
- DC  Double-free fix for fs_dcload [DP/BP]
- DC  Cleaned up a massive memory leak in liboggvorbisplay [MP]
- *** Added readdir support for fs_romdisk [MP]
- DC  Now use assert/assert_mesg to carp on user programming errors in KGL [PB]
- DC  Use direct render API in gldraw to submit vertices to TA [PB]
- *** Platform independent image functions [MP]
- *** Added vcheck.py script for CVS assistance [MP]
- *** Split pcx functions into libpcx, adapted to PII funcs [MP]
- *** Split tga functions into libtga, adapted to PII funcs [MP]
- DC  Added POSIX-style arch_exec() function [MP]
- *** Fix for zlib compression [JU]
- DC  Added kgl benchmarks directory with trimark and quadmark [PB]
- DC  Fix for 320x240 on VGA box [CG/DP]
- DC  Updated examples to latest API changes [MP]
- DC  Added controller button combo callback [MP]
- DC  Fix all examples makefiles to use $KOS_STRIP environment variable [PB]
- *** Added beginnings of libk++ (tiny libstdc++ replacement) [Gil Megidish/DP]
- DC  Adapted C++ examples to use libk++ [MP]
- DC  Added libconio (adapted from Kosh) for "console" programs [MP]
- DC  Added wump and adventure examples for libconio [MP]

KallistiOS version 1.1.6 ------------------------------------------------
- DC  Fix for using resolutions other than 640x480 with TA [David Kuder == DCG]
- *** New version of dlmalloc with better thread safety [Megan Potter == MP]
- *** Misc fixes for the build process [Benoit Miller == BM]
- *** C++ compilation rules for cpp->o [BM]
- *** Beginnings of BSD-style C++ header support [MP]
- DC  G2 DMA locking for maple and SPU DMA [MP]
- DC  Fixes to SPU DMA to make it behave with maple and other DMAs [MP]
- DC  Default to initting SPU DMA during initall() [MP]
- *** ANSI stdio wrappers [Tobias Gloth == TG]
- DC  Experimental SPU DMU usage in mp3lib [MP]
- DC  GCC 2.x compliance fixes (var decls inside functions) [BM]
- *** Import of BSD ctype [BM *]
- *** wchar support and other ANSI fixes [BM]
- *** Lots of headers now have DECLS for C++, more on the way [MP]
- DC  Added -fno-exceptions to the default CPPFLAGS in environ.* [MP]
- *** Added C++ low-level memory primitives (__builtin_new, etc) [MP]
- DC  Added a C++ version of gltest to the examples tree [MP]
- DC  Added new 768xXXX modes [DCG]
- *** Misc source cleanups [MP]
- DC  ctor/dtor support [MP]
- *** zlib port [Jeffrey McBeth == JBM]
- DC  pnglib port plus DC texture loader [JBM]
- DC  Added cdrom_get_status() to check GD-Rom drive status [MP]
- DC  Updated liboggvorbis from RC3 [Thorsten Titze]
- *** Fixed a problem with VFS when threads weren't enabled [MP]
- DC  Cleaned up cruft in DC spinlock.h [MP]
- DC  Pre-bundled libm.a updated to latest newlib release [MP]

* Xavier Bouchoux sent this to me earlier, but I was too lazy to get
  it integrated ^_^;

KallistiOS version 1.1.5 ------------------------------------------------
- DC  Fix for spu_write_wait() -- it was doing the opposite of what it
      was supposed to! (oops!) [Anders Clerwall == Scav]
- DC  New matrix.s [Mathieu Legris] -- note that there are now some
      alignment constraints on the usage of the matrix functions.. please
      see matrix.s for the comments if you use it!
- DC  KGL support for the new matrix.s [Andrew Kieschnick == ADK]
- DC  New video.c / video.h with a real mode table, and support for
      some PAL modes and 256x256! 800x608 is apparently still
      a bit broken in this one, so if anyone is actually using it you
      might have to tweak just a bit. [Scav]
- DC  Fixed a potential race condition in kernel/main.c [Megan Potter == MP]
- *** Added some new libc stuff from BSD (abs, labs, strdup, qsort, and some
      misc is/to upper/lower funcs)
- DC  Added an early implementation of alpha-blended polys to KGL [MP]
- *** Semaphores and condition variables weren't getting initialized [MP]
- DC  First pass at SPU DMA [MP]
- *** New isdigit() and [DC] a biosfont patch [Warren Moore]
- DC  New more general twiddle function [Vincent Penne == VP]
- DC  TA frame counter, paletted texture type defines [VP]
- *** abort() function [VP/DP]
- *** atoi, dtoa, and floating point printf support [VP]
- DC  randnum() fix [VP]
- DC  Ported over the simple serial console from KOS-MMU [MP]
- DC  Inline TA commit functions [VP]
- DC  Updated gl example to show translucency [MP]
- *** Added architecture checks in header files
- *** Fixed some prototype errors with index, rindex [?]
- DC  Fixed turning off vertical smoothing on VGA [MP]
- DC  Added polygon culling controls for KGL [ADK]
- DC  Ported up MMU functions from KOS-MMU [MP]
- DC  Imported liboggvorbisplay and GhettoPlay adapted to OGG [Thorsten Titze]

KallistiOS version 1.1.4 ------------------------------------------------
- DC  Store queue support [Andrew Kieschnick == ADK]
- DC  New and improved matrix math routines [ADK]
- DC  Patch to KGL to clip polygons with bad w value [ADK]
- DC  Patch for serial I/O that does not reset the baud rate if it's already
      been set. This should eliminate a lot of problems with mismatched
      serial baud in dcload [ADK]
- DC  Patch to fix GL_QUADS constant [Greg Cooksey]
- DC  ftan support, plus KGL usage [Andrew Kieschnick == ADK]
- DC  Fix for iso_ioctl
- DC  New spinlock code works a lot better [ADK]
- DC  Fixed a bug where thd_enabled wasn't being set to 1 [ADK]
- DC  Render done seems to work again, so it's now re-enabled [ADK]
- DC  Added 'menu' command in KOSH to exit to the DC menus [Megan Potter == MP]
- DC  Added rtc_unix_secs() support for reading the current date/time [MP]
- DC  Fixed some problems in VMU writing related to timing and a mystery
      command (thanks to an oooold message from Nagra) and also did some
      fixes to fs_vmu. Please see the notes in README, this code still
      isn't really stable. [MP]
- DC  Added a new 'hello' example in the DC examples tree which shows
      a basic project skeleton which you can start with. [MP]

KallistiOS version 1.1.3 ------------------------------------------------
- DC  Included initial test version of KallistiGL (addons/libgl)
- *** strstr.c was not getting included in the compile for some reason [Regex]
- DC  Fixed bug that could cause fs_iso9660 to run out of handles [James Surine]
- DC  New inline math functions [Andrew Kieschnick]
- DC  Added (currently non-working) MPGLIB sources
- DC  Some more Makefile build fixes
- DC  Still yet more joy of ISO fncompare() fixes [Brian Peek]
- DC  Changed TA far Z clipping plane to be out even farther
- DC  Fixes for matrix.s to make it use W properly [Andrew Kieschnick]
- DC  libos wasn't being built; fixed

KallistiOS version 1.1.2 ------------------------------------------------
- DC  Fixed over-initialization of VRAM (sorry, didn't realize it was wrong)
- DC  Fixed some dc-load init/shutdown bugs (adk)
- *** Fixed a bug in the global Makefiles that made it not process
      the "SUBDIRS" entries normally
- DC  PVR functionality ("ta" module) has been separated into its own
      subdir, where it will eventually gain more functionality and be
      reorganized.
- DC  As part of the above reorganization, TA initialization is no longer
      done automatically; you can do this by adding TA_ENABLE to the
      call to kos_init_all (see below).
- DC  vid_set_mode() has been simplified to take only two arguments; a
      new function vid_set_mode_and_cable() is now there if you want to
      change cable types manually for some reason.
- DC  kos_init_all() has changed to a more flexible format; PLEASE LOOK
      at the examples to see how!
- DC  Fixed a bug in fs_dcload that made a listing of /pc not work

KallistiOS version 1.1.1 ------------------------------------------------
- *** Per-thread path functions are back now, if threads are enabled.
- DC  dc-load console and file system support is now integrated
- DC  The startup procedure has changed (i.e., how you initialize the
      library mode). Please see the dreamcast "2ndmix" example for
      details.
- DC  MP3 player lib and S3M player lib have been integrated (though the
      S3M lib is a bit incomplete as of yet)
- DC  JPEG lib, PVR and other utils from DC Tonic's libdemocd now included
- DC  More OS-mode support
- DC  Semaphore and Condition Variable sync primitives re-imported from KOS-MMU
- DC  Updated the FAQ for 1.1.x
- DC  Included the Newlib libm in binary distributions
- DC  Added functions for DC's "hidden" sin/cos/sqrt functions (dc/fmath.h)
- DC  Added CDDA functionality in the cdrom and spu modules; also added a
      new "cdrom_spin_down" call to manually spin down the CD (thanks maiwe!).
- DC  Fixed a problem where some things (hardware, irq) might be de-initted
      even though they weren't initted (and cause strange problems)
- DC  Libdream examples now ported and included in the DC examples dir

KallistiOS version 1.1.0 ------------------------------------------------
- Complete rework of the entire OS structure. Many of the incorporated
  changes and cleanups were ported over from the ill-fated KOS-MMU project.
- KallistiOS is now primarily built as a library. It has always worked this
  way in the past, but now the focus is on the library version rather than
  the OS version. All non-library-essential items have been moved out of the
  kernel tree and are currently somewhat broken. These will be fixed over
  the next couple of releases.
- KOS goes multi-platform! All architecture specific pieces are now moved
  into the 'kernel/arch' directory.
- A new GBA port was added for Nintendo(tm)'s Gameboy Advance(tm). Not much
  there yet for GBA, but that will change shortly.
- Everything is now compiled with -Wall and all warnings as of GCC-20010507
  are cleaned up.
- New threading module, including proper condition variables, semaphores, and
  microkernel-style message passing.
- Tiny PCX loading function now included for GBA
- New FS call fs_mmap() added to support using ROM files as const arrays.
- arch_exit() and arch_reboot() added for escape-hatch functionality (if
  your program is hosed and you know it, call one of these to bail in
  a nice manner)
- Threading should no longer be essential in any part of the system that
  does not explicitly depend on it (e.g., semaphores).
- Mutexes have been renamed to spinlocks (which is what they were anyway)
  and moved into a header file for inlining.
- Serial I/O on DC now times out after a second or so and disables itself
- Lots more that I can't remember!

KallistiOS version 1.0.0 ------------------------------------------------
- Turn off Y scaling on VGA box
- Added render-done interrupt support, to support lower frame rates
- Added rudimentary render-to-texture support
- Added semaphore and mailbox primitives to thread ABI
- Added thd_schedule_next, which the TA routines now use to reduce
  TA thread overhead to almost nothing
- Added fs_getwd() and fs->getwd()
- fs_romdisk is now case-insensitive
- init.klf now takes an optional command line parameter of the rc.boot name
- Added serial ABI (thanks Brian Peek)
- fs_iso9660 has improved caching now; a separate data and inode cache is
  kept so that directory info doesn't have to be re-fetched after loading
  a large file. Also increased the number of cache buffers and got rid of
  the moronic init_percd() on every file open behavior.
- Fixed bug in fs_iso9660 that caused Rockridge file names to be
  case sensitive
- Added sprintf in libc
- Kludged around a bug in maple (for now) that would trash thread structures
  at random (buffer overrun in DMA)
- Added malloc() debugger malloc_debug.c in the 'mm' directory. See that
  file for usage notes.
- Fixed some (probably irrelevant) memory leaks in startup/shutdown code
  for KOS
- Added an extra serial_init() call in startup/main.c so that serial output
  works from the very beginning.
- SVCMPX now fails (correctly) if it hasn't been initialized yet.
- Fix for Gameshark and other 3rd party VMUs that don't properly return
  an error code when trying to write to the VMU LCD screen (thanks Andrew
  Kieschnick)

KallistiOS version 0.90 -------------------------------------------------
- Fixed a bug in svcmpx that would return a fake service if you didn't have
  the named service (thanks to Andrew Kieschnick for finding that one).
- Fixed build on Cygwin for genromfs (thanks Florian Schulze and Brian Peek)
- Fixed bug in bin2o on the cmdline help (I dunno why it worked at all!)
- Updated "goals.txt" document to reflect the changes since before KOS
  was started. It was still amazingly on-track but there are a few things
  that have changed since then.
- Inclusion of new "configure" utility for setting up compilation defaults.
- Added new G2 bus module that handles G2 interrupts; will add more later
- Fixed a bug in TA that caused problems with large scenes (thanks
  Andrew K. again)
- Updated TA to use new G2 module
- Fixed some build things that I found when switching to BSD (this ought
  to help everyone building).
- Mutexes are now inactive inside interrupts, to avoid a double-fault
  that causes a reset of the DC. One result of this is...
- BSOD is back (finally), though it only works over the serial port as a
  general rule.
- Imported BSD's sys/queue.h as bsd/queue.h
- New thread scheduler that uses priority queues and an idle task (so
  the real thd_sleep ought to work again).
- Fix for trailing '.' in fs_iso9660: some CD burning software adds a dot
  if there isn't one elsewhere in the filename (thanks Brian Peek).
- Added semaphores to the thread manager.
- Added mboxes to the thread manager.
- Added labels and pwds for threads; labels will be for eventual process
  listing facilities. VFS uses pwd to resolve relative paths (somewhat).
  Kosh also now supports this facility.
- Imported lwIP BSD-licensed TCP/IP stack; it's still pretty broken
- Fixes to the RockRidge code (AndrewK)
- load_and_fork() now takes argc,argv also
- Added new userland utility, "init" (see docs/FAQ).
- fs_romdisk now supports directories
- Although this doesn't really affect anything in the code, the naming
  convention for KOS executables is now to make their extension '.klf'
  instead of '.elf'.
- Default 'zclip' in TA module is now 0.01

KallistiOS version 0.80 -------------------------------------------------
- Changed the licensing terms to full BSD-style.
- Fixed the "VGA tearing" bug for real this time (scanline int); TA should
  now be active and work in all video modes (in theory). 800x608 remains
  "experimental".
- Fixed the "tile 0 bug", which was really stupid: it was just clipping
  tile 0 as I had requested in the polygon header.
- Added new bin2o util that converts a binary into an object file for
  inclusion in the link process.
- Tightened thread locking code and irq disable code: there are still some
  situations where two threads can enter a critical section, but doing it
  "right" put an incredible load on the CPU. Thus, I just tried to minimize
  the possibility.
- Fixed a bug in 320x240 setup for RGB cables and VGA offset for 640x480 so
  it's the same as official games.
- Fixed frame buffer size in 640x480; this prevents the first bits of your
  texture from showing up on the bottom of the screen.
- Added a new ta_set_buffer_config() so that you can set the TA parameters
  like active lists and buffer sizes before calling init.
- Integrated Andrew Kieschnick's RockRidge NM extension patches for the
  ISO9660 file system.
- Added new romdisk file system. This is intended as a general replacement
  for the old "builtin" file system, though builtin still has its uses too.
- Added conio->check_getch() in Kosh and added support for that to
  Streamtest; also added conio->freeze() and conio->thaw() so that you
  can run compliant apps from Kosh now. This is just a temporary hack
  and will be changed later, but it works for now.
- New upstream version of Streamtest code (from our game).
- Increased default thread stack space again, this time to 64k. Tune to
  your liking in include/kallisti/config.h.
- Simplistic TA texture allocation system; names of texture_* funcs have
  changed; please see ta.c or ta.h.
- BIOS font API now supports opaque or not; the bfont_* functions have
  changed; please see biosfont.c or biosfont.h.
- Added default disclaimer screen for use in bootable KOS applications.
- Included new version of 2ndmix intro/demo and the original song with
  the romdisk image.
- Added the beginnings of a FAQ.

KallistiOS version 0.7
- Added some "const" keywords here and there, and made an effort to remove
  most of the in-block stack variables and in-var initializations. There are
  still a few in userland programs (jam notably).
- Most things now work with default optimizations (-O1 plus some other things).
  -O2 seems to work for that matter, but I'm not pushing it yet =)
- Increased max simultaneous open files on /bi to 8
- Fixed iso_seek() for /cd
- Added some thread safety stuff in /pc (serconsole) and fixed some memory
  leaks in there. It still doesn't work right with threads. Some reciprocal
  fixes in konsole.
- Added some DMA-safety things in maple (timeouts, etc)
- Added mutex init in maple (oops!!)
- TA has a completely new buffer allocator now that takes texture memory into
  account. Also texture_map() has changed, all texture offsets should start
  at zero and will be mapped by TA automatically.
- TA now does almost everything relevant inside its interrupt for improved
  rendering response time. It also resets after each frame in case the last
  one didn't finish (this is an improvement from locking up the TA =). The
  next version ought to properly wait until the render is done.
- Moved several config options (like thread stack size, etc) into config.h
- Fixed a lot of pointer/heap corruption bugs and memory leaks in elf.c
- Fixed memory leak in process.c (ps_load_and_fork wasn't freeing the image)
- Added 'LIBS' var in userland's Makefile.prefab
- Cleaned up a few things in JAM (including removing "required" mouse support)
- Changed Kosh's \r and \n handling to be more Unix-like
- Removed a few debug lines in libk
- New userland program "streamtest" demonstrates the beta streaming AICA
  driver, and includes a DC/KOS port of XingMP3 from FreeAmp. Note that
  compiling this program from scratch requires the ARM compiler and a
  working libm from newlib.

KallistiOS version 0.6 --------------------------------------------------
- First release<|MERGE_RESOLUTION|>--- conflicted
+++ resolved
@@ -229,13 +229,10 @@
 - *** Added support for one-shot timers [PC]
 - DC  Use one-shot timers for timeout and a proper polling mechanism in modem [PC]
 - *** Added full support for <time.h> additions from C23 standard. [FG]
-<<<<<<< HEAD
-- *** Redid IRQ API, added handler chaining, preliminary nesting support [FG]
-=======
 - *** Fixes mutexes not working properly [PC]
 - DC  fs_dcload: Set errno on error in dcload_stat() [PC]
 - *** Create romdisks with bin2c instead of bin2o [PC]
->>>>>>> f3e270e9
+- *** Redid IRQ API, added handler chaining, preliminary nesting support [FG]
 
 KallistiOS version 2.0.0 -----------------------------------------------
 - DC  Broadband Adapter driver fixes [Megan Potter == MP]
