Platform independent changes are marked with '***', otherwise the
applicable platform is listed. The name/initials of the person who
is responsible for the change are listed in [square brackets] for most
versions (where they are missing from early versions, assume that they
should be attributed to Megan Potter).

KallistiOS version 2.1.0 -----------------------------------------------
- *** Cleaned up generated stubs files on a make clean [Lawrence Sebald == LS]
- DC  Added a function to detect if the program is being run on a retail
      Dreamcast or a Set5.xx device [LS]
- DC  Fixed an issue with the SIP driver that would cause programs to freeze
      if a microphone was connected at program startup [LS]
- DC  Rearranged the SIP driver to get rid of the internal buffer [LS]
- *** Removed the GBA, ia32, and ps2 ports. If someone really wants them back
      and wants to maintain them, let me know. [LS]
- DC  Fixed fmath functions so they compile in C99 mode [LS]
- *** Cleaned up warnings with -std=gnu99 for C code [LS]
- *** Cleaned up warnings with -std=c99 for C code [LS]
- DC  Changed the PVR render-to-texture support to allow for two render-to-
      texture passes without an intervening render-to-screen pass [LS]
- *** Fixed an issue in fs_ext2 that would allow you to rename a directory to
      be a child of itself, thus chopping it off from the rest of the
      directory tree [LS]
- *** Added a fs_readlink() function to resolve symlinks [LS]
- *** Fixed the vqenc and kmgenc utilities for compilation on a 64-bit OS [LS]
- DC  Corrected an issue with video cable detection with GCC 4.8.x [LS]
- DC  Added support for ATA devices on the G1 bus [LS]
- DC  Fixed an infinite loop in ATA initialization if nothing except the
      GD-ROM drive is connected [LS]
- *** Added documentation for the addons tree [LS]
- DC  Made the hardware auto-initialization/shutdown functions weakly linked so
      that they can be overridden without modifying KOS [LS]
- DC  Corrected render-to-texture mode so that you don't have to wait for a
      vblank to actually render to the texture [LS]
- *** Modified fs_stat to conform (mostly) to the POSIX standard for the stat
      function [LS]
- DC  Modified the cdrom driver so that it will set itself as the active ATA
      device before trying to do any CD related reading [LS]
- DC  Fixed potential race conditions between the cdrom code and g1ata [LS]
- DC  Fixed full sector reading of non-data CDs (thanks to SWAT for pointing
      out that it needed fixing) [LS]
- DC  Added many new matrix/vector math-related macros [Josh Pearson == JP]
- *** Added libppp for dialup internet access to the addons tree [LS]
- *** Added DNS resolver functions getaddrinfo() and gethostbyname() [LS]
- *** Fixed a problem where poll() would deadlock if the timeout expired [LS]
- *** Modified getaddrinfo() so that it would try multiple times to contact
      the DNS server with a timeout between messages [LS]
- DC  Various cleanups and modifications to the cdrom code, including subcode
      reading functionality, DMA-based sector reads, and using a recursive
      mutex for the G1 lock [Donald Haase == DH]
- DC  Fixed pvr_mem_available() to report all available texture memory, not
      just what was available in the pvr_malloc() arena [LS]
- DC  Added a utility function to the PVR code for controlling the cheap shadow
      scale register [LS]
- DC  Added an example of the PVR's cheap shadow functionality [LS]
- DC  Added a tool for generation of bumpmaps that was sent to the mailing list
      all the way back in 2005 [Fredrik Ehnbom == FE]
- *** Added the fs_path_append() function to append path components [LS]
- *** Added a nanosleep() function to koslib by request [LS]
- *** Added rewinddir() support to the VFS and several filesystems [LS]
- *** Added in C11 threading support [LS]
- *** Added UDP Lite support to the network stack [LS]
- DC  Adjust sq_cpy() to use a const pointer for the source [JP]
- DC  Retrieve the IP address from dcload-ip when we can [LS]
- *** Added the mutex_unlock_as_thread() function to allow an IRQ handler to
      unlock a mutex as if it were a specified thread [LS]
- DC  Fixed a deadlock issue in the G1ATA code related to the use of a recursive
      mutex for locking -- Thanks to SWAT for noticing the issue [LS]
- DC  Added support for German (DE) and UK keyboards [Christian Groessler == CG]
- DC  Minor cleanups to the flashrom code [DH && LS]
- DC  Added light gun support roughly based on how it is done in libronin [LS]
- DC  Added a very simple light gun example [LS]
- DC  Added support for Spanish keyboards [Xavier Vallejo == XV]
- DC  Added rudimentary support for OCRAM in linker script [CG]
- *** Added the C11 aligned_alloc() function [LS]
- *** Added fs_fstat and modified the fstat function in the newlib handlers to
      use that or fake it for filesystems that don't support fstat [LS]
- DC  Added fstat support to fs_iso9660 and fs_vmu [LS]
- *** Added fstat support to fs_ext2, fs_ramdisk, fs_romdisk, and fs_pty [LS]
- *** Changed libc/koslib/byteorder.c functions to use the <arch/byteorder.h>
      macros, instead of being hard-coded as little-endian [LS]
- DC  Added Opus decoding example using libopusplay [LS]
- *** Removed jiffy "counter" that wasn't actually counting anything [LS]
- *** Added the thd_create_ex() function to create a thread with a given set of
      attributes set at thread creation (allowing us to expand that list of
      attributes a bit more easily than what we would have to do otherwise) [LS]
- *** Made thd_mode local to the threading code (if you need to get the mode at
      runtime, for some reason, use the new thd_get_mode() function) [LS]
- DC  Patched the GCC patch so that GCC 4.7.x compiles cleanly with a newer host
      GCC version [Luke Benstead == LB]
- *** Fixed GCC version detection in the environ script for some locales [LS]
- DC  Made it so that PVR register access is done through a volatile pointer,
      as it should be to ensure GCC doesn't mess with it any [LS]
- DC  Copy function data from maple device during hot-swap poll if already
      attached [Joe Fenton == JF]
- DC  Fixed the clobber list of several matrix-related assembly blobs. Thanks
      to kazade at DCEmulation for pointing out the issue [LS]
- *** Added the uname() function to retrieve the current kernel version [LS]
- *** Added fs_fat for SD cards and g1ata devices [LS]
- *** Added thd_each() function to iterate over all current threads [LB]
- *** Added dirname() and basename() functions to koslib [LS]
- DC  Clean up strict aliasing rule violations and remove -fno-strict-aliasing
      from the KOS_CFLAGS [mrneo240 && LS]
- NAO Added preliminary support for compiling to target the NAOMI and NAOMI 2
      arcade systems with a NetDIMM board attached [LS]
- NAO Added a simple utility to parse NetDIMM binary header data [LS]
- DC  Fixed AICA crash when volume is set to 255 [Andress Barajas == AB]
- DC  Placed a cap on the amount of samples requested by AICA so we don't get
      a Buffer overflow [AB]
- DC  Added a very simple minifont and an example of its use [LS]
- NAO Added a NAOMI-specific version of fb_console using minifont [LS]
- NAO Cleaned up the build process to not build certain parts of the DC
      hardware support that are either not useful or not (yet?) functional on
      NAOMI [LS]
- DC  Fixed fs_path_append unsafe pointer arithmetic and made it smarter [AB]
- DC  Fixed fs_ramdisk_attach so it does not cut off the first character of
      filename when attaching [AB]
- DC  Moved max open file constants for CD, Ramdisk, Romdisk to opts.h [AB]
- DC  Removed stale lwIP examples [LS]
- DC  Removed fs_dclnative declarations from opts.h [LS]
- DC  Ported lwIP/httpd example to the built-in network stack [LS]
- DC  Added functions to set the icon and color of a VMU that is shown in
      the BIOS menu, as well as functionality to read the VMU icons from the
      BIOS font [AB]
- DC  Added a function to draw an XBM image on a single VMU screen [AB]
- *** Fixed issues with erasing long file name entries and empty files in
      libkosfat [Thomas Sowell == TS]
- *** Updated time_t to be 64-bits on Newlib 3.0 and later and fixed Newlib's
      type for ino_t to be sensible in Newlib 3.3.0 patch [TS, LS]
- *** Fixed argument check in sem_init. Thanks to TapamN at DCEmulation for
      noticing the issue and proposing the fix [LS]
- NAO Updated the NAOMI header parsing tool to also support creating NAOMI
      binaries and renamed it to naomibintool [LS]
- NAO Added naominetboot - a tool to upload NAOMI formatted binaries to a
      NetDIMM board for executing on the NAOMI [LS]
- DC  Prevent double-initialization of Maple devices from breaking things [LS]
- DC  Added a user data pointer to snd_stream [LS]
- DC  Added support for -fstack-protector to Newlib 3.3 patch [LS]
- DC  Fixed wasted PVR ram in buffer allocation code [LB]
- *** Added getsockopt to TCP and UDP [LB]
- DC  Corrected sizeof in fs_dclsocket that referenced wrong struct [LB]
- *** Fixed spinlock that was left locked on key error in the
      kthread_getspecific function [LS]
- DC  Added a modem PPP example [LB]
- DC  Fixed register usage and counter in modem driver [LB]
- *** Fixed invalid read when closing UDP socket [LB]
- *** Fixed sending packets with an IP address of 0.0.0.0 [LB]
- *** Added code to attempt to lease the specified address via DHCP, if set [LB]
- DC  Fixed controller capability masks [Artemio Urbina == AU]
- *** Added simple _times_r syscall for Newlib [LS]
- *** Fixed length of DHCP options area to always be at least 64 [LB]
- *** Fixed DHCP retransmit timeout to 4 seconds, per spec [LB]
- DC  Added code to (partially) read DreamKey ISP information [LB]
- DC  Fixed G1 reactivation code for modified BIOSes [Eric Fradella == EF]
- DC  Added support for consoles modded with 32MiB of RAM [TS && EF]
- DC  Fixed wildly out of range start for pvrmark benchmark [Falco Girgis == FG]
- DC  Removed "navi" subarch, moved code to addons/libnavi [LS]
- *** Removed (completely unsupported) support for GCC 3.x and older [LS]
- *** Add timespec_get C11 function to koslib's libc [LS]
- DC  Added timer_ns_gettime64() and performance counters [AB]
- *** Added check to allow strict C++17+ to use timespec_get [FG]
- *** Cleaned up all compiler warnings for all toolchains for KOS [FG]
- *** Add support for compiling with LTO [Paul Cercueil == PC]
- DC  Fixed calling newlib's exit after returning from main so functions
      registered with atexit() are called [Colton Pawielski == CP]
- *** Cleaned up + documented RTC driver, added support for setting time [FG]
- DC  Cleaned up the register access in video to match pvr [DH]
- DC  Fixed various shutdown functions to be safer to call in an interrupt [DH]
- DC  Cleaned up asic functions and corrected potential bugs [DH]
- DC  Removed cooperative threading mode -- threading is always preemptive [DH]
- DC  Added early user init function [PC]
- *** Added Objective-C example testing/demonstrating C Runtime [FG]
- *** Updated Objective-C examples to include more thorough testing of the
      runtime aspects of the language [Andrew Apperley == AA]
- DC  Improve fipr() and fipr_magnitude_sqr() functions [PC]
- DC  Add optimized bit-reverse function && vmu_draw_lcd_rotated() [PC]
- DC  Update bfont example for Dreamcast-specific characters [DH]
- DC  Add example for VMU speaker use [DH && FG]
- DC  Add example for rumble accessory use [DH]
- *** Split init flags from <arch/arch.h> into <kos/init.h> [LS]
- *** Implemented posix_memalign() from stdlib.h [FG]
- *** Added clock_gettime(), clock_settime(), clock_getres() [FG]
- DC  Refactored controller API, added capability groups and types [FG]
- DC  VMU driver update for date/time, buttons, buzzer, and docs [FG]
- DC  Add spinlock_trylock macro [LS]
- *** Simplify kthread_once_t into a simple variable rather than a struct [LS]
- *** Simplify sync primitive structures to remove initialized member [LS]
- *** Move definition of __RESTRICT from <sys/_types.h> to <kos/cdefs.h> [LS]
- DC  Added DMA YUV converter path. Adjust some name of related #defines.
      Added yuv examples [AB]
- *** Added GCC builtin functions for supporting all of C11 atomics [FG]
- *** Added toolchain and KOS support for C/C++ compiler-level TLS [CP && FG]
- DC  Added vmu functions to check/enable/disable the extra 41 blocks [AB]
- *** Added driver for the SH4's Watchdog Timer peripheral [FG]
- DC  Added Moop powered fast path to sq_cpy, added TapamN pvr related sq
      functions [AB]
- DC  Garbage-collect network stack [PC]
- DC  Rework romdisks [PC]
- DC  Refactored g2bus API, converted magic values to macros, added
      dc/fifo.h, dc/dmac.h file [AB]
- DC  Fixes and improvements for G1 ATA devices [Ruslan Rostovtsev == RR]
- DC  Fixed and improved SCIF SPI reading for use with SD [RR]
- DC  SH4 cache improvements [RR]
- DC  Optimized separating stereo PCM [RR]
- DC  Refactored sfx and streaming to add SQ fast path [RR]
- DC  Added 4/8-bit wav support to sfx and streaming [RR]
- *** Added <netinet/tcp.h> header file and required option [LS]
- *** Added <netinet/udp.h> and <netinet/udplite.h> headers and move the related
      content from <netinet/in.h> [LS]
- *** Added __weak, __used, likely() and unlikely() [FG]
- DC  Added Maple-specific KOS_INIT_FLAGS() which allow for GC-ing unused drivers [FG]
- DC  Added basic example for micropython KOS port [Aaron Glazer == AG]
- DC  Improved performance of IRQ context save / restore [PC]
- DC  Increased resolution of TMU timers + date/time functions [FG && PC]
- *** Increased resolution of clock() and CLOCKS_PER_SEC to microseconds [FG]
- DC  Added centralized header for Dreamcast Memory map (arch/memory.h) [DH]
- DC  Refactored multibuffer video modes and added example of their use [DH]
- DC  Created separate performance counter driver and enhanced API [FG]
- *** Implemented _POSIX_CPUTIME in clock_gettime() using perf counter timer [FG]
- *** Implemented scandir() and alphasort() POSIX functions from dirent.h [FG]
- DC  Added new driver for the SH4's UBC + high-level breakpoint API [FG]
- DC  Add support for French AZERTY keyboards [PC]
<<<<<<< HEAD
- *** Added implementation of thread barriers [LS]
- *** Removed old pthreads implementation from kernel/libc [LS]
- *** Added new (more complete/compliant) pthreads implementation in
      addons/libpthread [LS]
=======
- DC  Increased the resolution of pvr_stats_t from milli to nanoseconds [FG]
- *** Added support for modifying scheduler frequency at runtime [FG]
>>>>>>> b51c6aa3

KallistiOS version 2.0.0 -----------------------------------------------
- DC  Broadband Adapter driver fixes [Megan Potter == MP]
- *** Imported a new version of lwIP, with proper sockets lib [MP]
- DC  Added new httpd example for lwIP [MP]
- x86 Added incomplete ia32 port [MP]
- DC  Added new DC examples for Parallax (raster_melt, sinus, delay_cube,
      rotocube) [MP]
- *** Added svnpush.py script for pushing repositories on the web [MP]
- DC  Added genmenu module and example in Tsunami [Megan Potter == MP]
- DC  Added hello-mp3 example [MP]
- DC  320x240 PAL mode [mekanaizer == MK]
- *** Fixed vqenc and kmgenc headers to be ANSI compliant [MP]
- *** New addons/ports build system [MP]
- *** Moved most addons/ports into their own tree/distribution [MP]
- *** Moved several incorrectly placed pieces into libkosutils [MP]
- *** Imported port of Lua 5.0 [MP]
- DC  Added Tsunami Matrix class [MP]
- DC  Various improvements to Tsunami classes [MP]
- *** Major build system overhaul (see RELNOTES) [MP]
- DC  Improved MII/link status handling for BBA driver [MP]
- *** Added NONE thread mode [MP]
- *** lwIP select fixes [Walter van Niftrik == WvN]
- DC  GDB stub fixes [Richard Moats == RM]
- *** New bin2c [Gil Megidish == GM]
- *** Updated genromfs [MP]
- DC  Fixed and re-enabled SPU DMA module [MP]
- DC  Cleaned up PVR DMA functions, adding support for different DMA targets [MP]
- DC  Floating point register support for the GDB stub [RM]
- DC  Added G2 DMA pausing for G2 bus read/write calls [MP]
- *** Added UDP sendto/recvfrom calls in lwIP [MP]
- DC  Added DNS client lwIP example [MP]
- DC  Added ISP settings code to flashrom module [Sam Steele == SS, DP]
- DC  Added ISP settings example [MP]
- *** Added gethostbyname support to lwIP port [MP]
- DC  Updated netcfg to load settings from flashrom [MP]
- DC  Cleaned up DC modem code and added new dialing functions [MP]
- DC  Store Queue and Matrix translation speed ups [Jim Ursetto = JU]
- DC  Support for DMAed vertex buffers in PVR [MP]
- DC  Added mat_transform_sq function [JU]
- DC  Added modified version of Jim Ursetto's serpent example [DP, JU]
- DC  New sound stream manager, sound effect channel addressing support [MP]
- *** Threading fixes for libmp3/liboggvorbisplay/libtremor
      [Viktor, Heinrich Tillack == HT]
- *** Added New dbgio system [MP]
- DC  Various fixes to support new dbgio system [MP]
- DC  Made fsqrt specify fr0 as dirtied [JU]
- *** Updated bin2o to produce properly aligned files [MP]
- DC  Added support for setting fsaa at PVR init [MP]
- DC  Added mat_trans_nodiv, fipr_magnitude_sqr, and fipr [JU]
- *** Added WORLDVIEW matrix, plx_vert_inpm3, and case-insensitive texture
      loading to libparallax [MP]
- *** Added gnu_wrappers (KOS wrappers for GNU tools) [MP]
- DC  Fixed enabling of incorrect ASIC event for SPU DMA [Vincent Penne == VP]
- *** Converted everything to use Newlib as libc/libm rather than the old
      built-in libc/libm [MP]
- *** Added byte ordering functions to koslib [MP]
- DC  Added timer_us_gettime64 function [MP]
- *** Patched things for multi-threaded libstdc++ compilation [JU]
- *** Fixed free(NULL) in debug mode [MP]
- DC  Fixed issues with scif_init and dcload-serial support [MP]
- DC  Added user-entered date support in syscfg_t [Thierry Vermeylen == TV]
- DC  Cleaned up thread usage in libkosh [MP]
- DC  Added new kosh example program using conio [MP]
- DC  Fixed adventure example for new compilers/newlib [MP]
- DC  Added New modem driver (version 1.2) [Nick Kochakian == NK]
- DC  Fixed AICA volume setting [JU]
- DC  Fixed RLE in gdb_stub [RM]
- DC  Fixed an image-garbling bug in vqenc [RM]
- DC  Fixed vqenc mipmap generation [RM]
- DC  Added support for BBA DMA, Improved SPU DMA support, added generic G2 DMA
      functions [VP]
- DC  Updated netcfg to support adding a VMU icon [SS]
- DC  Added GDB-over-dcload support [RM]
- DC  Added support for hard breakpoints/watchpoints using UBC [RM]
- *** Fixed libmp3 sndstream callback's incorrect shifting of the output buffer [RM]
- DC  Added synchronized start command for sound [RM]
- *** Fixed Tsunami genmenu's incorrect device ID in debug output [Atani]
- DC  Added partial VMUFS fixes [Tursi]
- DC  Added block write retrying to VMU driver [Tursi, DP]
- DC  Added a fix for issues with inserting/removing purupuru packs [Tursi]
- DC  Added support for PVR sprites [Lawrence Sebald == LS]
- *** Added new internal network system (alternative to lwIP) [LS]
- DC  Added automatic configuration of the BBA/Lan Adapter from flashrom [LS]
- DC  Added support for the maple Microphone peripheral [LS]
- DC  Added a purupuru driver that has rumble support [LS]
- DC  Added a skeleton Dreameye driver (doesn't do anything useful but it does
      make detection work) [LS]
- *** Fixed the newlib patch [WvN]
- *** Added/fixed various addons headers [SS]
- DC  Added support for GL_TRIANGLE_FAN in KGL [SS]
- *** Added support for antialiased fonts in libparallax [JU]
- *** Adjusted makejitter makefile to use kos-ports headers [SS]
- DC  Fill in dirent.attr for directories in is9660 [SS]
- DC  Applied patch for opening correct iso9660 filenames [Christian Groessler == CG]
- DC  Fixed bitmask for mouse buttons (makes 3rd button usable) [Fragger]
- DC  Added experimental (read: partially working) render to texture support in
      the PVR module [LS]
- DC  Added example program for render-to-texture [LS]
- *** Made thd_sleep(0) work properly [MP]
- *** Added a fix to ARP handling code so that an error is returned rather than
      an incomplete mac address [LS]
- *** Added standard network headers (arpa/inet.h, netinet/in.h, sys/socket.h) [LS]
- *** Added inet_addr function [LS]
- *** Added fs_socket, which implements the standard socket functionality using
      the built-in networking code (only UDP supported though) [LS]
- DC  Correctly set attr member of dirent_t from dcload_readdir [Anonymous]
- *** Added libmp3 volume control function [Atani]
- *** Added support for '.' and '..' in path names [WvN]
- DC  Added in AICA channel position patch [WvN]
- *** Added simple Blender model export plugin [Christian Henz == CH]
- *** Added newlib execve stub [MP]
- *** Made ARP code garbage collection run on each ARP query [LS]
- *** Removed unused net_ntohl/net_ntohs functions [LS]
- DC  Added support for polling for packets on the BBA [LS]
- DC  Added a short delay after init on the LAN adapter, since mine seems to
      crap out if you try to access it too quickly after init [LS]
- *** Made net_ipv4 layer not pass around ethernet headers [LS]
- *** Made net_ipv4 checksum work right for odd byte count messages [LS]
- *** Modify networking code to work properly in an IRQ [LS]
- DC  Added glVertex2f support to KGL [Atani]
- *** Added inet_aton, inet_ntoa, inet_ntop, inet_pton functions and made
      inet_addr use inet_aton [LS]
- DC  Fixed code that did lvalue casts [LS]
- DC  Added in sector size patch [Donald Haase == DH]
- *** Use genwait rather than the condvar in the UDP code [LS]
- DC  Patched SDL with a patch that was quite old to fix audio and controllers [Bero]
- DC  Fixed the SDL timer [OneThirty8 == 138]
- *** Made net_ipv4_send function accept arguments that represent the fields of
      the IPv4 header, rather than a structure of the IPv4 header [LS]
- *** Fixed odd-sized messages in the UDP code [LS]
- *** Removed useless debug messages in UDP code [LS]
- DC  Added support for rates less than 9600 in SCIF driver [CG]
- *** Handle loopback sends more sanely in net_ipv4 [LS]
- *** Change behavior when a send is attempted to a host that does not have a
      cached ARP entry, making sends to new hosts actually work most of the time
      on the first try [LS]
- *** Fixed recv/recvfrom in the UDP code to actually unlock the UDP mutex if
      they have to wait [LS]
- DC  Added fs_dclsocket (dcload over fs_sockets) [LS]
- DC  Fixed SDL to not return incorrect mouse buttons [Cyle Terry == CT]
- *** Added implementations of read/write/seek in fs_socket [LS]
- DC  Fixed readdir on VMUS when the VMU is empty [CG]
- *** Removed useless getAlpha argument in Tsunami's drawable class [CT]
- *** Added reader/writer semaphores [LS]
- DC  Added example program for reader/writer semaphores [LS]
- *** Made Lua use fmodf rather than fmod [Harley Laue == HL]
- *** Fixed memory leak in UDP socket code when the mutex cannot be acquired
      and the code is being executed inside an IRQ [LS]
- DC  Added support for VMU beeping [DH]
- *** Added support for upgrading a read lock on a reader/writer semaphore to
      a write lock [LS]
- *** Added a recursive lock synchronization primitive [LS]
- *** Moved checking for free(NULL) up in code to avoid potential problems [HL]
- DC  fs_ramdisk.c: Don't allow opening a file with O_DIR [CG]
- *** Removed legacy libc and libm [HL]
- DC  Handle potentially misaligned outgoing packets in the BBA driver [LS]
- DC  Added g2_memset_8 function for doing a memset over G2 with locking [LS]
- DC  If a packet is < 60 bytes, pad it with null bytes for clarity, rather than
      just transmitting whatever random junk was in the transmit buffer from
      previous sends [LS]
- DC  Rewrote microphone driver to make it support the different encodings
      available to the hardware [LS]
- DC  Add maple_enum_type_ex function to return the nth device that is of the
      requested type and supports the list of capabilities listed (i.e, the
      function_data of devinfo for that function has all the bits set that are
      set in the cap parameter [LS]
- DC  Made vid_screen_shot support any of the video modes [DH]
- *** Fixes to the network stack to support sending/receiving broadcast packets
      properly [LS]
- GBA Fixed arch/types.h so the toolchain can compile. [HL]
- DC  Adjusted the flashrom_ispcfg_t structure to account for differences
      between PlanetWeb and DreamPassport [LS]
- DC  Added reading of the ISP settings from PlanetWeb to the flashrom code [LS]
- DC  Fixed various pieces of code that rely on flashrom_ispcfg_t [LS]
- *** Added an implementation of DHCP to the network stack [LS]
- DC  Added Dreameye driver that is capable of fetching stored images from the
      device. [LS]
- *** Added kthread_once function (think pthread_once) [LS]
- *** Added pthreads-like thread-local storage [LS]
- DC  Added in support for untextured PVR sprites and added support for the more
      correct polygon header to be sent for sprites [LS]
- DC  Added in some support functions for PVR modifier volumes (and an example
      program that uses them) [LS]
- DC  Added a modifier volume example using textures [LS]
- *** Added a simple statistics system to the IPv4 and UDP layers of the
      network stack [LS]
- *** Added a MTU value to the netif structure for maintaining the maximum
      transfer size of the adapter [LS]
- *** Added the ability to fragment IP packets, and made fragmenting respect
      the MTU [LS]
- *** Added a primary network thread that can be used for timer-based,
      repetitive network tasks (like DHCP renewals), and made the DHCP code
      utilize it [LS]
- *** Added rudimentary IP reassembly support [LS]
- *** Added support for IPv6 in the network stack [LS]
- *** Added support for TCP in the network stack [LS]
- *** Added setsockopt(), getsockopt(), and fcntl() functions, mainly for
      dealing with sockets. Removed the (now useless) fs_socket_setflags()
      function [LS]
- *** Updated patches to use GCC 4.7.0 and Newlib 1.12.0 [LS]
- *** Added initializers for transient semaphores, condvars, and mutexes and
      changed the way that they should be initialized in general [LS]
- *** Added a poll() function, as well as select() [LS]
- *** Added the ability to wake a certain thread with genwait and to specify
      an error code to wake them with [LS]
- DC  Use the fsca and fsrra asm mnemonics in the fmath code since they've
      been supported by binutils since 2004 [LS]
- DC  Detect the region/type of keyboard on attach and map keys in an
      appropriate manner [LS]
- DC  Give each keyboard its own queue of keys [LS]
- DC  Added low-level SPI support on the serial port as well as a block device
      interface for using an SD card with the homebrew adapter [LS]
- *** Added a CRC16-CCITT function [LS]
- *** Added dontwait, waitall, and peek flags for use with sending and receiving
      data on sockets [LS]
- *** Added fs_ext2 to be used with the SD card code (and fixed a lot of bugs
      with it along the way) [LS]
- DC  Added missing txrenv stuff to PVR sprites (thanks to Tvspelsfreak at the
      DCEmulation forums for pointing out it was missing) [LS]
- *** Change how threads are swapped to prevent a high priority thread from
      starving everyone else [LS]
- DC  Create a map file for the ARM code during compilation [CG]
- DC  Return the old border color from vid_border_color() [CG]
- *** Return status codes from fs_close() as is expected in POSIX [CG]
- DC  Actually support 2352 byte sector reads in the cdrom code (thanks to
      Multimedia Mike for noticing it was broken) [LS]
- *** Added fs_symlink() and fs_link() functions to the VFS [LS]
- DC  Fixed a delay loop in aica_get_pos() that was optimized away [CG]
- DC  Added -N to the ARM linker switches to prevent .data from being padded to
      a 32KiB boundary [CG]
- *** Use the O_CREAT flag in fs_copy() on the destination file [LS]
- DC  Added fs_ext2/SD examples sd/ext2fs (basic example showing mounting and
      file I/O) and sd/mke2fs (create a new ext2 filesystem on the SD card) [LS]

KallistiOS version 1.2.0 -----------------------------------------------
- DC  Fix to use DCARM7_CFLAGS when compiling ARM driver [Christian Groessler == CG]
- DC  Fix for typo in vmu_pkg_crc() (submitted by anonymous)
- DC  Fix for incorrect source address in maple packets [Jim Ursetto == JU]
- *** Fix fputs() to not put an extra "\n" [Walter van Niftrik == WvN]
- DC  Fix Makefile for vqenc to work in more cases [Megan Potter == MP]
- DC  Integrated irq_disable() and irq_enable_exc() so that exceptions are
      always enabled. [MP]
- DC  Added pvr_mem_stats() (like malloc_stats but for PVR) [MP]
- *** Removed SYSCALL() usage in favor of thd_block_now() [MP]
- *** Primary timers switched to wakeup interval rather than periodic. [MP]
- *** Fix uninitialized mutex in semaphores [MP]
- *** Added generic waits, and changed semaphores/mutexes to use them [MP]
- DC  Added timer_ms_gettime64() [MP]
- DC  Fix for potential incorrectness in NDEBUG mode in pvr_txr_load_ex [MP]
- DC  Remove float usage in timer_ms_gettime() [MP]
- *** More proper condvar impl using genwaits [MP]
- DC  Strip trailing dots on extensionless ISO filenames (thanks waltervn for
      pointing this out) [MP]
- *** Fix file descriptor owner bug in fdopen [Bero]
- *** Zlib workaround for KOS file descriptors being non-POSIX [Bero]
- *** Added more proper (mutex-paired) condvars, and tests [MP]
- DC  Tremor: bug fix for mono playback, guaranteed thread exit timing, added
      thd_sleep() to make threading more efficient [MP]
- *** Use dbgio_printk instead of dbgio_printf in printf [Bero]
- DC  System ASIC module now supports IRQ priority levels [MP]
- DC  CD-Rom driver much more thread-friendly [MP]
- *** 'struct netif' renamed to 'struct knetif' to avoid conflicts with lwIP [MP]
- *** Fix for initial '/' in fs_builtin pathnames [Bero]
- *** Moved addons' includes and output libs to under addons/ [MP]
- DC  Updated liboggvorbisplay to use vorbisfile funcs like libtremor [MP]
- DC  Set size to -1 while readdir'ing on /vmu so they appear as dirs [MP]
- DC  Filter chain support for snd_stream [MP]
- DC  Basic flashrom BIOS support [MP]
- DC  Improved PVR statistics reporting [MP]
- DC  Misc improvements to Parallax and Tsunami [MP]
- DC  Add Joliet support to iso9660 and fix a big huge bug in directory
      scanning [Bero, DP]
- DC  Support for alpha channels, PNG input, and KMG output in vqenc [MP]
- DC  New libkmg for loading KMG files output by vqenc [MP]
- *** Added byte_count field to kos_img_t for paletted and VQ'd data [MP]
- DC  Typo in broadband adapter driver flags [Wayne Moorefield == WM]
- DC  Switch to genwaits and remove extra timing in maple VMU module [MP]
- DC  Added skeleton PuruPuru/Jump Pack driver [MP]
- DC  New vmufs middle-layer driver and new fs_vmu that uses it [MP]
- *** Fixed thread non-safety in readpng [MP]
- DC  SPU module wasn't clearing all of sound ram on startup/shutdown [MP]
- DC  New libkmg for loading "KOS image" files from disk [MP]
- DC  Support for opening a stream from a descriptor in liboggvorbisplay [MP]
- DC  Parent-relative colorization and positioning in libtsunami [MP]
- DC  Misc bug fixes and improvements in libtsunami [MP]
- DC  Multi-format texture loading support, getpos() for fonts in plx [MP]
- *** fs_ramdisk attach/detach support [MP]
- *** Added a NOT_OWNER flag for kos_img_t for ROM images, etc [MP]
- DC  Added WIP native dc-load client [MP]
- DC  Added generic vblank hooking system [MP]
- DC  KM_DBG_VERBOSE support for PVR malloc [MP]
- DC  Improved texture memory size detection for debug messages in PVR [MP]
- DC  Switch to vblank for page flipping, stats on vertex buffer usage in PVR [MP]
- DC  Add support for load method flags in pvr_load_texture_ex [MP]
- DC  Add snd_sfx_stop_all() and mmap support for loading samples [MP]
- DC  Improved debug output for sound malloc [MP]
- *** Removed x86-specific code in endian.h [MP]
- DC  New kmgenc utility for pre-twiddling textures [MP]
- DC  Inside-int usability for cdrom_get_status() [MP]
- DC  Tray-open detection using vblank, improved fd invalidation support
      for fs_iso9660 [MP]
- DC  Persistent volume support for liboggvorbis [MP]
- DC  Font fuzziness cleanup and pseudo-newline support in Parallax [MP]
- DC  Added modem driver from Nick Kochakian [NK]
- DC  Added a bunch of fun Kosh builtins [MP]
- DC  Slightly more verbose death message for out-of-mem panic [MP]
- *** Added pure virtual function support in libk++ [MP]

KallistiOS version 1.1.9 ------------------------------------------------
- *** Added private data field, async and stat to VFS [Megan Potter == MP]
- DC  Fix for opening VMU files as dirs [Christian Groessler == CG]
- *** Added fs_mkdir and fs_rmdir [MP]
- *** Added fs_ramdisk (on /ram) [MP]
- *** Added mutex as a wrapper to semaphores [MP]
- *** Switched VFS to use real mutex support [MP]
- *** Added vfs_handler_t parameter to some VFS calls for private data usage [MP]
- *** Changed fs_romdisk to allow multiple romdisk mounts [MP]
- *** Added fs_copy and fs_load util functions [MP]
- *** Changed sem_wait() and sem_wait_timed() so it doesn't assert() if
      called from an interrupt [MP]
- *** Added the dlmalloc debugger [MP]
- DC  Fixed bug with samples >64k looping accidentally [MP]
- DC  Added stereo sample support [MP]
- DC  Fixed some alignment issues in 3dutils in libdcutils [MP]
- *** Replace slightly broken atoi/atol with BSD versions [MP]
- *** Added endian.h from BSD [MP]
- DC  Port of OggVorbis "Tremor" lib [MP]
- DC  Added leak checker for PVR malloc [MP]
- DC  NULL parameters are allowed to timer_ms_gettime now [MP]
- *** malloc_debug is now platform independent [MP]
- DC  libdcutils has been removed; most pieces moved elsewhere in KOS [MP]
- DC  Adventure example should compile more places now [MP]
- DC  Added mat_trans_single3() [MP]
- DC  Calling pvr_list_begin() when a list is opened closes the old one first [MP]
- DC  Added wav2adpcm utility [Bero, DP]
- DC  ADPCM samples support in sfxmgr [MP]
- DC  Added 2D PVR util library Parallax [MP]
- DC  Added C++ scene graph lib Tsunami [MP]
- DC  Added frame pointer macros [MP]
- DC  Ability to hook into "double faults" [MP]
- DC  Stack tracing functions for FRAME_POINTERS mode [MP]
- *** Assert hooking capabilities, stack trace from assert when possible [MP]
- *** libtga wasn't setting format of kimg's (thanks dvanbler)
- DC  snd_init() called more than once would freeze (thanks anonymous)
- DC  Fixed "dunno" field in cdrom TOC structure (thanks bjonte)
- DC  Added GDB stub support [Jason Fritcher == JKF]
- DC  Fix for libconio to remove some duplicated code [Jim Ursetto == JU]
- DC  Timing test code for tremor and sndoggvorbis, and race condition fix
      for quick starting/stopping of songs. [MP]
- DC  Fix for loading 3-channel PNGs into an alpha-enabled buffer [MP]
- DC  Fix in libconio for incorrect output target when using dc-load-ip
      console [MP]
- GBA Code sync with Gil Megidish's GBA code base [Gil Megidish == GM]
- DC  Updates to the AICA driver due to Yamato's new docs [MP]
- DC  PVR texture DMA support [Roger Cattermole == RC]
- DC  sfxmgr changed to allow unlimited sound effects [MP]
- *** fread() fix if nmemb < size [GM]
- *** new and delete in libk++ accept size_ instead of unsigned int [GM]
- *** Fixed many warnings in the build [GM]
- DC  Disable IRQs during screen shots to make sure you get a coherent pic [MP]
- DC  Added plasma example [MP]
- DC  Some efficiency fixes in the thread scheduler [MP]
- DC  Some init/shutdown cleanups for libconio [MP]
- DC  Added libkosh, a library version of Kosh for debug purposes [MP]
- DC  Generic mode system for vid_set_mode, fixed centering on VGA [MP]
- DC  Cleaned up MMU support, added some MMU examples [MP]
- DC  Maple only queries U0 for each port for attach/detach now [MP]
- DC  Added a rudimentary (and slightly abusive :) stat call to fs_vmu [MP]
- DC  Added spu_master_mixer() to control the master mixer [MP]
- DC  Added irq_get_handler and irq_get_global_handler [MP]
- PS2 Initial skeleton port for PS2 RTE added [MP]
- DC  Misc cleanup in dcplib [MP]
- DC  Added INIT_QUIET and INIT_NO_DCLOAD for "production" versions [MP]
- *** Fix a startup error when booting the original kernel thread [MP]
- *** dbglog short-circuits to dbgio_printk to save some time [MP]
- DC  Fixed up SYSCALL macro to be much less broken [MP]
- *** Added sem_trywait() as a non-blocking semaphore wait [Bero]
- *** Added thd_wait() to wait for thread death [MP]
- *** Double-advancing gettimeofday() fixed [MP]
- DC  Added some consts in the oggvorbis libs [MP]
- DC  Added a VQ encoder and a VQ example [GM]
- DC  Added SDL port from Bero and Lawrence Sebald [Lawrence Sebald == LS]

KallistiOS version 1.1.8 ------------------------------------------------
- DC  Fixed two more memory free problems in OggVorbis [Megan Potter == MP]
- DC  Fixed GL_POINTS [Paul Boese == PB]
- DC  Fixed problem with setting gl_cur_texture to gl_null_texture in
      glmisc.c [PB]
- DC  Added "navi" subarch for my hardware experimenting work [MP]
- DC  Fixed a bug in the cdrom drive which caused a lockup if the tray
      was open during startup, and fixes compatibility with navi [MP]
- DC  Added GL_POLYGON and GL_QUAD_STRIP to gldraw.c. Thanks to Jesse Ruffin :)
      [Jesse Ruffin == JR]
- DC  Various fs_vmu fixes: properly zero out directory entries on unlink,
      confine user writes to user data area, file blocks no longer cleared
      on unlink, allow writing to existing files, implement seek/mmap,
      O_TRUNC support, case-insensitive port in path, improved error
      checking and various cleanups [Jim Ursetto = JU]
- DC  New "public" maple API (maple_enum_*) [MP]
- DC  Prevent FPU exception on underflow (DN=1, thanks Andrew!) [MP]
- DC  Fix for non-square PNG loading [Fredrik Ehnbom = FE]
- DC  Fixed race condition in snd_stream for multi-threaded operation [MP]
- DC  Stack underrun check for threads, fixed thread pwd inheritance [MP]
- *** Changed gentexfont to include more glyphs by default [MP]
- DC  lwIP support for dcload-ip [Andrew Kieschnick == ADK]
- DC  irq.h fixes and generic trapa handler support [Jason Fritcher == JKF]
- DC  Added vmu_parse function [JU]
- DC  Changed snd_stream callback to return an actual "got" value,
      added a timeout for kick_aica(), added checks so that re-initting
      the snd_stream lib won't stop currently running sound effects [MP]
- DC  Added seamless looping support for OggVorbis [MP]
- DC  Fix for "adventure" conio example under Cygwin [MP]
- *** Added "imageload" library [Jeffrey McBeth == JBM]
- DC  Added arch_exec_at [Scott Robinson == SR]
- *** Fix ar->$(KOS_AR) in lwIP Makefile [JKF]
- DC  Fix potential crash in vmu_close [JU]
- DC  New more generic sound driver [MP]
- *** Ported strtod and strtoul from BSD [MP]
- *** Include stddef.h in stdlib.h for offsetof() among other things [MP]
- *** Port of the Lua scripting language [MP]
- *** Added rule for 'S' (preprocessed assembly) to 'o' [MP]
- DC  Trilinears Z-Clipper for GL_TRIANGLES. Includes demo [Marc Hall MH]
- DC  Added Experimental volume modifier stuff to pvr and kgl [PB]
- *** Added PCX loader for libimageload [JBM]
- *** Fix for BMP loader in libimageload [JBM]
- DC  Japanese support for biosfont [Kazuaki Matsumoto == KM] [MP]
- DC  Fix a NEARZ clipper bug in KGL. Misc Fixes. Added storage for
      frustum attributes [PB]
- DC  Change for fs_dcload that lets console output keep going out over
      dcload-ip up to the last second [MP]
- DC  Removed some assert_msg's in KGL to make threaded programming with
      these more usable [MP]
- DC  Replaced cheesoid sound allocator with a real best-fit one [MP]
- DC  Fixed error handling for out-of-texture-ram so it doesn't crash
      the entire program [MP]
- DC  Left out some "break" statements in pvr_texture.c (thanks Mike Z) [MP]
- DC  Palette format support for PVR (thanks Mike Z) [MP]
- *** Fixed dirent_t to also be "struct dirent" [Christian Groessler == CG]
- DC  Added "volatile" in counters in maple [CG]
- DC  Fix for CDDA volume/panning [Fredrik Ehnbom == FE]
- DC  Improvement for randnum() [JU]
- DC  Added FASTSOUNDLIB to libmodplug flags [JU]
- DC  Enable OCRAM on init with INIT_OCRAM init flags [JKF]
- DC  Allow exceptions during G2 operations to catch bugs [MP]
- DC  Added arch_get_ret_addr to allow getting the return address from a func [MP]
- DC  Added channel inits on init for SPU, to fix CDDA [MP]
- DC  Changed spu_cdda_* functions to be a bit more sane [MP]
- DC  Added CDDA example [MP]
- DC  Added MAPLE_FOREACH macros [MP]
- DC  Changed libdcutils funcs to take pvr_ptr_t's instead of uint32's [MP]
- DC  Removed deprecated TA compat API, and kos_init_all/kos_shutdown_all [MP]
- DC  Removed deprecated init macros (BASIC_ENABLE, etc) [MP]
- DC  Updated libjpeg and libpng to use pvr_ptr_t's and PVR API [MP]
- DC  Updated Kosh to PVR API [MP]
- DC  Removed GhettoPlay/S3M in favor of GhettoPlay/Vorbis for a sample [MP]
- DC  Changed VMU low-level API to use maple_device_t [MP]
- DC  vmu_icon_init in libdcutils changed to vmu_set_icon, and it now
      sets the icon on all VMUs [MP]
- DC  readdir support in fs_vmu for "/vmu" [CG]
- *** Added strtol and _strupr [Brian Peek == BP]
- DC  Fixed theme support in libconio, and other misc cleanup [MP]
- DC  Moved Kosh to "conio" and ported to libconio [MP]
- DC  Added serial console support for libconio [MP]
- DC  Updated liboggvorbisplay to 1.0 Final [Thorsten Titze == TT]

KallistiOS version 1.1.7 ------------------------------------------------
- DC  Fix for 320x240 on NTSC TVs [Jim Ursetto == JU]
- DC  Fix for readdir in fs_dcload [Bero]
- DC  Fix for libjpeg's jpeg_to_texture [Bero]
- *** Added assert(), assert_msg(), and assert.h [Megan Potter == MP]
- *** Fix for feof()/ferror() in stdio.c [Brian Peek == BP]
- DC  Added gluLookAt() [James Susinno == JS]
- DC  New PVR API added to replace old "ta" API [MP]
- *** New network API started [MP]
- DC  Experimental SPU DMA usage has been removed for now (it was causing
      issues with CD access) [MP]
- DC  Added DC port of PLIB [Peter Hatch == PH]
- DC  Fixed IRQ bug for non-threaded mode [Roger Cattermole == RC]
- *** Added support for PWD in non-threaded mode [MP]
- DC  Ported 2ndmix example to PVR API [MP]
- *** Added conditional compilation for addons and examples in C++ [MP]
- DC  Added pauses to some more libdream examples [MP]
- *** Port of libbz2 [Sven Oliver Moll == SOM]
- *** Changed around build process a bit check the README for
      more info [MP]
- *** Libc split into separate directory [MP]
- DC  Renamed current g2_* stuff to asic_* [MP]
- DC  Added new "g2bus" module to handle writing to the G2 bus [MP]
- DC  Fixed default AICA program [RC]
- DC  New streaming sound / sound effects library [MP]
- *** Changed dbgio_printf -> printf and added NDEBUG in thread.c [MP]
- DC  Fixed include arm/aica_cmd_iface.h to mp3/arm/aica_cmd_iface.h [BP]
- *** Cygwin fix for genromfs [Florian Schulze == FS]
- DC  Rockridge fix for iso9660 [Takayama Fumihiko == TF]
- DC  Port of XMMS' modplug [FS]
- DC  Fix for store queue alignment [Andrew Kieschnick == ADK]
- DC  Fix for stricmp/strnicmp problem with different length strings [ADK]
- DC  More complete AICA driver [FS]
- DC  atexit() support [FS]
- DC  Circular buffering support for sndstream [FS]
- *** Added atol() to libc [BP]
- *** Added IRQ safety primitives to spinlock and malloc [MP]
- DC  Double fault patches for better error handling [MP]
- DC  Fixes for moved files, and texture allocation support for
      libpng [Jeffrey McBeth == JBM]
- DC  New maple system [MP]
- DC  Added first working version of Table Fog to PVR API stubs [Paul Boese PB]
- DC  Ported KGL to new PVR API and Merged in Benoit Millers Changes.
      NOTE: glRotatef now takes angle in degrees; Maths in gltrans is
      completely rewritten and should be more GL compatible. [PB]
- DC  Created new KGL demo/example subdirectory /examples/dreamcast/kgl.
      moved gl under kgl/basic/gl. Added Benoit Millers nehe02-nehe09
      ports to kgl/nehe and texenv example under /kgl/basic. [PB]
- DC  A couple of OggVorbis fixes [Thorsten Titze == TT]
- DC  Added _start to work with sh-sega-dreamcast GCC / GCC 3.0.4 [MP]
- DC  Added timer_ms_gettime() for the number of milliseconds since startup [MP]
- *** Added gettimeofday(), mktime(), and localtime_r(); fixed time() [MP]
- DC  Fixed clash with newlib's time.h [MP]
- DC  Fixed rtc_unix_secs() [MP]
- DC  Added clock example [MP]
- DC  Added pvr_set_bg_color to glClearColor in glmisc.c [PB]
- DC  Added texture wrapping enums and functionality to KGL. Cleaned up
      glTexParameteri in gltex.c in the process. [PB]
- DC  Added texwrap example [PB]
- DC  Fixed some locking issues, added real date/time support to fs_vmu [MP]
- DC  Added vmu_pkg_* for handling VMU file headers [MP]
- DC  Added fs_vmu unlink() [BP]
- DC  Added glKosMatrixIdent() and glKosMatrixApply() to allow for optimized
      direct-rendering access, along with mat_trans_single() [MP]
- DC  added tunnel demo [PB]
- *** Newlib libm now included with main distro (though still a bit DC specific) [MP]
- DC  Created KGL programming reference in LyX [PB]
- *** Implement fputc and O_TRUNC [JU]
- DC  Fix for modesize.y % 32 != 0 [MP]
- DC  Fix for compilation on NetBSD [Christian Groessler = CG]
- DC  Patch to make adding builtins easier in Kosh [SOM]
- *** Updated zlib [JBM]
- DC  Fix glViewport to correct location of origin [PB]
- DC  Added glScissor function to KGL [PB]
- DC  Added scissor test under kgl basic examples [PB]
- DC  Queueing support for OggVorbis and snd_stream [MP]
- *** clock_t/clock()/BUFSIZ for ANSI C [JBM]
- DC  KGL now uses pvr_poly_cxt_t structs and pvr_poly_compile. Also
      resolves some blending problems [PB]
- DC  Added basic UBC support [MP]
- DC  Configurable exit support (return, menu, reboot) [MP]
- DC  KGL now uses pvr_poly_cxt_t structs and pvr_poly_compile. Also
      resolves some blending problems [PB]
- DC  Enabled glDepthFunc() and remapped GL to PVR depth functions so they
      work as expected (the ones I could test anyway) [PB]
- DC  PNG loader cleanups, removed O'Reilly code [JBM]
- DC  Fixed vid_empty() to make it actually start at VRAM base [MP]
- DC  Changed init process and threading (see release notes) [MP]
- DC  Added screen-shot facility [MP]
- *** Added png_write [JBM]
- *** Added timeout-capable semaphores [MP]
- DC  Fixed a bug in syscall.c which probably didn't affect anything yet [MP]
- *** New (slightly kludgy for now) port of lwIP to KOS NetCore API [MP]
- DC  Fixed memory leak in libjpeg (thanks Jacob) [MP]
- *** Fixed a big in gettimeofday() [CG]
- *** malloc_debug added calloc() [MP]
- DC  Double-free fix for fs_dcload [DP/BP]
- DC  Cleaned up a massive memory leak in liboggvorbisplay [MP]
- *** Added readdir support for fs_romdisk [MP]
- DC  Now use assert/assert_mesg to carp on user programming errors in KGL [PB]
- DC  Use direct render API in gldraw to submit vertices to TA [PB]
- *** Platform independent image functions [MP]
- *** Added vcheck.py script for CVS assistance [MP]
- *** Split pcx functions into libpcx, adapted to PII funcs [MP]
- *** Split tga functions into libtga, adapted to PII funcs [MP]
- DC  Added POSIX-style arch_exec() function [MP]
- *** Fix for zlib compression [JU]
- DC  Added kgl benchmarks directory with trimark and quadmark [PB]
- DC  Fix for 320x240 on VGA box [CG/DP]
- DC  Updated examples to latest API changes [MP]
- DC  Added controller button combo callback [MP]
- DC  Fix all examples makefiles to use $KOS_STRIP environment variable [PB]
- *** Added beginnings of libk++ (tiny libstdc++ replacement) [Gil Megidish/DP]
- DC  Adapted C++ examples to use libk++ [MP]
- DC  Added libconio (adapted from Kosh) for "console" programs [MP]
- DC  Added wump and adventure examples for libconio [MP]

KallistiOS version 1.1.6 ------------------------------------------------
- DC  Fix for using resolutions other than 640x480 with TA [David Kuder == DCG]
- *** New version of dlmalloc with better thread safety [Megan Potter == MP]
- *** Misc fixes for the build process [Benoit Miller == BM]
- *** C++ compilation rules for cpp->o [BM]
- *** Beginnings of BSD-style C++ header support [MP]
- DC  G2 DMA locking for maple and SPU DMA [MP]
- DC  Fixes to SPU DMA to make it behave with maple and other DMAs [MP]
- DC  Default to initting SPU DMA during initall() [MP]
- *** ANSI stdio wrappers [Tobias Gloth == TG]
- DC  Experimental SPU DMU usage in mp3lib [MP]
- DC  GCC 2.x compliance fixes (var decls inside functions) [BM]
- *** Import of BSD ctype [BM *]
- *** wchar support and other ANSI fixes [BM]
- *** Lots of headers now have DECLS for C++, more on the way [MP]
- DC  Added -fno-exceptions to the default CPPFLAGS in environ.* [MP]
- *** Added C++ low-level memory primitives (__builtin_new, etc) [MP]
- DC  Added a C++ version of gltest to the examples tree [MP]
- DC  Added new 768xXXX modes [DCG]
- *** Misc source cleanups [MP]
- DC  ctor/dtor support [MP]
- *** zlib port [Jeffrey McBeth == JBM]
- DC  pnglib port plus DC texture loader [JBM]
- DC  Added cdrom_get_status() to check GD-Rom drive status [MP]
- DC  Updated liboggvorbis from RC3 [Thorsten Titze]
- *** Fixed a problem with VFS when threads weren't enabled [MP]
- DC  Cleaned up cruft in DC spinlock.h [MP]
- DC  Pre-bundled libm.a updated to latest newlib release [MP]

* Xavier Bouchoux sent this to me earlier, but I was too lazy to get
  it integrated ^_^;

KallistiOS version 1.1.5 ------------------------------------------------
- DC  Fix for spu_write_wait() -- it was doing the opposite of what it
      was supposed to! (oops!) [Anders Clerwall == Scav]
- DC  New matrix.s [Mathieu Legris] -- note that there are now some
      alignment constraints on the usage of the matrix functions.. please
      see matrix.s for the comments if you use it!
- DC  KGL support for the new matrix.s [Andrew Kieschnick == ADK]
- DC  New video.c / video.h with a real mode table, and support for
      some PAL modes and 256x256! 800x608 is apparently still
      a bit broken in this one, so if anyone is actually using it you
      might have to tweak just a bit. [Scav]
- DC  Fixed a potential race condition in kernel/main.c [Megan Potter == MP]
- *** Added some new libc stuff from BSD (abs, labs, strdup, qsort, and some
      misc is/to upper/lower funcs)
- DC  Added an early implementation of alpha-blended polys to KGL [MP]
- *** Semaphores and condition variables weren't getting initialized [MP]
- DC  First pass at SPU DMA [MP]
- *** New isdigit() and [DC] a biosfont patch [Warren Moore]
- DC  New more general twiddle function [Vincent Penne == VP]
- DC  TA frame counter, paletted texture type defines [VP]
- *** abort() function [VP/DP]
- *** atoi, dtoa, and floating point printf support [VP]
- DC  randnum() fix [VP]
- DC  Ported over the simple serial console from KOS-MMU [MP]
- DC  Inline TA commit functions [VP]
- DC  Updated gl example to show translucency [MP]
- *** Added architecture checks in header files
- *** Fixed some prototype errors with index, rindex [?]
- DC  Fixed turning off vertical smoothing on VGA [MP]
- DC  Added polygon culling controls for KGL [ADK]
- DC  Ported up MMU functions from KOS-MMU [MP]
- DC  Imported liboggvorbisplay and GhettoPlay adapted to OGG [Thorsten Titze]

KallistiOS version 1.1.4 ------------------------------------------------
- DC  Store queue support [Andrew Kieschnick == ADK]
- DC  New and improved matrix math routines [ADK]
- DC  Patch to KGL to clip polygons with bad w value [ADK]
- DC  Patch for serial I/O that does not reset the baud rate if it's already
      been set. This should eliminate a lot of problems with mismatched
      serial baud in dcload [ADK]
- DC  Patch to fix GL_QUADS constant [Greg Cooksey]
- DC  ftan support, plus KGL usage [Andrew Kieschnick == ADK]
- DC  Fix for iso_ioctl
- DC  New spinlock code works a lot better [ADK]
- DC  Fixed a bug where thd_enabled wasn't being set to 1 [ADK]
- DC  Render done seems to work again, so it's now re-enabled [ADK]
- DC  Added 'menu' command in KOSH to exit to the DC menus [Megan Potter == MP]
- DC  Added rtc_unix_secs() support for reading the current date/time [MP]
- DC  Fixed some problems in VMU writing related to timing and a mystery
      command (thanks to an oooold message from Nagra) and also did some
      fixes to fs_vmu. Please see the notes in README, this code still
      isn't really stable. [MP]
- DC  Added a new 'hello' example in the DC examples tree which shows
      a basic project skeleton which you can start with. [MP]

KallistiOS version 1.1.3 ------------------------------------------------
- DC  Included initial test version of KallistiGL (addons/libgl)
- *** strstr.c was not getting included in the compile for some reason [Regex]
- DC  Fixed bug that could cause fs_iso9660 to run out of handles [James Surine]
- DC  New inline math functions [Andrew Kieschnick]
- DC  Added (currently non-working) MPGLIB sources
- DC  Some more Makefile build fixes
- DC  Still yet more joy of ISO fncompare() fixes [Brian Peek]
- DC  Changed TA far Z clipping plane to be out even farther
- DC  Fixes for matrix.s to make it use W properly [Andrew Kieschnick]
- DC  libos wasn't being built; fixed

KallistiOS version 1.1.2 ------------------------------------------------
- DC  Fixed over-initialization of VRAM (sorry, didn't realize it was wrong)
- DC  Fixed some dc-load init/shutdown bugs (adk)
- *** Fixed a bug in the global Makefiles that made it not process
      the "SUBDIRS" entries normally
- DC  PVR functionality ("ta" module) has been separated into its own
      subdir, where it will eventually gain more functionality and be
      reorganized.
- DC  As part of the above reorganization, TA initialization is no longer
      done automatically; you can do this by adding TA_ENABLE to the
      call to kos_init_all (see below).
- DC  vid_set_mode() has been simplified to take only two arguments; a
      new function vid_set_mode_and_cable() is now there if you want to
      change cable types manually for some reason.
- DC  kos_init_all() has changed to a more flexible format; PLEASE LOOK
      at the examples to see how!
- DC  Fixed a bug in fs_dcload that made a listing of /pc not work

KallistiOS version 1.1.1 ------------------------------------------------
- *** Per-thread path functions are back now, if threads are enabled.
- DC  dc-load console and file system support is now integrated
- DC  The startup procedure has changed (i.e., how you initialize the
      library mode). Please see the dreamcast "2ndmix" example for
      details.
- DC  MP3 player lib and S3M player lib have been integrated (though the
      S3M lib is a bit incomplete as of yet)
- DC  JPEG lib, PVR and other utils from DC Tonic's libdemocd now included
- DC  More OS-mode support
- DC  Semaphore and Condition Variable sync primitives re-imported from KOS-MMU
- DC  Updated the FAQ for 1.1.x
- DC  Included the Newlib libm in binary distributions
- DC  Added functions for DC's "hidden" sin/cos/sqrt functions (dc/fmath.h)
- DC  Added CDDA functionality in the cdrom and spu modules; also added a
      new "cdrom_spin_down" call to manually spin down the CD (thanks maiwe!).
- DC  Fixed a problem where some things (hardware, irq) might be de-initted
      even though they weren't initted (and cause strange problems)
- DC  Libdream examples now ported and included in the DC examples dir

KallistiOS version 1.1.0 ------------------------------------------------
- Complete rework of the entire OS structure. Many of the incorporated
  changes and cleanups were ported over from the ill-fated KOS-MMU project.
- KallistiOS is now primarily built as a library. It has always worked this
  way in the past, but now the focus is on the library version rather than
  the OS version. All non-library-essential items have been moved out of the
  kernel tree and are currently somewhat broken. These will be fixed over
  the next couple of releases.
- KOS goes multi-platform! All architecture specific pieces are now moved
  into the 'kernel/arch' directory.
- A new GBA port was added for Nintendo(tm)'s Gameboy Advance(tm). Not much
  there yet for GBA, but that will change shortly.
- Everything is now compiled with -Wall and all warnings as of GCC-20010507
  are cleaned up.
- New threading module, including proper condition variables, semaphores, and
  microkernel-style message passing.
- Tiny PCX loading function now included for GBA
- New FS call fs_mmap() added to support using ROM files as const arrays.
- arch_exit() and arch_reboot() added for escape-hatch functionality (if
  your program is hosed and you know it, call one of these to bail in
  a nice manner)
- Threading should no longer be essential in any part of the system that
  does not explicitly depend on it (e.g., semaphores).
- Mutexes have been renamed to spinlocks (which is what they were anyway)
  and moved into a header file for inlining.
- Serial I/O on DC now times out after a second or so and disables itself
- Lots more that I can't remember!

KallistiOS version 1.0.0 ------------------------------------------------
- Turn off Y scaling on VGA box
- Added render-done interrupt support, to support lower frame rates
- Added rudimentary render-to-texture support
- Added semaphore and mailbox primitives to thread ABI
- Added thd_schedule_next, which the TA routines now use to reduce
  TA thread overhead to almost nothing
- Added fs_getwd() and fs->getwd()
- fs_romdisk is now case-insensitive
- init.klf now takes an optional command line parameter of the rc.boot name
- Added serial ABI (thanks Brian Peek)
- fs_iso9660 has improved caching now; a separate data and inode cache is
  kept so that directory info doesn't have to be re-fetched after loading
  a large file. Also increased the number of cache buffers and got rid of
  the moronic init_percd() on every file open behavior.
- Fixed bug in fs_iso9660 that caused Rockridge file names to be
  case sensitive
- Added sprintf in libc
- Kludged around a bug in maple (for now) that would trash thread structures
  at random (buffer overrun in DMA)
- Added malloc() debugger malloc_debug.c in the 'mm' directory. See that
  file for usage notes.
- Fixed some (probably irrelevant) memory leaks in startup/shutdown code
  for KOS
- Added an extra serial_init() call in startup/main.c so that serial output
  works from the very beginning.
- SVCMPX now fails (correctly) if it hasn't been initialized yet.
- Fix for Gameshark and other 3rd party VMUs that don't properly return
  an error code when trying to write to the VMU LCD screen (thanks Andrew
  Kieschnick)

KallistiOS version 0.90 -------------------------------------------------
- Fixed a bug in svcmpx that would return a fake service if you didn't have
  the named service (thanks to Andrew Kieschnick for finding that one).
- Fixed build on Cygwin for genromfs (thanks Florian Schulze and Brian Peek)
- Fixed bug in bin2o on the cmdline help (I dunno why it worked at all!)
- Updated "goals.txt" document to reflect the changes since before KOS
  was started. It was still amazingly on-track but there are a few things
  that have changed since then.
- Inclusion of new "configure" utility for setting up compilation defaults.
- Added new G2 bus module that handles G2 interrupts; will add more later
- Fixed a bug in TA that caused problems with large scenes (thanks
  Andrew K. again)
- Updated TA to use new G2 module
- Fixed some build things that I found when switching to BSD (this ought
  to help everyone building).
- Mutexes are now inactive inside interrupts, to avoid a double-fault
  that causes a reset of the DC. One result of this is...
- BSOD is back (finally), though it only works over the serial port as a
  general rule.
- Imported BSD's sys/queue.h as bsd/queue.h
- New thread scheduler that uses priority queues and an idle task (so
  the real thd_sleep ought to work again).
- Fix for trailing '.' in fs_iso9660: some CD burning software adds a dot
  if there isn't one elsewhere in the filename (thanks Brian Peek).
- Added semaphores to the thread manager.
- Added mboxes to the thread manager.
- Added labels and pwds for threads; labels will be for eventual process
  listing facilities. VFS uses pwd to resolve relative paths (somewhat).
  Kosh also now supports this facility.
- Imported lwIP BSD-licensed TCP/IP stack; it's still pretty broken
- Fixes to the RockRidge code (AndrewK)
- load_and_fork() now takes argc,argv also
- Added new userland utility, "init" (see docs/FAQ).
- fs_romdisk now supports directories
- Although this doesn't really affect anything in the code, the naming
  convention for KOS executables is now to make their extension '.klf'
  instead of '.elf'.
- Default 'zclip' in TA module is now 0.01

KallistiOS version 0.80 -------------------------------------------------
- Changed the licensing terms to full BSD-style.
- Fixed the "VGA tearing" bug for real this time (scanline int); TA should
  now be active and work in all video modes (in theory). 800x608 remains
  "experimental".
- Fixed the "tile 0 bug", which was really stupid: it was just clipping
  tile 0 as I had requested in the polygon header.
- Added new bin2o util that converts a binary into an object file for
  inclusion in the link process.
- Tightened thread locking code and irq disable code: there are still some
  situations where two threads can enter a critical section, but doing it
  "right" put an incredible load on the CPU. Thus, I just tried to minimize
  the possibility.
- Fixed a bug in 320x240 setup for RGB cables and VGA offset for 640x480 so
  it's the same as official games.
- Fixed frame buffer size in 640x480; this prevents the first bits of your
  texture from showing up on the bottom of the screen.
- Added a new ta_set_buffer_config() so that you can set the TA parameters
  like active lists and buffer sizes before calling init.
- Integrated Andrew Kieschnick's RockRidge NM extension patches for the
  ISO9660 file system.
- Added new romdisk file system. This is intended as a general replacement
  for the old "builtin" file system, though builtin still has its uses too.
- Added conio->check_getch() in Kosh and added support for that to
  Streamtest; also added conio->freeze() and conio->thaw() so that you
  can run compliant apps from Kosh now. This is just a temporary hack
  and will be changed later, but it works for now.
- New upstream version of Streamtest code (from our game).
- Increased default thread stack space again, this time to 64k. Tune to
  your liking in include/kallisti/config.h.
- Simplistic TA texture allocation system; names of texture_* funcs have
  changed; please see ta.c or ta.h.
- BIOS font API now supports opaque or not; the bfont_* functions have
  changed; please see biosfont.c or biosfont.h.
- Added default disclaimer screen for use in bootable KOS applications.
- Included new version of 2ndmix intro/demo and the original song with
  the romdisk image.
- Added the beginnings of a FAQ.

KallistiOS version 0.7
- Added some "const" keywords here and there, and made an effort to remove
  most of the in-block stack variables and in-var initializations. There are
  still a few in userland programs (jam notably).
- Most things now work with default optimizations (-O1 plus some other things).
  -O2 seems to work for that matter, but I'm not pushing it yet =)
- Increased max simultaneous open files on /bi to 8
- Fixed iso_seek() for /cd
- Added some thread safety stuff in /pc (serconsole) and fixed some memory
  leaks in there. It still doesn't work right with threads. Some reciprocal
  fixes in konsole.
- Added some DMA-safety things in maple (timeouts, etc)
- Added mutex init in maple (oops!!)
- TA has a completely new buffer allocator now that takes texture memory into
  account. Also texture_map() has changed, all texture offsets should start
  at zero and will be mapped by TA automatically.
- TA now does almost everything relevant inside its interrupt for improved
  rendering response time. It also resets after each frame in case the last
  one didn't finish (this is an improvement from locking up the TA =). The
  next version ought to properly wait until the render is done.
- Moved several config options (like thread stack size, etc) into config.h
- Fixed a lot of pointer/heap corruption bugs and memory leaks in elf.c
- Fixed memory leak in process.c (ps_load_and_fork wasn't freeing the image)
- Added 'LIBS' var in userland's Makefile.prefab
- Cleaned up a few things in JAM (including removing "required" mouse support)
- Changed Kosh's \r and \n handling to be more Unix-like
- Removed a few debug lines in libk
- New userland program "streamtest" demonstrates the beta streaming AICA
  driver, and includes a DC/KOS port of XingMP3 from FreeAmp. Note that
  compiling this program from scratch requires the ARM compiler and a
  working libm from newlib.

KallistiOS version 0.6 --------------------------------------------------
- First release<|MERGE_RESOLUTION|>--- conflicted
+++ resolved
@@ -220,15 +220,12 @@
 - *** Implemented scandir() and alphasort() POSIX functions from dirent.h [FG]
 - DC  Added new driver for the SH4's UBC + high-level breakpoint API [FG]
 - DC  Add support for French AZERTY keyboards [PC]
-<<<<<<< HEAD
+- DC  Increased the resolution of pvr_stats_t from milli to nanoseconds [FG]
+- *** Added support for modifying scheduler frequency at runtime [FG]
 - *** Added implementation of thread barriers [LS]
 - *** Removed old pthreads implementation from kernel/libc [LS]
 - *** Added new (more complete/compliant) pthreads implementation in
       addons/libpthread [LS]
-=======
-- DC  Increased the resolution of pvr_stats_t from milli to nanoseconds [FG]
-- *** Added support for modifying scheduler frequency at runtime [FG]
->>>>>>> b51c6aa3
 
 KallistiOS version 2.0.0 -----------------------------------------------
 - DC  Broadband Adapter driver fixes [Megan Potter == MP]
