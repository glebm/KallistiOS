--- conflicted
+++ resolved
@@ -204,16 +204,13 @@
 - DC  Optimized separating stereo PCM [RR]
 - DC  Refactored sfx and streaming to add SQ fast path [RR]
 - DC  Added 4/8-bit wav support to sfx and streaming [RR]
-<<<<<<< HEAD
-- *** Added driver for the SH4's Bus State Controller peripheral [FG]
-=======
 - *** Added <netinet/tcp.h> header file and required option [LS]
 - *** Added <netinet/udp.h> and <netinet/udplite.h> headers and move the related
       content from <netinet/in.h> [LS]
 - *** Added __weak, __used, likely() and unlikely() [FG]
 - DC  Added Maple-specific KOS_INIT_FLAGS() which allow for GC-ing unused drivers [FG]
 - DC  Added basic example for micropython KOS port [Aaron Glazer == AG]
->>>>>>> 70337bb7
+- *** Added driver for the SH4's Bus State Controller peripheral [FG]
 
 KallistiOS version 2.0.0 -----------------------------------------------
 - DC  Broadband Adapter driver fixes [Megan Potter == MP]
