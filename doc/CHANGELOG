Platform independent changes are marked with '***', otherwise the
applicable platform is listed. The name/initials of the person who
is responsible for the change are listed in [square brackets] for most
versions (where they are missing from early versions, assume that they
should be attributed to Megan Potter).

KallistiOS version 2.1.0 -----------------------------------------------
- *** Cleaned up generated stubs files on a make clean [Lawrence Sebald == LS]
- DC  Added a function to detect if the program is being run on a retail
      Dreamcast or a Set5.xx device [LS]
- DC  Fixed an issue with the SIP driver that would cause programs to freeze
      if a microphone was connected at program startup [LS]
- DC  Rearranged the SIP driver to get rid of the internal buffer [LS]
- *** Removed the GBA, ia32, and ps2 ports. If someone really wants them back
      and wants to maintain them, let me know. [LS]
- DC  Fixed fmath functions so they compile in C99 mode [LS]
- *** Cleaned up warnings with -std=gnu99 for C code [LS]
- *** Cleaned up warnings with -std=c99 for C code [LS]
- DC  Changed the PVR render-to-texture support to allow for two render-to-
      texture passes without an intervening render-to-screen pass [LS]
- *** Fixed an issue in fs_ext2 that would allow you to rename a directory to
      be a child of itself, thus chopping it off from the rest of the
      directory tree [LS]
- *** Added a fs_readlink() function to resolve symlinks [LS]
- *** Fixed the vqenc and kmgenc utilities for compilation on a 64-bit OS [LS]
- DC  Corrected an issue with video cable detection with GCC 4.8.x [LS]
- DC  Added support for ATA devices on the G1 bus [LS]
- DC  Fixed an infinite loop in ATA initialization if nothing except the
      GD-ROM drive is connected [LS]
- *** Added documentation for the addons tree [LS]
- DC  Made the hardware auto-initialization/shutdown functions weakly linked so
      that they can be overridden without modifying KOS [LS]
- DC  Corrected render-to-texture mode so that you don't have to wait for a
      vblank to actually render to the texture [LS]
- *** Modified fs_stat to conform (mostly) to the POSIX standard for the stat
      function [LS]
- DC  Modified the cdrom driver so that it will set itself as the active ATA
      device before trying to do any CD related reading [LS]
- DC  Fixed potential race conditions between the cdrom code and g1ata [LS]
- DC  Fixed full sector reading of non-data CDs (thanks to SWAT for pointing
      out that it needed fixing) [LS]
- DC  Added many new matrix/vector math-related macros [Josh Pearson == JP]
- *** Added libppp for dialup internet access to the addons tree [LS]
- *** Added DNS resolver functions getaddrinfo() and gethostbyname() [LS]
- *** Fixed a problem where poll() would deadlock if the timeout expired [LS]
- *** Modified getaddrinfo() so that it would try multiple times to contact
      the DNS server with a timeout between messages [LS]
- DC  Various cleanups and modifications to the cdrom code, including subcode
      reading functionality, DMA-based sector reads, and using a recursive
      mutex for the G1 lock [Donald Haase == DH]
- DC  Fixed pvr_mem_available() to report all available texture memory, not
      just what was available in the pvr_malloc() arena [LS]
- DC  Added a utility function to the PVR code for controlling the cheap shadow
      scale register [LS]
- DC  Added an example of the PVR's cheap shadow functionality [LS]
- DC  Added a tool for generation of bumpmaps that was sent to the mailing list
      all the way back in 2005 [Fredrik Ehnbom == FE]
- *** Added the fs_path_append() function to append path components [LS]
- *** Added a nanosleep() function to koslib by request [LS]
- *** Added rewinddir() support to the VFS and several filesystems [LS]
- *** Added in C11 threading support [LS]
- *** Added UDP Lite support to the network stack [LS]
- DC  Adjust sq_cpy() to use a const pointer for the source [JP]
- DC  Retrieve the IP address from dcload-ip when we can [LS]
- *** Added the mutex_unlock_as_thread() function to allow an IRQ handler to
      unlock a mutex as if it were a specified thread [LS]
- DC  Fixed a deadlock issue in the G1ATA code related to the use of a recursive
      mutex for locking -- Thanks to SWAT for noticing the issue [LS]
- DC  Added support for German (DE) and UK keyboards [Christian Groessler == CG]
- DC  Minor cleanups to the flashrom code [DH && LS]
- DC  Added light gun support roughly based on how it is done in libronin [LS]
- DC  Added a very simple light gun example [LS]
- DC  Added support for Spanish keyboards [Xavier Vallejo == XV]
- DC  Added rudimentary support for OCRAM in linker script [CG]
- *** Added the C11 aligned_alloc() function [LS]
- *** Added fs_fstat and modified the fstat function in the newlib handlers to
      use that or fake it for filesystems that don't support fstat [LS]
- DC  Added fstat support to fs_iso9660 and fs_vmu [LS]
- *** Added fstat support to fs_ext2, fs_ramdisk, fs_romdisk, and fs_pty [LS]
- *** Changed libc/koslib/byteorder.c functions to use the <arch/byteorder.h>
      macros, instead of being hard-coded as little-endian [LS]
- DC  Added Opus decoding example using libopusplay [LS]
- *** Removed jiffy "counter" that wasn't actually counting anything [LS]
- *** Added the thd_create_ex() function to create a thread with a given set of
      attributes set at thread creation (allowing us to expand that list of
      attributes a bit more easily than what we would have to do otherwise) [LS]
- *** Made thd_mode local to the threading code (if you need to get the mode at
      runtime, for some reason, use the new thd_get_mode() function) [LS]
- DC  Patched the GCC patch so that GCC 4.7.x compiles cleanly with a newer host
      GCC version [Luke Benstead == LB]
- *** Fixed GCC version detection in the environ script for some locales [LS]
- DC  Made it so that PVR register access is done through a volatile pointer,
      as it should be to ensure GCC doesn't mess with it any [LS]
- DC  Copy function data from maple device during hot-swap poll if already
      attached [Joe Fenton == JF]
- DC  Fixed the clobber list of several matrix-related assembly blobs. Thanks
      to kazade at DCEmulation for pointing out the issue [LS]
- *** Added the uname() function to retrieve the current kernel version [LS]
- *** Added fs_fat for SD cards and g1ata devices [LS]
- *** Added thd_each() function to iterate over all current threads [LB]
- *** Added dirname() and basename() functions to koslib [LS]
- DC  Clean up strict aliasing rule violations and remove -fno-strict-aliasing
      from the KOS_CFLAGS [mrneo240 && LS]
- NAO Added preliminary support for compiling to target the NAOMI and NAOMI 2
      arcade systems with a NetDIMM board attached [LS]
- NAO Added a simple utility to parse NetDIMM binary header data [LS]
- DC  Fixed AICA crash when volume is set to 255 [Andress Barajas == AB]
- DC  Placed a cap on the amount of samples requested by AICA so we don't get
      a Buffer overflow [AB]
- DC  Added a very simple minifont and an example of its use [LS]
- NAO Added a NAOMI-specific version of fb_console using minifont [LS]
- NAO Cleaned up the build process to not build certain parts of the DC
      hardware support that are either not useful or not (yet?) functional on
      NAOMI [LS]
- DC  Fixed fs_path_append unsafe pointer arithmetic and made it smarter [AB]
- DC  Fixed fs_ramdisk_attach so it does not cut off the first character of
      filename when attaching [AB]
- DC  Moved max open file constants for CD, Ramdisk, Romdisk to opts.h [AB]
- DC  Removed stale lwIP examples [LS]
- DC  Removed fs_dclnative declarations from opts.h [LS]
- DC  Ported lwIP/httpd example to the built-in network stack [LS]
- DC  Added functions to set the icon and color of a VMU that is shown in
      the BIOS menu, as well as functionality to read the VMU icons from the
      BIOS font [AB]
- DC  Added a function to draw an XBM image on a single VMU screen [AB]
- *** Fixed issues with erasing long file name entries and empty files in
      libkosfat [Thomas Sowell == TS]
- *** Updated time_t to be 64-bits on Newlib 3.0 and later and fixed Newlib's
      type for ino_t to be sensible in Newlib 3.3.0 patch [TS, LS]
- *** Fixed argument check in sem_init. Thanks to TapamN at DCEmulation for
      noticing the issue and proposing the fix [LS]
- NAO Updated the NAOMI header parsing tool to also support creating NAOMI
      binaries and renamed it to naomibintool [LS]
- NAO Added naominetboot - a tool to upload NAOMI formatted binaries to a
      NetDIMM board for executing on the NAOMI [LS]
- DC  Prevent double-initialization of Maple devices from breaking things [LS]
- DC  Added a user data pointer to snd_stream [LS]
- DC  Added support for -fstack-protector to Newlib 3.3 patch [LS]
- DC  Fixed wasted PVR ram in buffer allocation code [LB]
- *** Added getsockopt to TCP and UDP [LB]
- DC  Corrected sizeof in fs_dclsocket that referenced wrong struct [LB]
- *** Fixed spinlock that was left locked on key error in the
      kthread_getspecific function [LS]
- DC  Added a modem PPP example [LB]
- DC  Fixed register usage and counter in modem driver [LB]
- *** Fixed invalid read when closing UDP socket [LB]
- *** Fixed sending packets with an IP address of 0.0.0.0 [LB]
- *** Added code to attempt to lease the specified address via DHCP, if set [LB]
- DC  Fixed controller capability masks [Artemio Urbina == AU]
- *** Added simple _times_r syscall for Newlib [LS]
- *** Fixed length of DHCP options area to always be at least 64 [LB]
- *** Fixed DHCP retransmit timeout to 4 seconds, per spec [LB]
- DC  Added code to (partially) read DreamKey ISP information [LB]
- DC  Fixed G1 reactivation code for modified BIOSes [Eric Fradella == EF]
- DC  Added support for consoles modded with 32MiB of RAM [TS && EF]
- DC  Fixed wildly out of range start for pvrmark benchmark [Falco Girgis == FG]
- DC  Removed "navi" subarch, moved code to addons/libnavi [LS]
- *** Removed (completely unsupported) support for GCC 3.x and older [LS]
- *** Add timespec_get C11 function to koslib's libc [LS]
- DC  Added timer_ns_gettime64() and performance counters [AB]
- *** Added check to allow strict C++17+ to use timespec_get [FG]
- *** Cleaned up all compiler warnings for all toolchains for KOS [FG]
- *** Add support for compiling with LTO [Paul Cercueil == PC]
- DC  Fixed calling newlib's exit after returning from main so functions
      registered with atexit() are called [Colton Pawielski == CP]
- *** Cleaned up + documented RTC driver, added support for setting time [FG]
- DC  Cleaned up the register access in video to match pvr [DH]
- DC  Fixed various shutdown functions to be safer to call in an interrupt [DH]
- DC  Cleaned up asic functions and corrected potential bugs [DH]
- DC  Removed cooperative threading mode -- threading is always preemptive [DH]
- DC  Added early user init function [PC]
- *** Added Objective-C example testing/demonstrating C Runtime [FG]
- *** Updated Objective-C examples to include more thorough testing of the
      runtime aspects of the language [Andrew Apperley == AA]
- DC  Improve fipr() and fipr_magnitude_sqr() functions [PC]
- DC  Add optimized bit-reverse function && vmu_draw_lcd_rotated() [PC]
- DC  Update bfont example for Dreamcast-specific characters [DH]
- DC  Add example for VMU speaker use [DH && FG]
- DC  Add example for rumble accessory use [DH]
- *** Split init flags from <arch/arch.h> into <kos/init.h> [LS]
- *** Implemented posix_memalign() from stdlib.h [FG]
- *** Added clock_gettime(), clock_settime(), clock_getres() [FG]
- DC  Refactored controller API, added capability groups and types [FG]
- DC  VMU driver update for date/time, buttons, buzzer, and docs [FG]
- DC  Add spinlock_trylock macro [LS]
- *** Simplify kthread_once_t into a simple variable rather than a struct [LS]
- *** Simplify sync primitive structures to remove initialized member [LS]
- *** Move definition of __RESTRICT from <sys/_types.h> to <kos/cdefs.h> [LS]
- DC  Added DMA YUV converter path. Adjust some name of related #defines. 
      Added yuv examples [AB]
- *** Added GCC builtin functions for supporting all of C11 atomics [FG]
- *** Added toolchain and KOS support for C/C++ compiler-level TLS [CP && FG]
- DC  Added vmu functions to check/enable/disable the extra 41 blocks [AB]
- *** Added driver for the SH4's Watchdog Timer peripheral [FG]
- DC  Added Moop powered fast path to sq_cpy, added TapamN pvr related sq
      functions [AB]
- DC  Garbage-collect network stack [PC]
- DC  Rework romdisks [PC]
- DC  Refactored g2bus API, converted magic values to macros, added
      dc/fifo.h, dc/dmac.h file [AB]
- DC  Fixes and improvements for G1 ATA devices [Ruslan Rostovtsev == RR]
- DC  Fixed and improved SCIF SPI reading for use with SD [RR]
- DC  SH4 cache improvements [RR]
- DC  Optimized separating stereo PCM [RR]
- DC  Refactored sfx and streaming to add SQ fast path [RR]
- DC  Added 4/8-bit wav support to sfx and streaming [RR]
- *** Added <netinet/tcp.h> header file and required option [LS]
- *** Added <netinet/udp.h> and <netinet/udplite.h> headers and move the related
      content from <netinet/in.h> [LS]
- *** Added __weak, __used, likely() and unlikely() [FG]
- DC  Added Maple-specific KOS_INIT_FLAGS() which allow for GC-ing unused drivers [FG]
- DC  Added basic example for micropython KOS port [Aaron Glazer == AG]
- DC  Improved performance of IRQ context save / restore [PC]
- DC  Increased resolution of TMU timers + date/time functions [FG && PC]
- *** Increased resolution of clock() and CLOCKS_PER_SEC to microseconds [FG]
- DC  Added centralized header for Dreamcast Memory map (arch/memory.h) [DH]
- DC  Refactored multibuffer video modes and added example of their use [DH]
- DC  Created separate performance counter driver and enhanced API [FG]
- *** Implemented _POSIX_CPUTIME in clock_gettime() using perf counter timer [FG]
- *** Implemented scandir() and alphasort() POSIX functions from dirent.h [FG]
- DC  Added new driver for the SH4's UBC + high-level breakpoint API [FG]
- DC  Add support for French AZERTY keyboards [PC]
- DC  Increased the resolution of pvr_stats_t from milli to nanoseconds [FG]
- *** Added support for modifying scheduler frequency at runtime [FG]
- *** Add support for worker threads [PC]
- DC  Added new System Calls module [AB]
- DC  Add timer_spin_delay_{us,ns} and use them in scif-spi [PC]
- *** Added thread support for tracking CPU time + updated clock_gettime() [FG]
- *** Added support for one-shot timers [PC]
- DC  Use one-shot timers for timeout and a proper polling mechanism in modem [PC]
<<<<<<< HEAD
- DC  Revamped keyboard maple driver and introduced a new event-driven API [FG]
=======
- *** Added full support for <time.h> additions from C23 standard. [FG]
>>>>>>> 6e29d295

KallistiOS version 2.0.0 -----------------------------------------------
- DC  Broadband Adapter driver fixes [Megan Potter == MP]
- *** Imported a new version of lwIP, with proper sockets lib [MP]
- DC  Added new httpd example for lwIP [MP]
- x86 Added incomplete ia32 port [MP]
- DC  Added new DC examples for Parallax (raster_melt, sinus, delay_cube,
      rotocube) [MP]
- *** Added svnpush.py script for pushing repositories on the web [MP]
- DC  Added genmenu module and example in Tsunami [Megan Potter == MP]
- DC  Added hello-mp3 example [MP]
- DC  320x240 PAL mode [mekanaizer == MK]
- *** Fixed vqenc and kmgenc headers to be ANSI compliant [MP]
- *** New addons/ports build system [MP]
- *** Moved most addons/ports into their own tree/distribution [MP]
- *** Moved several incorrectly placed pieces into libkosutils [MP]
- *** Imported port of Lua 5.0 [MP]
- DC  Added Tsunami Matrix class [MP]
- DC  Various improvements to Tsunami classes [MP]
- *** Major build system overhaul (see RELNOTES) [MP]
- DC  Improved MII/link status handling for BBA driver [MP]
- *** Added NONE thread mode [MP]
- *** lwIP select fixes [Walter van Niftrik == WvN]
- DC  GDB stub fixes [Richard Moats == RM]
- *** New bin2c [Gil Megidish == GM]
- *** Updated genromfs [MP]
- DC  Fixed and re-enabled SPU DMA module [MP]
- DC  Cleaned up PVR DMA functions, adding support for different DMA targets [MP]
- DC  Floating point register support for the GDB stub [RM]
- DC  Added G2 DMA pausing for G2 bus read/write calls [MP]
- *** Added UDP sendto/recvfrom calls in lwIP [MP]
- DC  Added DNS client lwIP example [MP]
- DC  Added ISP settings code to flashrom module [Sam Steele == SS, DP]
- DC  Added ISP settings example [MP]
- *** Added gethostbyname support to lwIP port [MP]
- DC  Updated netcfg to load settings from flashrom [MP]
- DC  Cleaned up DC modem code and added new dialing functions [MP]
- DC  Store Queue and Matrix translation speed ups [Jim Ursetto = JU]
- DC  Support for DMAed vertex buffers in PVR [MP]
- DC  Added mat_transform_sq function [JU]
- DC  Added modified version of Jim Ursetto's serpent example [DP, JU]
- DC  New sound stream manager, sound effect channel addressing support [MP]
- *** Threading fixes for libmp3/liboggvorbisplay/libtremor
      [Viktor, Heinrich Tillack == HT]
- *** Added New dbgio system [MP]
- DC  Various fixes to support new dbgio system [MP]
- DC  Made fsqrt specify fr0 as dirtied [JU]
- *** Updated bin2o to produce properly aligned files [MP]
- DC  Added support for setting fsaa at PVR init [MP]
- DC  Added mat_trans_nodiv, fipr_magnitude_sqr, and fipr [JU]
- *** Added WORLDVIEW matrix, plx_vert_inpm3, and case-insensitive texture
      loading to libparallax [MP]
- *** Added gnu_wrappers (KOS wrappers for GNU tools) [MP]
- DC  Fixed enabling of incorrect ASIC event for SPU DMA [Vincent Penne == VP]
- *** Converted everything to use Newlib as libc/libm rather than the old
      built-in libc/libm [MP]
- *** Added byte ordering functions to koslib [MP]
- DC  Added timer_us_gettime64 function [MP]
- *** Patched things for multi-threaded libstdc++ compilation [JU]
- *** Fixed free(NULL) in debug mode [MP]
- DC  Fixed issues with scif_init and dcload-serial support [MP]
- DC  Added user-entered date support in syscfg_t [Thierry Vermeylen == TV]
- DC  Cleaned up thread usage in libkosh [MP]
- DC  Added new kosh example program using conio [MP]
- DC  Fixed adventure example for new compilers/newlib [MP]
- DC  Added New modem driver (version 1.2) [Nick Kochakian == NK]
- DC  Fixed AICA volume setting [JU]
- DC  Fixed RLE in gdb_stub [RM]
- DC  Fixed an image-garbling bug in vqenc [RM]
- DC  Fixed vqenc mipmap generation [RM]
- DC  Added support for BBA DMA, Improved SPU DMA support, added generic G2 DMA
      functions [VP]
- DC  Updated netcfg to support adding a VMU icon [SS]
- DC  Added GDB-over-dcload support [RM]
- DC  Added support for hard breakpoints/watchpoints using UBC [RM]
- *** Fixed libmp3 sndstream callback's incorrect shifting of the output buffer [RM]
- DC  Added synchronized start command for sound [RM]
- *** Fixed Tsunami genmenu's incorrect device ID in debug output [Atani]
- DC  Added partial VMUFS fixes [Tursi]
- DC  Added block write retrying to VMU driver [Tursi, DP]
- DC  Added a fix for issues with inserting/removing purupuru packs [Tursi]
- DC  Added support for PVR sprites [Lawrence Sebald == LS]
- *** Added new internal network system (alternative to lwIP) [LS]
- DC  Added automatic configuration of the BBA/Lan Adapter from flashrom [LS]
- DC  Added support for the maple Microphone peripheral [LS]
- DC  Added a purupuru driver that has rumble support [LS]
- DC  Added a skeleton Dreameye driver (doesn't do anything useful but it does
      make detection work) [LS]
- *** Fixed the newlib patch [WvN]
- *** Added/fixed various addons headers [SS]
- DC  Added support for GL_TRIANGLE_FAN in KGL [SS]
- *** Added support for antialiased fonts in libparallax [JU]
- *** Adjusted makejitter makefile to use kos-ports headers [SS]
- DC  Fill in dirent.attr for directories in is9660 [SS]
- DC  Applied patch for opening correct iso9660 filenames [Christian Groessler == CG]
- DC  Fixed bitmask for mouse buttons (makes 3rd button usable) [Fragger]
- DC  Added experimental (read: partially working) render to texture support in
      the PVR module [LS]
- DC  Added example program for render-to-texture [LS]
- *** Made thd_sleep(0) work properly [MP]
- *** Added a fix to ARP handling code so that an error is returned rather than
      an incomplete mac address [LS]
- *** Added standard network headers (arpa/inet.h, netinet/in.h, sys/socket.h) [LS]
- *** Added inet_addr function [LS]
- *** Added fs_socket, which implements the standard socket functionality using
      the built-in networking code (only UDP supported though) [LS]
- DC  Correctly set attr member of dirent_t from dcload_readdir [Anonymous]
- *** Added libmp3 volume control function [Atani]
- *** Added support for '.' and '..' in path names [WvN]
- DC  Added in AICA channel position patch [WvN]
- *** Added simple Blender model export plugin [Christian Henz == CH]
- *** Added newlib execve stub [MP]
- *** Made ARP code garbage collection run on each ARP query [LS]
- *** Removed unused net_ntohl/net_ntohs functions [LS]
- DC  Added support for polling for packets on the BBA [LS]
- DC  Added a short delay after init on the LAN adapter, since mine seems to
      crap out if you try to access it too quickly after init [LS]
- *** Made net_ipv4 layer not pass around ethernet headers [LS]
- *** Made net_ipv4 checksum work right for odd byte count messages [LS]
- *** Modify networking code to work properly in an IRQ [LS]
- DC  Added glVertex2f support to KGL [Atani]
- *** Added inet_aton, inet_ntoa, inet_ntop, inet_pton functions and made
      inet_addr use inet_aton [LS]
- DC  Fixed code that did lvalue casts [LS]
- DC  Added in sector size patch [Donald Haase == DH]
- *** Use genwait rather than the condvar in the UDP code [LS]
- DC  Patched SDL with a patch that was quite old to fix audio and controllers [Bero]
- DC  Fixed the SDL timer [OneThirty8 == 138]
- *** Made net_ipv4_send function accept arguments that represent the fields of
      the IPv4 header, rather than a structure of the IPv4 header [LS]
- *** Fixed odd-sized messages in the UDP code [LS]
- *** Removed useless debug messages in UDP code [LS]
- DC  Added support for rates less than 9600 in SCIF driver [CG]
- *** Handle loopback sends more sanely in net_ipv4 [LS]
- *** Change behavior when a send is attempted to a host that does not have a
      cached ARP entry, making sends to new hosts actually work most of the time
      on the first try [LS]
- *** Fixed recv/recvfrom in the UDP code to actually unlock the UDP mutex if
      they have to wait [LS]
- DC  Added fs_dclsocket (dcload over fs_sockets) [LS]
- DC  Fixed SDL to not return incorrect mouse buttons [Cyle Terry == CT]
- *** Added implementations of read/write/seek in fs_socket [LS]
- DC  Fixed readdir on VMUS when the VMU is empty [CG]
- *** Removed useless getAlpha argument in Tsunami's drawable class [CT]
- *** Added reader/writer semaphores [LS]
- DC  Added example program for reader/writer semaphores [LS]
- *** Made Lua use fmodf rather than fmod [Harley Laue == HL]
- *** Fixed memory leak in UDP socket code when the mutex cannot be acquired
      and the code is being executed inside an IRQ [LS]
- DC  Added support for VMU beeping [DH]
- *** Added support for upgrading a read lock on a reader/writer semaphore to
      a write lock [LS]
- *** Added a recursive lock synchronization primitive [LS]
- *** Moved checking for free(NULL) up in code to avoid potential problems [HL]
- DC  fs_ramdisk.c: Don't allow opening a file with O_DIR [CG]
- *** Removed legacy libc and libm [HL]
- DC  Handle potentially misaligned outgoing packets in the BBA driver [LS]
- DC  Added g2_memset_8 function for doing a memset over G2 with locking [LS]
- DC  If a packet is < 60 bytes, pad it with null bytes for clarity, rather than
      just transmitting whatever random junk was in the transmit buffer from
      previous sends [LS]
- DC  Rewrote microphone driver to make it support the different encodings
      available to the hardware [LS]
- DC  Add maple_enum_type_ex function to return the nth device that is of the
      requested type and supports the list of capabilities listed (i.e, the
      function_data of devinfo for that function has all the bits set that are
      set in the cap parameter [LS]
- DC  Made vid_screen_shot support any of the video modes [DH]
- *** Fixes to the network stack to support sending/receiving broadcast packets
      properly [LS]
- GBA Fixed arch/types.h so the toolchain can compile. [HL]
- DC  Adjusted the flashrom_ispcfg_t structure to account for differences
      between PlanetWeb and DreamPassport [LS]
- DC  Added reading of the ISP settings from PlanetWeb to the flashrom code [LS]
- DC  Fixed various pieces of code that rely on flashrom_ispcfg_t [LS]
- *** Added an implementation of DHCP to the network stack [LS]
- DC  Added Dreameye driver that is capable of fetching stored images from the
      device. [LS]
- *** Added kthread_once function (think pthread_once) [LS]
- *** Added pthreads-like thread-local storage [LS]
- DC  Added in support for untextured PVR sprites and added support for the more
      correct polygon header to be sent for sprites [LS]
- DC  Added in some support functions for PVR modifier volumes (and an example
      program that uses them) [LS]
- DC  Added a modifier volume example using textures [LS]
- *** Added a simple statistics system to the IPv4 and UDP layers of the
      network stack [LS]
- *** Added a MTU value to the netif structure for maintaining the maximum
      transfer size of the adapter [LS]
- *** Added the ability to fragment IP packets, and made fragmenting respect
      the MTU [LS]
- *** Added a primary network thread that can be used for timer-based,
      repetitive network tasks (like DHCP renewals), and made the DHCP code
      utilize it [LS]
- *** Added rudimentary IP reassembly support [LS]
- *** Added support for IPv6 in the network stack [LS]
- *** Added support for TCP in the network stack [LS]
- *** Added setsockopt(), getsockopt(), and fcntl() functions, mainly for
      dealing with sockets. Removed the (now useless) fs_socket_setflags()
      function [LS]
- *** Updated patches to use GCC 4.7.0 and Newlib 1.12.0 [LS]
- *** Added initializers for transient semaphores, condvars, and mutexes and
      changed the way that they should be initialized in general [LS]
- *** Added a poll() function, as well as select() [LS]
- *** Added the ability to wake a certain thread with genwait and to specify
      an error code to wake them with [LS]
- DC  Use the fsca and fsrra asm mnemonics in the fmath code since they've
      been supported by binutils since 2004 [LS]
- DC  Detect the region/type of keyboard on attach and map keys in an
      appropriate manner [LS]
- DC  Give each keyboard its own queue of keys [LS]
- DC  Added low-level SPI support on the serial port as well as a block device
      interface for using an SD card with the homebrew adapter [LS]
- *** Added a CRC16-CCITT function [LS]
- *** Added dontwait, waitall, and peek flags for use with sending and receiving
      data on sockets [LS]
- *** Added fs_ext2 to be used with the SD card code (and fixed a lot of bugs
      with it along the way) [LS]
- DC  Added missing txrenv stuff to PVR sprites (thanks to Tvspelsfreak at the
      DCEmulation forums for pointing out it was missing) [LS]
- *** Change how threads are swapped to prevent a high priority thread from
      starving everyone else [LS]
- DC  Create a map file for the ARM code during compilation [CG]
- DC  Return the old border color from vid_border_color() [CG]
- *** Return status codes from fs_close() as is expected in POSIX [CG]
- DC  Actually support 2352 byte sector reads in the cdrom code (thanks to
      Multimedia Mike for noticing it was broken) [LS]
- *** Added fs_symlink() and fs_link() functions to the VFS [LS]
- DC  Fixed a delay loop in aica_get_pos() that was optimized away [CG]
- DC  Added -N to the ARM linker switches to prevent .data from being padded to
      a 32KiB boundary [CG]
- *** Use the O_CREAT flag in fs_copy() on the destination file [LS]
- DC  Added fs_ext2/SD examples sd/ext2fs (basic example showing mounting and
      file I/O) and sd/mke2fs (create a new ext2 filesystem on the SD card) [LS]

KallistiOS version 1.2.0 -----------------------------------------------
- DC  Fix to use DCARM7_CFLAGS when compiling ARM driver [Christian Groessler == CG]
- DC  Fix for typo in vmu_pkg_crc() (submitted by anonymous)
- DC  Fix for incorrect source address in maple packets [Jim Ursetto == JU]
- *** Fix fputs() to not put an extra "\n" [Walter van Niftrik == WvN]
- DC  Fix Makefile for vqenc to work in more cases [Megan Potter == MP]
- DC  Integrated irq_disable() and irq_enable_exc() so that exceptions are
      always enabled. [MP]
- DC  Added pvr_mem_stats() (like malloc_stats but for PVR) [MP]
- *** Removed SYSCALL() usage in favor of thd_block_now() [MP]
- *** Primary timers switched to wakeup interval rather than periodic. [MP]
- *** Fix uninitialized mutex in semaphores [MP]
- *** Added generic waits, and changed semaphores/mutexes to use them [MP]
- DC  Added timer_ms_gettime64() [MP]
- DC  Fix for potential incorrectness in NDEBUG mode in pvr_txr_load_ex [MP]
- DC  Remove float usage in timer_ms_gettime() [MP]
- *** More proper condvar impl using genwaits [MP]
- DC  Strip trailing dots on extensionless ISO filenames (thanks waltervn for
      pointing this out) [MP]
- *** Fix file descriptor owner bug in fdopen [Bero]
- *** Zlib workaround for KOS file descriptors being non-POSIX [Bero]
- *** Added more proper (mutex-paired) condvars, and tests [MP]
- DC  Tremor: bug fix for mono playback, guaranteed thread exit timing, added
      thd_sleep() to make threading more efficient [MP]
- *** Use dbgio_printk instead of dbgio_printf in printf [Bero]
- DC  System ASIC module now supports IRQ priority levels [MP]
- DC  CD-Rom driver much more thread-friendly [MP]
- *** 'struct netif' renamed to 'struct knetif' to avoid conflicts with lwIP [MP]
- *** Fix for initial '/' in fs_builtin pathnames [Bero]
- *** Moved addons' includes and output libs to under addons/ [MP]
- DC  Updated liboggvorbisplay to use vorbisfile funcs like libtremor [MP]
- DC  Set size to -1 while readdir'ing on /vmu so they appear as dirs [MP]
- DC  Filter chain support for snd_stream [MP]
- DC  Basic flashrom BIOS support [MP]
- DC  Improved PVR statistics reporting [MP]
- DC  Misc improvements to Parallax and Tsunami [MP]
- DC  Add Joliet support to iso9660 and fix a big huge bug in directory
      scanning [Bero, DP]
- DC  Support for alpha channels, PNG input, and KMG output in vqenc [MP]
- DC  New libkmg for loading KMG files output by vqenc [MP]
- *** Added byte_count field to kos_img_t for paletted and VQ'd data [MP]
- DC  Typo in broadband adapter driver flags [Wayne Moorefield == WM]
- DC  Switch to genwaits and remove extra timing in maple VMU module [MP]
- DC  Added skeleton PuruPuru/Jump Pack driver [MP]
- DC  New vmufs middle-layer driver and new fs_vmu that uses it [MP]
- *** Fixed thread non-safety in readpng [MP]
- DC  SPU module wasn't clearing all of sound ram on startup/shutdown [MP]
- DC  New libkmg for loading "KOS image" files from disk [MP]
- DC  Support for opening a stream from a descriptor in liboggvorbisplay [MP]
- DC  Parent-relative colorization and positioning in libtsunami [MP]
- DC  Misc bug fixes and improvements in libtsunami [MP]
- DC  Multi-format texture loading support, getpos() for fonts in plx [MP]
- *** fs_ramdisk attach/detach support [MP]
- *** Added a NOT_OWNER flag for kos_img_t for ROM images, etc [MP]
- DC  Added WIP native dc-load client [MP]
- DC  Added generic vblank hooking system [MP]
- DC  KM_DBG_VERBOSE support for PVR malloc [MP]
- DC  Improved texture memory size detection for debug messages in PVR [MP]
- DC  Switch to vblank for page flipping, stats on vertex buffer usage in PVR [MP]
- DC  Add support for load method flags in pvr_load_texture_ex [MP]
- DC  Add snd_sfx_stop_all() and mmap support for loading samples [MP]
- DC  Improved debug output for sound malloc [MP]
- *** Removed x86-specific code in endian.h [MP]
- DC  New kmgenc utility for pre-twiddling textures [MP]
- DC  Inside-int usability for cdrom_get_status() [MP]
- DC  Tray-open detection using vblank, improved fd invalidation support
      for fs_iso9660 [MP]
- DC  Persistent volume support for liboggvorbis [MP]
- DC  Font fuzziness cleanup and pseudo-newline support in Parallax [MP]
- DC  Added modem driver from Nick Kochakian [NK]
- DC  Added a bunch of fun Kosh builtins [MP]
- DC  Slightly more verbose death message for out-of-mem panic [MP]
- *** Added pure virtual function support in libk++ [MP]

KallistiOS version 1.1.9 ------------------------------------------------
- *** Added private data field, async and stat to VFS [Megan Potter == MP]
- DC  Fix for opening VMU files as dirs [Christian Groessler == CG]
- *** Added fs_mkdir and fs_rmdir [MP]
- *** Added fs_ramdisk (on /ram) [MP]
- *** Added mutex as a wrapper to semaphores [MP]
- *** Switched VFS to use real mutex support [MP]
- *** Added vfs_handler_t parameter to some VFS calls for private data usage [MP]
- *** Changed fs_romdisk to allow multiple romdisk mounts [MP]
- *** Added fs_copy and fs_load util functions [MP]
- *** Changed sem_wait() and sem_wait_timed() so it doesn't assert() if
      called from an interrupt [MP]
- *** Added the dlmalloc debugger [MP]
- DC  Fixed bug with samples >64k looping accidentally [MP]
- DC  Added stereo sample support [MP]
- DC  Fixed some alignment issues in 3dutils in libdcutils [MP]
- *** Replace slightly broken atoi/atol with BSD versions [MP]
- *** Added endian.h from BSD [MP]
- DC  Port of OggVorbis "Tremor" lib [MP]
- DC  Added leak checker for PVR malloc [MP]
- DC  NULL parameters are allowed to timer_ms_gettime now [MP]
- *** malloc_debug is now platform independent [MP]
- DC  libdcutils has been removed; most pieces moved elsewhere in KOS [MP]
- DC  Adventure example should compile more places now [MP]
- DC  Added mat_trans_single3() [MP]
- DC  Calling pvr_list_begin() when a list is opened closes the old one first [MP]
- DC  Added wav2adpcm utility [Bero, DP]
- DC  ADPCM samples support in sfxmgr [MP]
- DC  Added 2D PVR util library Parallax [MP]
- DC  Added C++ scene graph lib Tsunami [MP]
- DC  Added frame pointer macros [MP]
- DC  Ability to hook into "double faults" [MP]
- DC  Stack tracing functions for FRAME_POINTERS mode [MP]
- *** Assert hooking capabilities, stack trace from assert when possible [MP]
- *** libtga wasn't setting format of kimg's (thanks dvanbler)
- DC  snd_init() called more than once would freeze (thanks anonymous)
- DC  Fixed "dunno" field in cdrom TOC structure (thanks bjonte)
- DC  Added GDB stub support [Jason Fritcher == JKF]
- DC  Fix for libconio to remove some duplicated code [Jim Ursetto == JU]
- DC  Timing test code for tremor and sndoggvorbis, and race condition fix
      for quick starting/stopping of songs. [MP]
- DC  Fix for loading 3-channel PNGs into an alpha-enabled buffer [MP]
- DC  Fix in libconio for incorrect output target when using dc-load-ip
      console [MP]
- GBA Code sync with Gil Megidish's GBA code base [Gil Megidish == GM]
- DC  Updates to the AICA driver due to Yamato's new docs [MP]
- DC  PVR texture DMA support [Roger Cattermole == RC]
- DC  sfxmgr changed to allow unlimited sound effects [MP]
- *** fread() fix if nmemb < size [GM]
- *** new and delete in libk++ accept size_ instead of unsigned int [GM]
- *** Fixed many warnings in the build [GM]
- DC  Disable IRQs during screen shots to make sure you get a coherent pic [MP]
- DC  Added plasma example [MP]
- DC  Some efficiency fixes in the thread scheduler [MP]
- DC  Some init/shutdown cleanups for libconio [MP]
- DC  Added libkosh, a library version of Kosh for debug purposes [MP]
- DC  Generic mode system for vid_set_mode, fixed centering on VGA [MP]
- DC  Cleaned up MMU support, added some MMU examples [MP]
- DC  Maple only queries U0 for each port for attach/detach now [MP]
- DC  Added a rudimentary (and slightly abusive :) stat call to fs_vmu [MP]
- DC  Added spu_master_mixer() to control the master mixer [MP]
- DC  Added irq_get_handler and irq_get_global_handler [MP]
- PS2 Initial skeleton port for PS2 RTE added [MP]
- DC  Misc cleanup in dcplib [MP]
- DC  Added INIT_QUIET and INIT_NO_DCLOAD for "production" versions [MP]
- *** Fix a startup error when booting the original kernel thread [MP]
- *** dbglog short-circuits to dbgio_printk to save some time [MP]
- DC  Fixed up SYSCALL macro to be much less broken [MP]
- *** Added sem_trywait() as a non-blocking semaphore wait [Bero]
- *** Added thd_wait() to wait for thread death [MP]
- *** Double-advancing gettimeofday() fixed [MP]
- DC  Added some consts in the oggvorbis libs [MP]
- DC  Added a VQ encoder and a VQ example [GM]
- DC  Added SDL port from Bero and Lawrence Sebald [Lawrence Sebald == LS]

KallistiOS version 1.1.8 ------------------------------------------------
- DC  Fixed two more memory free problems in OggVorbis [Megan Potter == MP]
- DC  Fixed GL_POINTS [Paul Boese == PB]
- DC  Fixed problem with setting gl_cur_texture to gl_null_texture in
      glmisc.c [PB]
- DC  Added "navi" subarch for my hardware experimenting work [MP]
- DC  Fixed a bug in the cdrom drive which caused a lockup if the tray
      was open during startup, and fixes compatibility with navi [MP]
- DC  Added GL_POLYGON and GL_QUAD_STRIP to gldraw.c. Thanks to Jesse Ruffin :)
      [Jesse Ruffin == JR]
- DC  Various fs_vmu fixes: properly zero out directory entries on unlink,
      confine user writes to user data area, file blocks no longer cleared
      on unlink, allow writing to existing files, implement seek/mmap,
      O_TRUNC support, case-insensitive port in path, improved error
      checking and various cleanups [Jim Ursetto = JU]
- DC  New "public" maple API (maple_enum_*) [MP]
- DC  Prevent FPU exception on underflow (DN=1, thanks Andrew!) [MP]
- DC  Fix for non-square PNG loading [Fredrik Ehnbom = FE]
- DC  Fixed race condition in snd_stream for multi-threaded operation [MP]
- DC  Stack underrun check for threads, fixed thread pwd inheritance [MP]
- *** Changed gentexfont to include more glyphs by default [MP]
- DC  lwIP support for dcload-ip [Andrew Kieschnick == ADK]
- DC  irq.h fixes and generic trapa handler support [Jason Fritcher == JKF]
- DC  Added vmu_parse function [JU]
- DC  Changed snd_stream callback to return an actual "got" value,
      added a timeout for kick_aica(), added checks so that re-initting
      the snd_stream lib won't stop currently running sound effects [MP]
- DC  Added seamless looping support for OggVorbis [MP]
- DC  Fix for "adventure" conio example under Cygwin [MP]
- *** Added "imageload" library [Jeffrey McBeth == JBM]
- DC  Added arch_exec_at [Scott Robinson == SR]
- *** Fix ar->$(KOS_AR) in lwIP Makefile [JKF]
- DC  Fix potential crash in vmu_close [JU]
- DC  New more generic sound driver [MP]
- *** Ported strtod and strtoul from BSD [MP]
- *** Include stddef.h in stdlib.h for offsetof() among other things [MP]
- *** Port of the Lua scripting language [MP]
- *** Added rule for 'S' (preprocessed assembly) to 'o' [MP]
- DC  Trilinears Z-Clipper for GL_TRIANGLES. Includes demo [Marc Hall MH]
- DC  Added Experimental volume modifier stuff to pvr and kgl [PB]
- *** Added PCX loader for libimageload [JBM]
- *** Fix for BMP loader in libimageload [JBM]
- DC  Japanese support for biosfont [Kazuaki Matsumoto == KM] [MP]
- DC  Fix a NEARZ clipper bug in KGL. Misc Fixes. Added storage for
      frustum attributes [PB]
- DC  Change for fs_dcload that lets console output keep going out over
      dcload-ip up to the last second [MP]
- DC  Removed some assert_msg's in KGL to make threaded programming with
      these more usable [MP]
- DC  Replaced cheesoid sound allocator with a real best-fit one [MP]
- DC  Fixed error handling for out-of-texture-ram so it doesn't crash
      the entire program [MP]
- DC  Left out some "break" statements in pvr_texture.c (thanks Mike Z) [MP]
- DC  Palette format support for PVR (thanks Mike Z) [MP]
- *** Fixed dirent_t to also be "struct dirent" [Christian Groessler == CG]
- DC  Added "volatile" in counters in maple [CG]
- DC  Fix for CDDA volume/panning [Fredrik Ehnbom == FE]
- DC  Improvement for randnum() [JU]
- DC  Added FASTSOUNDLIB to libmodplug flags [JU]
- DC  Enable OCRAM on init with INIT_OCRAM init flags [JKF]
- DC  Allow exceptions during G2 operations to catch bugs [MP]
- DC  Added arch_get_ret_addr to allow getting the return address from a func [MP]
- DC  Added channel inits on init for SPU, to fix CDDA [MP]
- DC  Changed spu_cdda_* functions to be a bit more sane [MP]
- DC  Added CDDA example [MP]
- DC  Added MAPLE_FOREACH macros [MP]
- DC  Changed libdcutils funcs to take pvr_ptr_t's instead of uint32's [MP]
- DC  Removed deprecated TA compat API, and kos_init_all/kos_shutdown_all [MP]
- DC  Removed deprecated init macros (BASIC_ENABLE, etc) [MP]
- DC  Updated libjpeg and libpng to use pvr_ptr_t's and PVR API [MP]
- DC  Updated Kosh to PVR API [MP]
- DC  Removed GhettoPlay/S3M in favor of GhettoPlay/Vorbis for a sample [MP]
- DC  Changed VMU low-level API to use maple_device_t [MP]
- DC  vmu_icon_init in libdcutils changed to vmu_set_icon, and it now
      sets the icon on all VMUs [MP]
- DC  readdir support in fs_vmu for "/vmu" [CG]
- *** Added strtol and _strupr [Brian Peek == BP]
- DC  Fixed theme support in libconio, and other misc cleanup [MP]
- DC  Moved Kosh to "conio" and ported to libconio [MP]
- DC  Added serial console support for libconio [MP]
- DC  Updated liboggvorbisplay to 1.0 Final [Thorsten Titze == TT]

KallistiOS version 1.1.7 ------------------------------------------------
- DC  Fix for 320x240 on NTSC TVs [Jim Ursetto == JU]
- DC  Fix for readdir in fs_dcload [Bero]
- DC  Fix for libjpeg's jpeg_to_texture [Bero]
- *** Added assert(), assert_msg(), and assert.h [Megan Potter == MP]
- *** Fix for feof()/ferror() in stdio.c [Brian Peek == BP]
- DC  Added gluLookAt() [James Susinno == JS]
- DC  New PVR API added to replace old "ta" API [MP]
- *** New network API started [MP]
- DC  Experimental SPU DMA usage has been removed for now (it was causing
      issues with CD access) [MP]
- DC  Added DC port of PLIB [Peter Hatch == PH]
- DC  Fixed IRQ bug for non-threaded mode [Roger Cattermole == RC]
- *** Added support for PWD in non-threaded mode [MP]
- DC  Ported 2ndmix example to PVR API [MP]
- *** Added conditional compilation for addons and examples in C++ [MP]
- DC  Added pauses to some more libdream examples [MP]
- *** Port of libbz2 [Sven Oliver Moll == SOM]
- *** Changed around build process a bit check the README for
      more info [MP]
- *** Libc split into separate directory [MP]
- DC  Renamed current g2_* stuff to asic_* [MP]
- DC  Added new "g2bus" module to handle writing to the G2 bus [MP]
- DC  Fixed default AICA program [RC]
- DC  New streaming sound / sound effects library [MP]
- *** Changed dbgio_printf -> printf and added NDEBUG in thread.c [MP]
- DC  Fixed include arm/aica_cmd_iface.h to mp3/arm/aica_cmd_iface.h [BP]
- *** Cygwin fix for genromfs [Florian Schulze == FS]
- DC  Rockridge fix for iso9660 [Takayama Fumihiko == TF]
- DC  Port of XMMS' modplug [FS]
- DC  Fix for store queue alignment [Andrew Kieschnick == ADK]
- DC  Fix for stricmp/strnicmp problem with different length strings [ADK]
- DC  More complete AICA driver [FS]
- DC  atexit() support [FS]
- DC  Circular buffering support for sndstream [FS]
- *** Added atol() to libc [BP]
- *** Added IRQ safety primitives to spinlock and malloc [MP]
- DC  Double fault patches for better error handling [MP]
- DC  Fixes for moved files, and texture allocation support for
      libpng [Jeffrey McBeth == JBM]
- DC  New maple system [MP]
- DC  Added first working version of Table Fog to PVR API stubs [Paul Boese PB]
- DC  Ported KGL to new PVR API and Merged in Benoit Millers Changes.
      NOTE: glRotatef now takes angle in degrees; Maths in gltrans is
      completely rewritten and should be more GL compatible. [PB]
- DC  Created new KGL demo/example subdirectory /examples/dreamcast/kgl.
      moved gl under kgl/basic/gl. Added Benoit Millers nehe02-nehe09
      ports to kgl/nehe and texenv example under /kgl/basic. [PB]
- DC  A couple of OggVorbis fixes [Thorsten Titze == TT]
- DC  Added _start to work with sh-sega-dreamcast GCC / GCC 3.0.4 [MP]
- DC  Added timer_ms_gettime() for the number of milliseconds since startup [MP]
- *** Added gettimeofday(), mktime(), and localtime_r(); fixed time() [MP]
- DC  Fixed clash with newlib's time.h [MP]
- DC  Fixed rtc_unix_secs() [MP]
- DC  Added clock example [MP]
- DC  Added pvr_set_bg_color to glClearColor in glmisc.c [PB]
- DC  Added texture wrapping enums and functionality to KGL. Cleaned up
      glTexParameteri in gltex.c in the process. [PB]
- DC  Added texwrap example [PB]
- DC  Fixed some locking issues, added real date/time support to fs_vmu [MP]
- DC  Added vmu_pkg_* for handling VMU file headers [MP]
- DC  Added fs_vmu unlink() [BP]
- DC  Added glKosMatrixIdent() and glKosMatrixApply() to allow for optimized
      direct-rendering access, along with mat_trans_single() [MP]
- DC  added tunnel demo [PB]
- *** Newlib libm now included with main distro (though still a bit DC specific) [MP]
- DC  Created KGL programming reference in LyX [PB]
- *** Implement fputc and O_TRUNC [JU]
- DC  Fix for modesize.y % 32 != 0 [MP]
- DC  Fix for compilation on NetBSD [Christian Groessler = CG]
- DC  Patch to make adding builtins easier in Kosh [SOM]
- *** Updated zlib [JBM]
- DC  Fix glViewport to correct location of origin [PB]
- DC  Added glScissor function to KGL [PB]
- DC  Added scissor test under kgl basic examples [PB]
- DC  Queueing support for OggVorbis and snd_stream [MP]
- *** clock_t/clock()/BUFSIZ for ANSI C [JBM]
- DC  KGL now uses pvr_poly_cxt_t structs and pvr_poly_compile. Also
      resolves some blending problems [PB]
- DC  Added basic UBC support [MP]
- DC  Configurable exit support (return, menu, reboot) [MP]
- DC  KGL now uses pvr_poly_cxt_t structs and pvr_poly_compile. Also
      resolves some blending problems [PB]
- DC  Enabled glDepthFunc() and remapped GL to PVR depth functions so they
      work as expected (the ones I could test anyway) [PB]
- DC  PNG loader cleanups, removed O'Reilly code [JBM]
- DC  Fixed vid_empty() to make it actually start at VRAM base [MP]
- DC  Changed init process and threading (see release notes) [MP]
- DC  Added screen-shot facility [MP]
- *** Added png_write [JBM]
- *** Added timeout-capable semaphores [MP]
- DC  Fixed a bug in syscall.c which probably didn't affect anything yet [MP]
- *** New (slightly kludgy for now) port of lwIP to KOS NetCore API [MP]
- DC  Fixed memory leak in libjpeg (thanks Jacob) [MP]
- *** Fixed a big in gettimeofday() [CG]
- *** malloc_debug added calloc() [MP]
- DC  Double-free fix for fs_dcload [DP/BP]
- DC  Cleaned up a massive memory leak in liboggvorbisplay [MP]
- *** Added readdir support for fs_romdisk [MP]
- DC  Now use assert/assert_mesg to carp on user programming errors in KGL [PB]
- DC  Use direct render API in gldraw to submit vertices to TA [PB]
- *** Platform independent image functions [MP]
- *** Added vcheck.py script for CVS assistance [MP]
- *** Split pcx functions into libpcx, adapted to PII funcs [MP]
- *** Split tga functions into libtga, adapted to PII funcs [MP]
- DC  Added POSIX-style arch_exec() function [MP]
- *** Fix for zlib compression [JU]
- DC  Added kgl benchmarks directory with trimark and quadmark [PB]
- DC  Fix for 320x240 on VGA box [CG/DP]
- DC  Updated examples to latest API changes [MP]
- DC  Added controller button combo callback [MP]
- DC  Fix all examples makefiles to use $KOS_STRIP environment variable [PB]
- *** Added beginnings of libk++ (tiny libstdc++ replacement) [Gil Megidish/DP]
- DC  Adapted C++ examples to use libk++ [MP]
- DC  Added libconio (adapted from Kosh) for "console" programs [MP]
- DC  Added wump and adventure examples for libconio [MP]

KallistiOS version 1.1.6 ------------------------------------------------
- DC  Fix for using resolutions other than 640x480 with TA [David Kuder == DCG]
- *** New version of dlmalloc with better thread safety [Megan Potter == MP]
- *** Misc fixes for the build process [Benoit Miller == BM]
- *** C++ compilation rules for cpp->o [BM]
- *** Beginnings of BSD-style C++ header support [MP]
- DC  G2 DMA locking for maple and SPU DMA [MP]
- DC  Fixes to SPU DMA to make it behave with maple and other DMAs [MP]
- DC  Default to initting SPU DMA during initall() [MP]
- *** ANSI stdio wrappers [Tobias Gloth == TG]
- DC  Experimental SPU DMU usage in mp3lib [MP]
- DC  GCC 2.x compliance fixes (var decls inside functions) [BM]
- *** Import of BSD ctype [BM *]
- *** wchar support and other ANSI fixes [BM]
- *** Lots of headers now have DECLS for C++, more on the way [MP]
- DC  Added -fno-exceptions to the default CPPFLAGS in environ.* [MP]
- *** Added C++ low-level memory primitives (__builtin_new, etc) [MP]
- DC  Added a C++ version of gltest to the examples tree [MP]
- DC  Added new 768xXXX modes [DCG]
- *** Misc source cleanups [MP]
- DC  ctor/dtor support [MP]
- *** zlib port [Jeffrey McBeth == JBM]
- DC  pnglib port plus DC texture loader [JBM]
- DC  Added cdrom_get_status() to check GD-Rom drive status [MP]
- DC  Updated liboggvorbis from RC3 [Thorsten Titze]
- *** Fixed a problem with VFS when threads weren't enabled [MP]
- DC  Cleaned up cruft in DC spinlock.h [MP]
- DC  Pre-bundled libm.a updated to latest newlib release [MP]

* Xavier Bouchoux sent this to me earlier, but I was too lazy to get
  it integrated ^_^;

KallistiOS version 1.1.5 ------------------------------------------------
- DC  Fix for spu_write_wait() -- it was doing the opposite of what it
      was supposed to! (oops!) [Anders Clerwall == Scav]
- DC  New matrix.s [Mathieu Legris] -- note that there are now some
      alignment constraints on the usage of the matrix functions.. please
      see matrix.s for the comments if you use it!
- DC  KGL support for the new matrix.s [Andrew Kieschnick == ADK]
- DC  New video.c / video.h with a real mode table, and support for
      some PAL modes and 256x256! 800x608 is apparently still
      a bit broken in this one, so if anyone is actually using it you
      might have to tweak just a bit. [Scav]
- DC  Fixed a potential race condition in kernel/main.c [Megan Potter == MP]
- *** Added some new libc stuff from BSD (abs, labs, strdup, qsort, and some
      misc is/to upper/lower funcs)
- DC  Added an early implementation of alpha-blended polys to KGL [MP]
- *** Semaphores and condition variables weren't getting initialized [MP]
- DC  First pass at SPU DMA [MP]
- *** New isdigit() and [DC] a biosfont patch [Warren Moore]
- DC  New more general twiddle function [Vincent Penne == VP]
- DC  TA frame counter, paletted texture type defines [VP]
- *** abort() function [VP/DP]
- *** atoi, dtoa, and floating point printf support [VP]
- DC  randnum() fix [VP]
- DC  Ported over the simple serial console from KOS-MMU [MP]
- DC  Inline TA commit functions [VP]
- DC  Updated gl example to show translucency [MP]
- *** Added architecture checks in header files
- *** Fixed some prototype errors with index, rindex [?]
- DC  Fixed turning off vertical smoothing on VGA [MP]
- DC  Added polygon culling controls for KGL [ADK]
- DC  Ported up MMU functions from KOS-MMU [MP]
- DC  Imported liboggvorbisplay and GhettoPlay adapted to OGG [Thorsten Titze]

KallistiOS version 1.1.4 ------------------------------------------------
- DC  Store queue support [Andrew Kieschnick == ADK]
- DC  New and improved matrix math routines [ADK]
- DC  Patch to KGL to clip polygons with bad w value [ADK]
- DC  Patch for serial I/O that does not reset the baud rate if it's already
      been set. This should eliminate a lot of problems with mismatched
      serial baud in dcload [ADK]
- DC  Patch to fix GL_QUADS constant [Greg Cooksey]
- DC  ftan support, plus KGL usage [Andrew Kieschnick == ADK]
- DC  Fix for iso_ioctl
- DC  New spinlock code works a lot better [ADK]
- DC  Fixed a bug where thd_enabled wasn't being set to 1 [ADK]
- DC  Render done seems to work again, so it's now re-enabled [ADK]
- DC  Added 'menu' command in KOSH to exit to the DC menus [Megan Potter == MP]
- DC  Added rtc_unix_secs() support for reading the current date/time [MP]
- DC  Fixed some problems in VMU writing related to timing and a mystery
      command (thanks to an oooold message from Nagra) and also did some
      fixes to fs_vmu. Please see the notes in README, this code still
      isn't really stable. [MP]
- DC  Added a new 'hello' example in the DC examples tree which shows
      a basic project skeleton which you can start with. [MP]

KallistiOS version 1.1.3 ------------------------------------------------
- DC  Included initial test version of KallistiGL (addons/libgl)
- *** strstr.c was not getting included in the compile for some reason [Regex]
- DC  Fixed bug that could cause fs_iso9660 to run out of handles [James Surine]
- DC  New inline math functions [Andrew Kieschnick]
- DC  Added (currently non-working) MPGLIB sources
- DC  Some more Makefile build fixes
- DC  Still yet more joy of ISO fncompare() fixes [Brian Peek]
- DC  Changed TA far Z clipping plane to be out even farther
- DC  Fixes for matrix.s to make it use W properly [Andrew Kieschnick]
- DC  libos wasn't being built; fixed

KallistiOS version 1.1.2 ------------------------------------------------
- DC  Fixed over-initialization of VRAM (sorry, didn't realize it was wrong)
- DC  Fixed some dc-load init/shutdown bugs (adk)
- *** Fixed a bug in the global Makefiles that made it not process
      the "SUBDIRS" entries normally
- DC  PVR functionality ("ta" module) has been separated into its own
      subdir, where it will eventually gain more functionality and be
      reorganized.
- DC  As part of the above reorganization, TA initialization is no longer
      done automatically; you can do this by adding TA_ENABLE to the
      call to kos_init_all (see below).
- DC  vid_set_mode() has been simplified to take only two arguments; a
      new function vid_set_mode_and_cable() is now there if you want to
      change cable types manually for some reason.
- DC  kos_init_all() has changed to a more flexible format; PLEASE LOOK
      at the examples to see how!
- DC  Fixed a bug in fs_dcload that made a listing of /pc not work

KallistiOS version 1.1.1 ------------------------------------------------
- *** Per-thread path functions are back now, if threads are enabled.
- DC  dc-load console and file system support is now integrated
- DC  The startup procedure has changed (i.e., how you initialize the
      library mode). Please see the dreamcast "2ndmix" example for
      details.
- DC  MP3 player lib and S3M player lib have been integrated (though the
      S3M lib is a bit incomplete as of yet)
- DC  JPEG lib, PVR and other utils from DC Tonic's libdemocd now included
- DC  More OS-mode support
- DC  Semaphore and Condition Variable sync primitives re-imported from KOS-MMU
- DC  Updated the FAQ for 1.1.x
- DC  Included the Newlib libm in binary distributions
- DC  Added functions for DC's "hidden" sin/cos/sqrt functions (dc/fmath.h)
- DC  Added CDDA functionality in the cdrom and spu modules; also added a
      new "cdrom_spin_down" call to manually spin down the CD (thanks maiwe!).
- DC  Fixed a problem where some things (hardware, irq) might be de-initted
      even though they weren't initted (and cause strange problems)
- DC  Libdream examples now ported and included in the DC examples dir

KallistiOS version 1.1.0 ------------------------------------------------
- Complete rework of the entire OS structure. Many of the incorporated
  changes and cleanups were ported over from the ill-fated KOS-MMU project.
- KallistiOS is now primarily built as a library. It has always worked this
  way in the past, but now the focus is on the library version rather than
  the OS version. All non-library-essential items have been moved out of the
  kernel tree and are currently somewhat broken. These will be fixed over
  the next couple of releases.
- KOS goes multi-platform! All architecture specific pieces are now moved
  into the 'kernel/arch' directory.
- A new GBA port was added for Nintendo(tm)'s Gameboy Advance(tm). Not much
  there yet for GBA, but that will change shortly.
- Everything is now compiled with -Wall and all warnings as of GCC-20010507
  are cleaned up.
- New threading module, including proper condition variables, semaphores, and
  microkernel-style message passing.
- Tiny PCX loading function now included for GBA
- New FS call fs_mmap() added to support using ROM files as const arrays.
- arch_exit() and arch_reboot() added for escape-hatch functionality (if
  your program is hosed and you know it, call one of these to bail in
  a nice manner)
- Threading should no longer be essential in any part of the system that
  does not explicitly depend on it (e.g., semaphores).
- Mutexes have been renamed to spinlocks (which is what they were anyway)
  and moved into a header file for inlining.
- Serial I/O on DC now times out after a second or so and disables itself
- Lots more that I can't remember!

KallistiOS version 1.0.0 ------------------------------------------------
- Turn off Y scaling on VGA box
- Added render-done interrupt support, to support lower frame rates
- Added rudimentary render-to-texture support
- Added semaphore and mailbox primitives to thread ABI
- Added thd_schedule_next, which the TA routines now use to reduce
  TA thread overhead to almost nothing
- Added fs_getwd() and fs->getwd()
- fs_romdisk is now case-insensitive
- init.klf now takes an optional command line parameter of the rc.boot name
- Added serial ABI (thanks Brian Peek)
- fs_iso9660 has improved caching now; a separate data and inode cache is
  kept so that directory info doesn't have to be re-fetched after loading
  a large file. Also increased the number of cache buffers and got rid of
  the moronic init_percd() on every file open behavior.
- Fixed bug in fs_iso9660 that caused Rockridge file names to be
  case sensitive
- Added sprintf in libc
- Kludged around a bug in maple (for now) that would trash thread structures
  at random (buffer overrun in DMA)
- Added malloc() debugger malloc_debug.c in the 'mm' directory. See that
  file for usage notes.
- Fixed some (probably irrelevant) memory leaks in startup/shutdown code
  for KOS
- Added an extra serial_init() call in startup/main.c so that serial output
  works from the very beginning.
- SVCMPX now fails (correctly) if it hasn't been initialized yet.
- Fix for Gameshark and other 3rd party VMUs that don't properly return
  an error code when trying to write to the VMU LCD screen (thanks Andrew
  Kieschnick)

KallistiOS version 0.90 -------------------------------------------------
- Fixed a bug in svcmpx that would return a fake service if you didn't have
  the named service (thanks to Andrew Kieschnick for finding that one).
- Fixed build on Cygwin for genromfs (thanks Florian Schulze and Brian Peek)
- Fixed bug in bin2o on the cmdline help (I dunno why it worked at all!)
- Updated "goals.txt" document to reflect the changes since before KOS
  was started. It was still amazingly on-track but there are a few things
  that have changed since then.
- Inclusion of new "configure" utility for setting up compilation defaults.
- Added new G2 bus module that handles G2 interrupts; will add more later
- Fixed a bug in TA that caused problems with large scenes (thanks
  Andrew K. again)
- Updated TA to use new G2 module
- Fixed some build things that I found when switching to BSD (this ought
  to help everyone building).
- Mutexes are now inactive inside interrupts, to avoid a double-fault
  that causes a reset of the DC. One result of this is...
- BSOD is back (finally), though it only works over the serial port as a
  general rule.
- Imported BSD's sys/queue.h as bsd/queue.h
- New thread scheduler that uses priority queues and an idle task (so
  the real thd_sleep ought to work again).
- Fix for trailing '.' in fs_iso9660: some CD burning software adds a dot
  if there isn't one elsewhere in the filename (thanks Brian Peek).
- Added semaphores to the thread manager.
- Added mboxes to the thread manager.
- Added labels and pwds for threads; labels will be for eventual process
  listing facilities. VFS uses pwd to resolve relative paths (somewhat).
  Kosh also now supports this facility.
- Imported lwIP BSD-licensed TCP/IP stack; it's still pretty broken
- Fixes to the RockRidge code (AndrewK)
- load_and_fork() now takes argc,argv also
- Added new userland utility, "init" (see docs/FAQ).
- fs_romdisk now supports directories
- Although this doesn't really affect anything in the code, the naming
  convention for KOS executables is now to make their extension '.klf'
  instead of '.elf'.
- Default 'zclip' in TA module is now 0.01

KallistiOS version 0.80 -------------------------------------------------
- Changed the licensing terms to full BSD-style.
- Fixed the "VGA tearing" bug for real this time (scanline int); TA should
  now be active and work in all video modes (in theory). 800x608 remains
  "experimental".
- Fixed the "tile 0 bug", which was really stupid: it was just clipping
  tile 0 as I had requested in the polygon header.
- Added new bin2o util that converts a binary into an object file for
  inclusion in the link process.
- Tightened thread locking code and irq disable code: there are still some
  situations where two threads can enter a critical section, but doing it
  "right" put an incredible load on the CPU. Thus, I just tried to minimize
  the possibility.
- Fixed a bug in 320x240 setup for RGB cables and VGA offset for 640x480 so
  it's the same as official games.
- Fixed frame buffer size in 640x480; this prevents the first bits of your
  texture from showing up on the bottom of the screen.
- Added a new ta_set_buffer_config() so that you can set the TA parameters
  like active lists and buffer sizes before calling init.
- Integrated Andrew Kieschnick's RockRidge NM extension patches for the
  ISO9660 file system.
- Added new romdisk file system. This is intended as a general replacement
  for the old "builtin" file system, though builtin still has its uses too.
- Added conio->check_getch() in Kosh and added support for that to
  Streamtest; also added conio->freeze() and conio->thaw() so that you
  can run compliant apps from Kosh now. This is just a temporary hack
  and will be changed later, but it works for now.
- New upstream version of Streamtest code (from our game).
- Increased default thread stack space again, this time to 64k. Tune to
  your liking in include/kallisti/config.h.
- Simplistic TA texture allocation system; names of texture_* funcs have
  changed; please see ta.c or ta.h.
- BIOS font API now supports opaque or not; the bfont_* functions have
  changed; please see biosfont.c or biosfont.h.
- Added default disclaimer screen for use in bootable KOS applications.
- Included new version of 2ndmix intro/demo and the original song with
  the romdisk image.
- Added the beginnings of a FAQ.

KallistiOS version 0.7
- Added some "const" keywords here and there, and made an effort to remove
  most of the in-block stack variables and in-var initializations. There are
  still a few in userland programs (jam notably).
- Most things now work with default optimizations (-O1 plus some other things).
  -O2 seems to work for that matter, but I'm not pushing it yet =)
- Increased max simultaneous open files on /bi to 8
- Fixed iso_seek() for /cd
- Added some thread safety stuff in /pc (serconsole) and fixed some memory
  leaks in there. It still doesn't work right with threads. Some reciprocal
  fixes in konsole.
- Added some DMA-safety things in maple (timeouts, etc)
- Added mutex init in maple (oops!!)
- TA has a completely new buffer allocator now that takes texture memory into
  account. Also texture_map() has changed, all texture offsets should start
  at zero and will be mapped by TA automatically.
- TA now does almost everything relevant inside its interrupt for improved
  rendering response time. It also resets after each frame in case the last
  one didn't finish (this is an improvement from locking up the TA =). The
  next version ought to properly wait until the render is done.
- Moved several config options (like thread stack size, etc) into config.h
- Fixed a lot of pointer/heap corruption bugs and memory leaks in elf.c
- Fixed memory leak in process.c (ps_load_and_fork wasn't freeing the image)
- Added 'LIBS' var in userland's Makefile.prefab
- Cleaned up a few things in JAM (including removing "required" mouse support)
- Changed Kosh's \r and \n handling to be more Unix-like
- Removed a few debug lines in libk
- New userland program "streamtest" demonstrates the beta streaming AICA
  driver, and includes a DC/KOS port of XingMP3 from FreeAmp. Note that
  compiling this program from scratch requires the ARM compiler and a
  working libm from newlib.

KallistiOS version 0.6 --------------------------------------------------
- First release<|MERGE_RESOLUTION|>--- conflicted
+++ resolved
@@ -228,11 +228,8 @@
 - *** Added thread support for tracking CPU time + updated clock_gettime() [FG]
 - *** Added support for one-shot timers [PC]
 - DC  Use one-shot timers for timeout and a proper polling mechanism in modem [PC]
-<<<<<<< HEAD
+- *** Added full support for <time.h> additions from C23 standard. [FG]
 - DC  Revamped keyboard maple driver and introduced a new event-driven API [FG]
-=======
-- *** Added full support for <time.h> additions from C23 standard. [FG]
->>>>>>> 6e29d295
 
 KallistiOS version 2.0.0 -----------------------------------------------
 - DC  Broadband Adapter driver fixes [Megan Potter == MP]
