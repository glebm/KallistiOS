Platform independent changes are marked with '***', otherwise the
applicable platform is listed. The name/initials of the person who
is responsible for the change are listed in [square brackets] for most
versions (where they are missing from early versions, assume that they
should be attributed to Megan Potter).

KallistiOS version 2.1.0 -----------------------------------------------
- *** Cleaned up generated stubs files on a make clean [Lawrence Sebald == LS]
- DC  Added a function to detect if the program is being run on a retail
      Dreamcast or a Set5.xx device [LS]
- DC  Fixed an issue with the SIP driver that would cause programs to freeze
      if a microphone was connected at program startup [LS]
- DC  Rearranged the SIP driver to get rid of the internal buffer [LS]
- *** Removed the GBA, ia32, and ps2 ports. If someone really wants them back
      and wants to maintain them, let me know. [LS]
- DC  Fixed fmath functions so they compile in C99 mode [LS]
- *** Cleaned up warnings with -std=gnu99 for C code [LS]
- *** Cleaned up warnings with -std=c99 for C code [LS]
- DC  Changed the PVR render-to-texture support to allow for two render-to-
      texture passes without an intervening render-to-screen pass [LS]
- *** Fixed an issue in fs_ext2 that would allow you to rename a directory to
      be a child of itself, thus chopping it off from the rest of the
      directory tree [LS]
- *** Added a fs_readlink() function to resolve symlinks [LS]
- *** Fixed the vqenc and kmgenc utilities for compilation on a 64-bit OS [LS]
- DC  Corrected an issue with video cable detection with GCC 4.8.x [LS]
- DC  Added support for ATA devices on the G1 bus [LS]
- DC  Fixed an infinite loop in ATA initialization if nothing except the
      GD-ROM drive is connected [LS]
- *** Added documentation for the addons tree [LS]
- DC  Made the hardware auto-initialization/shutdown functions weakly linked so
      that they can be overridden without modifying KOS [LS]
- DC  Corrected render-to-texture mode so that you don't have to wait for a
      vblank to actually render to the texture [LS]
- *** Modified fs_stat to conform (mostly) to the POSIX standard for the stat
      function [LS]
- DC  Modified the cdrom driver so that it will set itself as the active ATA
      device before trying to do any CD related reading [LS]
- DC  Fixed potential race conditions between the cdrom code and g1ata [LS]
- DC  Fixed full sector reading of non-data CDs (thanks to SWAT for pointing
      out that it needed fixing) [LS]
- DC  Added many new matrix/vector math-related macros [Josh Pearson == JP]
- *** Added libppp for dialup internet access to the addons tree [LS]
- *** Added DNS resolver functions getaddrinfo() and gethostbyname() [LS]
- *** Fixed a problem where poll() would deadlock if the timeout expired [LS]
- *** Modified getaddrinfo() so that it would try multiple times to contact
      the DNS server with a timeout between messages [LS]
- DC  Various cleanups and modifications to the cdrom code, including subcode
      reading functionality, DMA-based sector reads, and using a recursive
      mutex for the G1 lock [Donald Haase == DH]
- DC  Fixed pvr_mem_available() to report all available texture memory, not
      just what was available in the pvr_malloc() arena [LS]
- DC  Added a utility function to the PVR code for controlling the cheap shadow
      scale register [LS]
- DC  Added an example of the PVR's cheap shadow functionality [LS]
- DC  Added a tool for generation of bumpmaps that was sent to the mailing list
      all the way back in 2005 [Fredrik Ehnbom == FE]
- *** Added the fs_path_append() function to append path components [LS]
- *** Added a nanosleep() function to koslib by request [LS]
- *** Added rewinddir() support to the VFS and several filesystems [LS]
- *** Added in C11 threading support [LS]
- *** Added UDP Lite support to the network stack [LS]
- DC  Adjust sq_cpy() to use a const pointer for the source [JP]
- DC  Retrieve the IP address from dcload-ip when we can [LS]
- *** Added the mutex_unlock_as_thread() function to allow an IRQ handler to
      unlock a mutex as if it were a specified thread [LS]
- DC  Fixed a deadlock issue in the G1ATA code related to the use of a recursive
      mutex for locking -- Thanks to SWAT for noticing the issue [LS]
- DC  Added support for German (DE) and UK keyboards [Christian Groessler == CG]
- DC  Minor cleanups to the flashrom code [DH && LS]
- DC  Added light gun support roughly based on how it is done in libronin [LS]
- DC  Added a very simple light gun example [LS]
- DC  Added support for Spanish keyboards [Xavier Vallejo == XV]
- DC  Added rudimentary support for OCRAM in linker script [CG]
- *** Added the C11 aligned_alloc() function [LS]
- *** Added fs_fstat and modified the fstat function in the newlib handlers to
      use that or fake it for filesystems that don't support fstat [LS]
- DC  Added fstat support to fs_iso9660 and fs_vmu [LS]
- *** Added fstat support to fs_ext2, fs_ramdisk, fs_romdisk, and fs_pty [LS]
- *** Changed libc/koslib/byteorder.c functions to use the <arch/byteorder.h>
      macros, instead of being hard-coded as little-endian [LS]
- DC  Added Opus decoding example using libopusplay [LS]
- *** Removed jiffy "counter" that wasn't actually counting anything [LS]
- *** Added the thd_create_ex() function to create a thread with a given set of
      attributes set at thread creation (allowing us to expand that list of
      attributes a bit more easily than what we would have to do otherwise) [LS]
- *** Made thd_mode local to the threading code (if you need to get the mode at
      runtime, for some reason, use the new thd_get_mode() function) [LS]
- DC  Patched the GCC patch so that GCC 4.7.x compiles cleanly with a newer host
      GCC version [Luke Benstead == LB]
- *** Fixed GCC version detection in the environ script for some locales [LS]
- DC  Made it so that PVR register access is done through a volatile pointer,
      as it should be to ensure GCC doesn't mess with it any [LS]
- DC  Copy function data from maple device during hot-swap poll if already
      attached [Joe Fenton == JF]
- DC  Fixed the clobber list of several matrix-related assembly blobs. Thanks
      to kazade at DCEmulation for pointing out the issue [LS]
- *** Added the uname() function to retrieve the current kernel version [LS]
- *** Added fs_fat for SD cards and g1ata devices [LS]
- *** Added thd_each() function to iterate over all current threads [LB]
- *** Added dirname() and basename() functions to koslib [LS]
- DC  Clean up strict aliasing rule violations and remove -fno-strict-aliasing
      from the KOS_CFLAGS [mrneo240 && LS]
- NAO Added preliminary support for compiling to target the NAOMI and NAOMI 2
      arcade systems with a NetDIMM board attached [LS]
- NAO Added a simple utility to parse NetDIMM binary header data [LS]
- DC  Fixed AICA crash when volume is set to 255 [Andress Barajas == AB]
- DC  Placed a cap on the amount of samples requested by AICA so we don't get
      a Buffer overflow [AB]
- DC  Added a very simple minifont and an example of its use [LS]
- NAO Added a NAOMI-specific version of fb_console using minifont [LS]
- NAO Cleaned up the build process to not build certain parts of the DC
      hardware support that are either not useful or not (yet?) functional on
      NAOMI [LS]
- DC  Fixed fs_path_append unsafe pointer arithmetic and made it smarter [AB]
- DC  Fixed fs_ramdisk_attach so it does not cut off the first character of
      filename when attaching [AB]
- DC  Moved max open file constants for CD, Ramdisk, Romdisk to opts.h [AB]
- DC  Removed stale lwIP examples [LS]
- DC  Removed fs_dclnative declarations from opts.h [LS]
- DC  Ported lwIP/httpd example to the built-in network stack [LS]
- DC  Added functions to set the icon and color of a VMU that is shown in
      the BIOS menu, as well as functionality to read the VMU icons from the
      BIOS font [AB]
- DC  Added a function to draw an XBM image on a single VMU screen [AB]
- *** Fixed issues with erasing long file name entries and empty files in
      libkosfat [Thomas Sowell == TS]
- *** Updated time_t to be 64-bits on Newlib 3.0 and later and fixed Newlib's
      type for ino_t to be sensible in Newlib 3.3.0 patch [TS, LS]
- *** Fixed argument check in sem_init. Thanks to TapamN at DCEmulation for
      noticing the issue and proposing the fix [LS]
- NAO Updated the NAOMI header parsing tool to also support creating NAOMI
      binaries and renamed it to naomibintool [LS]
- NAO Added naominetboot - a tool to upload NAOMI formatted binaries to a
      NetDIMM board for executing on the NAOMI [LS]
- DC  Prevent double-initialization of Maple devices from breaking things [LS]
- DC  Added a user data pointer to snd_stream [LS]
- DC  Added support for -fstack-protector to Newlib 3.3 patch [LS]
- DC  Fixed wasted PVR ram in buffer allocation code [LB]
- *** Added getsockopt to TCP and UDP [LB]
- DC  Corrected sizeof in fs_dclsocket that referenced wrong struct [LB]
- *** Fixed spinlock that was left locked on key error in the
      kthread_getspecific function [LS]
- DC  Added a modem PPP example [LB]
- DC  Fixed register usage and counter in modem driver [LB]
- *** Fixed invalid read when closing UDP socket [LB]
- *** Fixed sending packets with an IP address of 0.0.0.0 [LB]
- *** Added code to attempt to lease the specified address via DHCP, if set [LB]
- DC  Fixed controller capability masks [Artemio Urbina == AU]
- *** Added simple _times_r syscall for Newlib [LS]
- *** Fixed length of DHCP options area to always be at least 64 [LB]
- *** Fixed DHCP retransmit timeout to 4 seconds, per spec [LB]
- DC  Added code to (partially) read DreamKey ISP information [LB]
- DC  Fixed G1 reactivation code for modified BIOSes [Eric Fradella == EF]
- DC  Added support for consoles modded with 32MiB of RAM [TS && EF]
- DC  Fixed wildly out of range start for pvrmark benchmark [Falco Girgis == FG]
- DC  Removed "navi" subarch, moved code to addons/libnavi [LS]
- *** Removed (completely unsupported) support for GCC 3.x and older [LS]
- *** Add timespec_get C11 function to koslib's libc [LS]
- DC  Added timer_ns_gettime64() and performance counters [AB]
- *** Added check to allow strict C++17+ to use timespec_get [FG]
- *** Cleaned up all compiler warnings for all toolchains for KOS [FG]
- *** Add support for compiling with LTO [Paul Cercueil == PC]
- DC  Fixed calling newlib's exit after returning from main so functions
      registered with atexit() are called [Colton Pawielski == CP]
- *** Cleaned up + documented RTC driver, added support for setting time [FG]
- DC  Cleaned up the register access in video to match pvr [DH]
- DC  Fixed various shutdown functions to be safer to call in an interrupt [DH]
- DC  Cleaned up asic functions and corrected potential bugs [DH]
- DC  Removed cooperative threading mode -- threading is always preemptive [DH]
- DC  Added early user init function [PC]
- *** Added Objective-C example testing/demonstrating C Runtime [FG]
- *** Updated Objective-C examples to include more thorough testing of the
      runtime aspects of the language [Andrew Apperley == AA]
- DC  Improve fipr() and fipr_magnitude_sqr() functions [PC]
- DC  Add optimized bit-reverse function && vmu_draw_lcd_rotated() [PC]
- DC  Update bfont example for Dreamcast-specific characters [DH]
- DC  Add example for VMU speaker use [DH && FG]
- DC  Add example for rumble accessory use [DH]
- *** Split init flags from <arch/arch.h> into <kos/init.h> [LS]
- *** Implemented posix_memalign() from stdlib.h [FG]
- *** Added clock_gettime(), clock_settime(), clock_getres() [FG]
- DC  Refactored controller API, added capability groups and types [FG]
- DC  VMU driver update for date/time, buttons, buzzer, and docs [FG]
- DC  Add spinlock_trylock macro [LS]
- *** Simplify kthread_once_t into a simple variable rather than a struct [LS]
- *** Simplify sync primitive structures to remove initialized member [LS]
- *** Move definition of __RESTRICT from <sys/_types.h> to <kos/cdefs.h> [LS]
- DC  Added DMA YUV converter path. Adjust some name of related #defines.
      Added yuv examples [AB]
- *** Added GCC builtin functions for supporting all of C11 atomics [FG]
- *** Added toolchain and KOS support for C/C++ compiler-level TLS [CP && FG]
- DC  Added vmu functions to check/enable/disable the extra 41 blocks [AB]
- *** Added driver for the SH4's Watchdog Timer peripheral [FG]
- DC  Added Moop powered fast path to sq_cpy, added TapamN pvr related sq
      functions [AB]
- DC  Garbage-collect network stack [PC]
- DC  Rework romdisks [PC]
- DC  Refactored g2bus API, converted magic values to macros, added
      dc/fifo.h, dc/dmac.h file [AB]
- DC  Fixes and improvements for G1 ATA devices [Ruslan Rostovtsev == RR]
- DC  Fixed and improved SCIF SPI reading for use with SD [RR]
- DC  SH4 cache improvements [RR]
- DC  Optimized separating stereo PCM [RR]
- DC  Refactored sfx and streaming to add SQ fast path [RR]
- DC  Added 4/8-bit wav support to sfx and streaming [RR]
- *** Added <netinet/tcp.h> header file and required option [LS]
- *** Added <netinet/udp.h> and <netinet/udplite.h> headers and move the related
      content from <netinet/in.h> [LS]
- *** Added __weak, __used, likely() and unlikely() [FG]
- DC  Added Maple-specific KOS_INIT_FLAGS() which allow for GC-ing unused drivers [FG]
- DC  Added basic example for micropython KOS port [Aaron Glazer == AG]
- DC  Improved performance of IRQ context save / restore [PC]
- DC  Increased resolution of TMU timers + date/time functions [FG && PC]
- *** Increased resolution of clock() and CLOCKS_PER_SEC to microseconds [FG]
- DC  Added centralized header for Dreamcast Memory map (arch/memory.h) [DH]
- DC  Refactored multibuffer video modes and added example of their use [DH]
- DC  Created separate performance counter driver and enhanced API [FG]
<<<<<<< HEAD
- *** Added implementation of thread barriers [LS]
- *** Removed old pthreads implementation from kernel/libc [LS]
- *** Added new (more complete/compliant) pthreads implementation in
      addons/libpthread [LS]
=======
- *** Implemented _POSIX_CPUTIME in clock_gettime() using perf counter timer [FG]
- *** Implemented scandir() and alphasort() POSIX functions from dirent.h [FG]
- DC  Added new driver for the SH4's UBC + high-level breakpoint API [FG]
- DC  Add support for French AZERTY keyboards [PC]
- DC  Increased the resolution of pvr_stats_t from milli to nanoseconds [FG]
- *** Added support for modifying scheduler frequency at runtime [FG]
- *** Add support for worker threads [PC]
- DC  Added new System Calls module [AB]
- DC  Add timer_spin_delay_{us,ns} and use them in scif-spi [PC]
- *** Added thread support for tracking CPU time + updated clock_gettime() [FG]
- *** Added support for one-shot timers [PC]
- DC  Use one-shot timers for timeout and a proper polling mechanism in modem [PC]
>>>>>>> 8a8b56a0

KallistiOS version 2.0.0 -----------------------------------------------
- DC  Broadband Adapter driver fixes [Megan Potter == MP]
- *** Imported a new version of lwIP, with proper sockets lib [MP]
- DC  Added new httpd example for lwIP [MP]
- x86 Added incomplete ia32 port [MP]
- DC  Added new DC examples for Parallax (raster_melt, sinus, delay_cube,
      rotocube) [MP]
- *** Added svnpush.py script for pushing repositories on the web [MP]
- DC  Added genmenu module and example in Tsunami [Megan Potter == MP]
- DC  Added hello-mp3 example [MP]
- DC  320x240 PAL mode [mekanaizer == MK]
- *** Fixed vqenc and kmgenc headers to be ANSI compliant [MP]
- *** New addons/ports build system [MP]
- *** Moved most addons/ports into their own tree/distribution [MP]
- *** Moved several incorrectly placed pieces into libkosutils [MP]
- *** Imported port of Lua 5.0 [MP]
- DC  Added Tsunami Matrix class [MP]
- DC  Various improvements to Tsunami classes [MP]
- *** Major build system overhaul (see RELNOTES) [MP]
- DC  Improved MII/link status handling for BBA driver [MP]
- *** Added NONE thread mode [MP]
- *** lwIP select fixes [Walter van Niftrik == WvN]
- DC  GDB stub fixes [Richard Moats == RM]
- *** New bin2c [Gil Megidish == GM]
- *** Updated genromfs [MP]
- DC  Fixed and re-enabled SPU DMA module [MP]
- DC  Cleaned up PVR DMA functions, adding support for different DMA targets [MP]
- DC  Floating point register support for the GDB stub [RM]
- DC  Added G2 DMA pausing for G2 bus read/write calls [MP]
- *** Added UDP sendto/recvfrom calls in lwIP [MP]
- DC  Added DNS client lwIP example [MP]
- DC  Added ISP settings code to flashrom module [Sam Steele == SS, DP]
- DC  Added ISP settings example [MP]
- *** Added gethostbyname support to lwIP port [MP]
- DC  Updated netcfg to load settings from flashrom [MP]
- DC  Cleaned up DC modem code and added new dialing functions [MP]
- DC  Store Queue and Matrix translation speed ups [Jim Ursetto = JU]
- DC  Support for DMAed vertex buffers in PVR [MP]
- DC  Added mat_transform_sq function [JU]
- DC  Added modified version of Jim Ursetto's serpent example [DP, JU]
- DC  New sound stream manager, sound effect channel addressing support [MP]
- *** Threading fixes for libmp3/liboggvorbisplay/libtremor
      [Viktor, Heinrich Tillack == HT]
- *** Added New dbgio system [MP]
- DC  Various fixes to support new dbgio system [MP]
- DC  Made fsqrt specify fr0 as dirtied [JU]
- *** Updated bin2o to produce properly aligned files [MP]
- DC  Added support for setting fsaa at PVR init [MP]
- DC  Added mat_trans_nodiv, fipr_magnitude_sqr, and fipr [JU]
- *** Added WORLDVIEW matrix, plx_vert_inpm3, and case-insensitive texture
      loading to libparallax [MP]
- *** Added gnu_wrappers (KOS wrappers for GNU tools) [MP]
- DC  Fixed enabling of incorrect ASIC event for SPU DMA [Vincent Penne == VP]
- *** Converted everything to use Newlib as libc/libm rather than the old
      built-in libc/libm [MP]
- *** Added byte ordering functions to koslib [MP]
- DC  Added timer_us_gettime64 function [MP]
- *** Patched things for multi-threaded libstdc++ compilation [JU]
- *** Fixed free(NULL) in debug mode [MP]
- DC  Fixed issues with scif_init and dcload-serial support [MP]
- DC  Added user-entered date support in syscfg_t [Thierry Vermeylen == TV]
- DC  Cleaned up thread usage in libkosh [MP]
- DC  Added new kosh example program using conio [MP]
- DC  Fixed adventure example for new compilers/newlib [MP]
- DC  Added New modem driver (version 1.2) [Nick Kochakian == NK]
- DC  Fixed AICA volume setting [JU]
- DC  Fixed RLE in gdb_stub [RM]
- DC  Fixed an image-garbling bug in vqenc [RM]
- DC  Fixed vqenc mipmap generation [RM]
- DC  Added support for BBA DMA, Improved SPU DMA support, added generic G2 DMA
      functions [VP]
- DC  Updated netcfg to support adding a VMU icon [SS]
- DC  Added GDB-over-dcload support [RM]
- DC  Added support for hard breakpoints/watchpoints using UBC [RM]
- *** Fixed libmp3 sndstream callback's incorrect shifting of the output buffer [RM]
- DC  Added synchronized start command for sound [RM]
- *** Fixed Tsunami genmenu's incorrect device ID in debug output [Atani]
- DC  Added partial VMUFS fixes [Tursi]
- DC  Added block write retrying to VMU driver [Tursi, DP]
- DC  Added a fix for issues with inserting/removing purupuru packs [Tursi]
- DC  Added support for PVR sprites [Lawrence Sebald == LS]
- *** Added new internal network system (alternative to lwIP) [LS]
- DC  Added automatic configuration of the BBA/Lan Adapter from flashrom [LS]
- DC  Added support for the maple Microphone peripheral [LS]
- DC  Added a purupuru driver that has rumble support [LS]
- DC  Added a skeleton Dreameye driver (doesn't do anything useful but it does
      make detection work) [LS]
- *** Fixed the newlib patch [WvN]
- *** Added/fixed various addons headers [SS]
- DC  Added support for GL_TRIANGLE_FAN in KGL [SS]
- *** Added support for antialiased fonts in libparallax [JU]
- *** Adjusted makejitter makefile to use kos-ports headers [SS]
- DC  Fill in dirent.attr for directories in is9660 [SS]
- DC  Applied patch for opening correct iso9660 filenames [Christian Groessler == CG]
- DC  Fixed bitmask for mouse buttons (makes 3rd button usable) [Fragger]
- DC  Added experimental (read: partially working) render to texture support in
      the PVR module [LS]
- DC  Added example program for render-to-texture [LS]
- *** Made thd_sleep(0) work properly [MP]
- *** Added a fix to ARP handling code so that an error is returned rather than
      an incomplete mac address [LS]
- *** Added standard network headers (arpa/inet.h, netinet/in.h, sys/socket.h) [LS]
- *** Added inet_addr function [LS]
- *** Added fs_socket, which implements the standard socket functionality using
      the built-in networking code (only UDP supported though) [LS]
- DC  Correctly set attr member of dirent_t from dcload_readdir [Anonymous]
- *** Added libmp3 volume control function [Atani]
- *** Added support for '.' and '..' in path names [WvN]
- DC  Added in AICA channel position patch [WvN]
- *** Added simple Blender model export plugin [Christian Henz == CH]
- *** Added newlib execve stub [MP]
- *** Made ARP code garbage collection run on each ARP query [LS]
- *** Removed unused net_ntohl/net_ntohs functions [LS]
- DC  Added support for polling for packets on the BBA [LS]
- DC  Added a short delay after init on the LAN adapter, since mine seems to
      crap out if you try to access it too quickly after init [LS]
- *** Made net_ipv4 layer not pass around ethernet headers [LS]
- *** Made net_ipv4 checksum work right for odd byte count messages [LS]
- *** Modify networking code to work properly in an IRQ [LS]
- DC  Added glVertex2f support to KGL [Atani]
- *** Added inet_aton, inet_ntoa, inet_ntop, inet_pton functions and made
      inet_addr use inet_aton [LS]
- DC  Fixed code that did lvalue casts [LS]
- DC  Added in sector size patch [Donald Haase == DH]
- *** Use genwait rather than the condvar in the UDP code [LS]
- DC  Patched SDL with a patch that was quite old to fix audio and controllers [Bero]
- DC  Fixed the SDL timer [OneThirty8 == 138]
- *** Made net_ipv4_send function accept arguments that represent the fields of
      the IPv4 header, rather than a structure of the IPv4 header [LS]
- *** Fixed odd-sized messages in the UDP code [LS]
- *** Removed useless debug messages in UDP code [LS]
- DC  Added support for rates less than 9600 in SCIF driver [CG]
- *** Handle loopback sends more sanely in net_ipv4 [LS]
- *** Change behavior when a send is attempted to a host that does not have a
      cached ARP entry, making sends to new hosts actually work most of the time
      on the first try [LS]
- *** Fixed recv/recvfrom in the UDP code to actually unlock the UDP mutex if
      they have to wait [LS]
- DC  Added fs_dclsocket (dcload over fs_sockets) [LS]
- DC  Fixed SDL to not return incorrect mouse buttons [Cyle Terry == CT]
- *** Added implementations of read/write/seek in fs_socket [LS]
- DC  Fixed readdir on VMUS when the VMU is empty [CG]
- *** Removed useless getAlpha argument in Tsunami's drawable class [CT]
- *** Added reader/writer semaphores [LS]
- DC  Added example program for reader/writer semaphores [LS]
- *** Made Lua use fmodf rather than fmod [Harley Laue == HL]
- *** Fixed memory leak in UDP socket code when the mutex cannot be acquired
      and the code is being executed inside an IRQ [LS]
- DC  Added support for VMU beeping [DH]
- *** Added support for upgrading a read lock on a reader/writer semaphore to
      a write lock [LS]
- *** Added a recursive lock synchronization primitive [LS]
- *** Moved checking for free(NULL) up in code to avoid potential problems [HL]
- DC  fs_ramdisk.c: Don't allow opening a file with O_DIR [CG]
- *** Removed legacy libc and libm [HL]
- DC  Handle potentially misaligned outgoing packets in the BBA driver [LS]
- DC  Added g2_memset_8 function for doing a memset over G2 with locking [LS]
- DC  If a packet is < 60 bytes, pad it with null bytes for clarity, rather than
      just transmitting whatever random junk was in the transmit buffer from
      previous sends [LS]
- DC  Rewrote microphone driver to make it support the different encodings
      available to the hardware [LS]
- DC  Add maple_enum_type_ex function to return the nth device that is of the
      requested type and supports the list of capabilities listed (i.e, the
      function_data of devinfo for that function has all the bits set that are
      set in the cap parameter [LS]
- DC  Made vid_screen_shot support any of the video modes [DH]
- *** Fixes to the network stack to support sending/receiving broadcast packets
      properly [LS]
- GBA Fixed arch/types.h so the toolchain can compile. [HL]
- DC  Adjusted the flashrom_ispcfg_t structure to account for differences
      between PlanetWeb and DreamPassport [LS]
- DC  Added reading of the ISP settings from PlanetWeb to the flashrom code [LS]
- DC  Fixed various pieces of code that rely on flashrom_ispcfg_t [LS]
- *** Added an implementation of DHCP to the network stack [LS]
- DC  Added Dreameye driver that is capable of fetching stored images from the
      device. [LS]
- *** Added kthread_once function (think pthread_once) [LS]
- *** Added pthreads-like thread-local storage [LS]
- DC  Added in support for untextured PVR sprites and added support for the more
      correct polygon header to be sent for sprites [LS]
- DC  Added in some support functions for PVR modifier volumes (and an example
      program that uses them) [LS]
- DC  Added a modifier volume example using textures [LS]
- *** Added a simple statistics system to the IPv4 and UDP layers of the
      network stack [LS]
- *** Added a MTU value to the netif structure for maintaining the maximum
      transfer size of the adapter [LS]
- *** Added the ability to fragment IP packets, and made fragmenting respect
      the MTU [LS]
- *** Added a primary network thread that can be used for timer-based,
      repetitive network tasks (like DHCP renewals), and made the DHCP code
      utilize it [LS]
- *** Added rudimentary IP reassembly support [LS]
- *** Added support for IPv6 in the network stack [LS]
- *** Added support for TCP in the network stack [LS]
- *** Added setsockopt(), getsockopt(), and fcntl() functions, mainly for
      dealing with sockets. Removed the (now useless) fs_socket_setflags()
      function [LS]
- *** Updated patches to use GCC 4.7.0 and Newlib 1.12.0 [LS]
- *** Added initializers for transient semaphores, condvars, and mutexes and
      changed the way that they should be initialized in general [LS]
- *** Added a poll() function, as well as select() [LS]
- *** Added the ability to wake a certain thread with genwait and to specify
      an error code to wake them with [LS]
- DC  Use the fsca and fsrra asm mnemonics in the fmath code since they've
      been supported by binutils since 2004 [LS]
- DC  Detect the region/type of keyboard on attach and map keys in an
      appropriate manner [LS]
- DC  Give each keyboard its own queue of keys [LS]
- DC  Added low-level SPI support on the serial port as well as a block device
      interface for using an SD card with the homebrew adapter [LS]
- *** Added a CRC16-CCITT function [LS]
- *** Added dontwait, waitall, and peek flags for use with sending and receiving
      data on sockets [LS]
- *** Added fs_ext2 to be used with the SD card code (and fixed a lot of bugs
      with it along the way) [LS]
- DC  Added missing txrenv stuff to PVR sprites (thanks to Tvspelsfreak at the
      DCEmulation forums for pointing out it was missing) [LS]
- *** Change how threads are swapped to prevent a high priority thread from
      starving everyone else [LS]
- DC  Create a map file for the ARM code during compilation [CG]
- DC  Return the old border color from vid_border_color() [CG]
- *** Return status codes from fs_close() as is expected in POSIX [CG]
- DC  Actually support 2352 byte sector reads in the cdrom code (thanks to
      Multimedia Mike for noticing it was broken) [LS]
- *** Added fs_symlink() and fs_link() functions to the VFS [LS]
- DC  Fixed a delay loop in aica_get_pos() that was optimized away [CG]
- DC  Added -N to the ARM linker switches to prevent .data from being padded to
      a 32KiB boundary [CG]
- *** Use the O_CREAT flag in fs_copy() on the destination file [LS]
- DC  Added fs_ext2/SD examples sd/ext2fs (basic example showing mounting and
      file I/O) and sd/mke2fs (create a new ext2 filesystem on the SD card) [LS]

KallistiOS version 1.2.0 -----------------------------------------------
- DC  Fix to use DCARM7_CFLAGS when compiling ARM driver [Christian Groessler == CG]
- DC  Fix for typo in vmu_pkg_crc() (submitted by anonymous)
- DC  Fix for incorrect source address in maple packets [Jim Ursetto == JU]
- *** Fix fputs() to not put an extra "\n" [Walter van Niftrik == WvN]
- DC  Fix Makefile for vqenc to work in more cases [Megan Potter == MP]
- DC  Integrated irq_disable() and irq_enable_exc() so that exceptions are
      always enabled. [MP]
- DC  Added pvr_mem_stats() (like malloc_stats but for PVR) [MP]
- *** Removed SYSCALL() usage in favor of thd_block_now() [MP]
- *** Primary timers switched to wakeup interval rather than periodic. [MP]
- *** Fix uninitialized mutex in semaphores [MP]
- *** Added generic waits, and changed semaphores/mutexes to use them [MP]
- DC  Added timer_ms_gettime64() [MP]
- DC  Fix for potential incorrectness in NDEBUG mode in pvr_txr_load_ex [MP]
- DC  Remove float usage in timer_ms_gettime() [MP]
- *** More proper condvar impl using genwaits [MP]
- DC  Strip trailing dots on extensionless ISO filenames (thanks waltervn for
      pointing this out) [MP]
- *** Fix file descriptor owner bug in fdopen [Bero]
- *** Zlib workaround for KOS file descriptors being non-POSIX [Bero]
- *** Added more proper (mutex-paired) condvars, and tests [MP]
- DC  Tremor: bug fix for mono playback, guaranteed thread exit timing, added
      thd_sleep() to make threading more efficient [MP]
- *** Use dbgio_printk instead of dbgio_printf in printf [Bero]
- DC  System ASIC module now supports IRQ priority levels [MP]
- DC  CD-Rom driver much more thread-friendly [MP]
- *** 'struct netif' renamed to 'struct knetif' to avoid conflicts with lwIP [MP]
- *** Fix for initial '/' in fs_builtin pathnames [Bero]
- *** Moved addons' includes and output libs to under addons/ [MP]
- DC  Updated liboggvorbisplay to use vorbisfile funcs like libtremor [MP]
- DC  Set size to -1 while readdir'ing on /vmu so they appear as dirs [MP]
- DC  Filter chain support for snd_stream [MP]
- DC  Basic flashrom BIOS support [MP]
- DC  Improved PVR statistics reporting [MP]
- DC  Misc improvements to Parallax and Tsunami [MP]
- DC  Add Joliet support to iso9660 and fix a big huge bug in directory
      scanning [Bero, DP]
- DC  Support for alpha channels, PNG input, and KMG output in vqenc [MP]
- DC  New libkmg for loading KMG files output by vqenc [MP]
- *** Added byte_count field to kos_img_t for paletted and VQ'd data [MP]
- DC  Typo in broadband adapter driver flags [Wayne Moorefield == WM]
- DC  Switch to genwaits and remove extra timing in maple VMU module [MP]
- DC  Added skeleton PuruPuru/Jump Pack driver [MP]
- DC  New vmufs middle-layer driver and new fs_vmu that uses it [MP]
- *** Fixed thread non-safety in readpng [MP]
- DC  SPU module wasn't clearing all of sound ram on startup/shutdown [MP]
- DC  New libkmg for loading "KOS image" files from disk [MP]
- DC  Support for opening a stream from a descriptor in liboggvorbisplay [MP]
- DC  Parent-relative colorization and positioning in libtsunami [MP]
- DC  Misc bug fixes and improvements in libtsunami [MP]
- DC  Multi-format texture loading support, getpos() for fonts in plx [MP]
- *** fs_ramdisk attach/detach support [MP]
- *** Added a NOT_OWNER flag for kos_img_t for ROM images, etc [MP]
- DC  Added WIP native dc-load client [MP]
- DC  Added generic vblank hooking system [MP]
- DC  KM_DBG_VERBOSE support for PVR malloc [MP]
- DC  Improved texture memory size detection for debug messages in PVR [MP]
- DC  Switch to vblank for page flipping, stats on vertex buffer usage in PVR [MP]
- DC  Add support for load method flags in pvr_load_texture_ex [MP]
- DC  Add snd_sfx_stop_all() and mmap support for loading samples [MP]
- DC  Improved debug output for sound malloc [MP]
- *** Removed x86-specific code in endian.h [MP]
- DC  New kmgenc utility for pre-twiddling textures [MP]
- DC  Inside-int usability for cdrom_get_status() [MP]
- DC  Tray-open detection using vblank, improved fd invalidation support
      for fs_iso9660 [MP]
- DC  Persistent volume support for liboggvorbis [MP]
- DC  Font fuzziness cleanup and pseudo-newline support in Parallax [MP]
- DC  Added modem driver from Nick Kochakian [NK]
- DC  Added a bunch of fun Kosh builtins [MP]
- DC  Slightly more verbose death message for out-of-mem panic [MP]
- *** Added pure virtual function support in libk++ [MP]

KallistiOS version 1.1.9 ------------------------------------------------
- *** Added private data field, async and stat to VFS [Megan Potter == MP]
- DC  Fix for opening VMU files as dirs [Christian Groessler == CG]
- *** Added fs_mkdir and fs_rmdir [MP]
- *** Added fs_ramdisk (on /ram) [MP]
- *** Added mutex as a wrapper to semaphores [MP]
- *** Switched VFS to use real mutex support [MP]
- *** Added vfs_handler_t parameter to some VFS calls for private data usage [MP]
- *** Changed fs_romdisk to allow multiple romdisk mounts [MP]
- *** Added fs_copy and fs_load util functions [MP]
- *** Changed sem_wait() and sem_wait_timed() so it doesn't assert() if
      called from an interrupt [MP]
- *** Added the dlmalloc debugger [MP]
- DC  Fixed bug with samples >64k looping accidentally [MP]
- DC  Added stereo sample support [MP]
- DC  Fixed some alignment issues in 3dutils in libdcutils [MP]
- *** Replace slightly broken atoi/atol with BSD versions [MP]
- *** Added endian.h from BSD [MP]
- DC  Port of OggVorbis "Tremor" lib [MP]
- DC  Added leak checker for PVR malloc [MP]
- DC  NULL parameters are allowed to timer_ms_gettime now [MP]
- *** malloc_debug is now platform independent [MP]
- DC  libdcutils has been removed; most pieces moved elsewhere in KOS [MP]
- DC  Adventure example should compile more places now [MP]
- DC  Added mat_trans_single3() [MP]
- DC  Calling pvr_list_begin() when a list is opened closes the old one first [MP]
- DC  Added wav2adpcm utility [Bero, DP]
- DC  ADPCM samples support in sfxmgr [MP]
- DC  Added 2D PVR util library Parallax [MP]
- DC  Added C++ scene graph lib Tsunami [MP]
- DC  Added frame pointer macros [MP]
- DC  Ability to hook into "double faults" [MP]
- DC  Stack tracing functions for FRAME_POINTERS mode [MP]
- *** Assert hooking capabilities, stack trace from assert when possible [MP]
- *** libtga wasn't setting format of kimg's (thanks dvanbler)
- DC  snd_init() called more than once would freeze (thanks anonymous)
- DC  Fixed "dunno" field in cdrom TOC structure (thanks bjonte)
- DC  Added GDB stub support [Jason Fritcher == JKF]
- DC  Fix for libconio to remove some duplicated code [Jim Ursetto == JU]
- DC  Timing test code for tremor and sndoggvorbis, and race condition fix
      for quick starting/stopping of songs. [MP]
- DC  Fix for loading 3-channel PNGs into an alpha-enabled buffer [MP]
- DC  Fix in libconio for incorrect output target when using dc-load-ip
      console [MP]
- GBA Code sync with Gil Megidish's GBA code base [Gil Megidish == GM]
- DC  Updates to the AICA driver due to Yamato's new docs [MP]
- DC  PVR texture DMA support [Roger Cattermole == RC]
- DC  sfxmgr changed to allow unlimited sound effects [MP]
- *** fread() fix if nmemb < size [GM]
- *** new and delete in libk++ accept size_ instead of unsigned int [GM]
- *** Fixed many warnings in the build [GM]
- DC  Disable IRQs during screen shots to make sure you get a coherent pic [MP]
- DC  Added plasma example [MP]
- DC  Some efficiency fixes in the thread scheduler [MP]
- DC  Some init/shutdown cleanups for libconio [MP]
- DC  Added libkosh, a library version of Kosh for debug purposes [MP]
- DC  Generic mode system for vid_set_mode, fixed centering on VGA [MP]
- DC  Cleaned up MMU support, added some MMU examples [MP]
- DC  Maple only queries U0 for each port for attach/detach now [MP]
- DC  Added a rudimentary (and slightly abusive :) stat call to fs_vmu [MP]
- DC  Added spu_master_mixer() to control the master mixer [MP]
- DC  Added irq_get_handler and irq_get_global_handler [MP]
- PS2 Initial skeleton port for PS2 RTE added [MP]
- DC  Misc cleanup in dcplib [MP]
- DC  Added INIT_QUIET and INIT_NO_DCLOAD for "production" versions [MP]
- *** Fix a startup error when booting the original kernel thread [MP]
- *** dbglog short-circuits to dbgio_printk to save some time [MP]
- DC  Fixed up SYSCALL macro to be much less broken [MP]
- *** Added sem_trywait() as a non-blocking semaphore wait [Bero]
- *** Added thd_wait() to wait for thread death [MP]
- *** Double-advancing gettimeofday() fixed [MP]
- DC  Added some consts in the oggvorbis libs [MP]
- DC  Added a VQ encoder and a VQ example [GM]
- DC  Added SDL port from Bero and Lawrence Sebald [Lawrence Sebald == LS]

KallistiOS version 1.1.8 ------------------------------------------------
- DC  Fixed two more memory free problems in OggVorbis [Megan Potter == MP]
- DC  Fixed GL_POINTS [Paul Boese == PB]
- DC  Fixed problem with setting gl_cur_texture to gl_null_texture in
      glmisc.c [PB]
- DC  Added "navi" subarch for my hardware experimenting work [MP]
- DC  Fixed a bug in the cdrom drive which caused a lockup if the tray
      was open during startup, and fixes compatibility with navi [MP]
- DC  Added GL_POLYGON and GL_QUAD_STRIP to gldraw.c. Thanks to Jesse Ruffin :)
      [Jesse Ruffin == JR]
- DC  Various fs_vmu fixes: properly zero out directory entries on unlink,
      confine user writes to user data area, file blocks no longer cleared
      on unlink, allow writing to existing files, implement seek/mmap,
      O_TRUNC support, case-insensitive port in path, improved error
      checking and various cleanups [Jim Ursetto = JU]
- DC  New "public" maple API (maple_enum_*) [MP]
- DC  Prevent FPU exception on underflow (DN=1, thanks Andrew!) [MP]
- DC  Fix for non-square PNG loading [Fredrik Ehnbom = FE]
- DC  Fixed race condition in snd_stream for multi-threaded operation [MP]
- DC  Stack underrun check for threads, fixed thread pwd inheritance [MP]
- *** Changed gentexfont to include more glyphs by default [MP]
- DC  lwIP support for dcload-ip [Andrew Kieschnick == ADK]
- DC  irq.h fixes and generic trapa handler support [Jason Fritcher == JKF]
- DC  Added vmu_parse function [JU]
- DC  Changed snd_stream callback to return an actual "got" value,
      added a timeout for kick_aica(), added checks so that re-initting
      the snd_stream lib won't stop currently running sound effects [MP]
- DC  Added seamless looping support for OggVorbis [MP]
- DC  Fix for "adventure" conio example under Cygwin [MP]
- *** Added "imageload" library [Jeffrey McBeth == JBM]
- DC  Added arch_exec_at [Scott Robinson == SR]
- *** Fix ar->$(KOS_AR) in lwIP Makefile [JKF]
- DC  Fix potential crash in vmu_close [JU]
- DC  New more generic sound driver [MP]
- *** Ported strtod and strtoul from BSD [MP]
- *** Include stddef.h in stdlib.h for offsetof() among other things [MP]
- *** Port of the Lua scripting language [MP]
- *** Added rule for 'S' (preprocessed assembly) to 'o' [MP]
- DC  Trilinears Z-Clipper for GL_TRIANGLES. Includes demo [Marc Hall MH]
- DC  Added Experimental volume modifier stuff to pvr and kgl [PB]
- *** Added PCX loader for libimageload [JBM]
- *** Fix for BMP loader in libimageload [JBM]
- DC  Japanese support for biosfont [Kazuaki Matsumoto == KM] [MP]
- DC  Fix a NEARZ clipper bug in KGL. Misc Fixes. Added storage for
      frustum attributes [PB]
- DC  Change for fs_dcload that lets console output keep going out over
      dcload-ip up to the last second [MP]
- DC  Removed some assert_msg's in KGL to make threaded programming with
      these more usable [MP]
- DC  Replaced cheesoid sound allocator with a real best-fit one [MP]
- DC  Fixed error handling for out-of-texture-ram so it doesn't crash
      the entire program [MP]
- DC  Left out some "break" statements in pvr_texture.c (thanks Mike Z) [MP]
- DC  Palette format support for PVR (thanks Mike Z) [MP]
- *** Fixed dirent_t to also be "struct dirent" [Christian Groessler == CG]
- DC  Added "volatile" in counters in maple [CG]
- DC  Fix for CDDA volume/panning [Fredrik Ehnbom == FE]
- DC  Improvement for randnum() [JU]
- DC  Added FASTSOUNDLIB to libmodplug flags [JU]
- DC  Enable OCRAM on init with INIT_OCRAM init flags [JKF]
- DC  Allow exceptions during G2 operations to catch bugs [MP]
- DC  Added arch_get_ret_addr to allow getting the return address from a func [MP]
- DC  Added channel inits on init for SPU, to fix CDDA [MP]
- DC  Changed spu_cdda_* functions to be a bit more sane [MP]
- DC  Added CDDA example [MP]
- DC  Added MAPLE_FOREACH macros [MP]
- DC  Changed libdcutils funcs to take pvr_ptr_t's instead of uint32's [MP]
- DC  Removed deprecated TA compat API, and kos_init_all/kos_shutdown_all [MP]
- DC  Removed deprecated init macros (BASIC_ENABLE, etc) [MP]
- DC  Updated libjpeg and libpng to use pvr_ptr_t's and PVR API [MP]
- DC  Updated Kosh to PVR API [MP]
- DC  Removed GhettoPlay/S3M in favor of GhettoPlay/Vorbis for a sample [MP]
- DC  Changed VMU low-level API to use maple_device_t [MP]
- DC  vmu_icon_init in libdcutils changed to vmu_set_icon, and it now
      sets the icon on all VMUs [MP]
- DC  readdir support in fs_vmu for "/vmu" [CG]
- *** Added strtol and _strupr [Brian Peek == BP]
- DC  Fixed theme support in libconio, and other misc cleanup [MP]
- DC  Moved Kosh to "conio" and ported to libconio [MP]
- DC  Added serial console support for libconio [MP]
- DC  Updated liboggvorbisplay to 1.0 Final [Thorsten Titze == TT]

KallistiOS version 1.1.7 ------------------------------------------------
- DC  Fix for 320x240 on NTSC TVs [Jim Ursetto == JU]
- DC  Fix for readdir in fs_dcload [Bero]
- DC  Fix for libjpeg's jpeg_to_texture [Bero]
- *** Added assert(), assert_msg(), and assert.h [Megan Potter == MP]
- *** Fix for feof()/ferror() in stdio.c [Brian Peek == BP]
- DC  Added gluLookAt() [James Susinno == JS]
- DC  New PVR API added to replace old "ta" API [MP]
- *** New network API started [MP]
- DC  Experimental SPU DMA usage has been removed for now (it was causing
      issues with CD access) [MP]
- DC  Added DC port of PLIB [Peter Hatch == PH]
- DC  Fixed IRQ bug for non-threaded mode [Roger Cattermole == RC]
- *** Added support for PWD in non-threaded mode [MP]
- DC  Ported 2ndmix example to PVR API [MP]
- *** Added conditional compilation for addons and examples in C++ [MP]
- DC  Added pauses to some more libdream examples [MP]
- *** Port of libbz2 [Sven Oliver Moll == SOM]
- *** Changed around build process a bit check the README for
      more info [MP]
- *** Libc split into separate directory [MP]
- DC  Renamed current g2_* stuff to asic_* [MP]
- DC  Added new "g2bus" module to handle writing to the G2 bus [MP]
- DC  Fixed default AICA program [RC]
- DC  New streaming sound / sound effects library [MP]
- *** Changed dbgio_printf -> printf and added NDEBUG in thread.c [MP]
- DC  Fixed include arm/aica_cmd_iface.h to mp3/arm/aica_cmd_iface.h [BP]
- *** Cygwin fix for genromfs [Florian Schulze == FS]
- DC  Rockridge fix for iso9660 [Takayama Fumihiko == TF]
- DC  Port of XMMS' modplug [FS]
- DC  Fix for store queue alignment [Andrew Kieschnick == ADK]
- DC  Fix for stricmp/strnicmp problem with different length strings [ADK]
- DC  More complete AICA driver [FS]
- DC  atexit() support [FS]
- DC  Circular buffering support for sndstream [FS]
- *** Added atol() to libc [BP]
- *** Added IRQ safety primitives to spinlock and malloc [MP]
- DC  Double fault patches for better error handling [MP]
- DC  Fixes for moved files, and texture allocation support for
      libpng [Jeffrey McBeth == JBM]
- DC  New maple system [MP]
- DC  Added first working version of Table Fog to PVR API stubs [Paul Boese PB]
- DC  Ported KGL to new PVR API and Merged in Benoit Millers Changes.
      NOTE: glRotatef now takes angle in degrees; Maths in gltrans is
      completely rewritten and should be more GL compatible. [PB]
- DC  Created new KGL demo/example subdirectory /examples/dreamcast/kgl.
      moved gl under kgl/basic/gl. Added Benoit Millers nehe02-nehe09
      ports to kgl/nehe and texenv example under /kgl/basic. [PB]
- DC  A couple of OggVorbis fixes [Thorsten Titze == TT]
- DC  Added _start to work with sh-sega-dreamcast GCC / GCC 3.0.4 [MP]
- DC  Added timer_ms_gettime() for the number of milliseconds since startup [MP]
- *** Added gettimeofday(), mktime(), and localtime_r(); fixed time() [MP]
- DC  Fixed clash with newlib's time.h [MP]
- DC  Fixed rtc_unix_secs() [MP]
- DC  Added clock example [MP]
- DC  Added pvr_set_bg_color to glClearColor in glmisc.c [PB]
- DC  Added texture wrapping enums and functionality to KGL. Cleaned up
      glTexParameteri in gltex.c in the process. [PB]
- DC  Added texwrap example [PB]
- DC  Fixed some locking issues, added real date/time support to fs_vmu [MP]
- DC  Added vmu_pkg_* for handling VMU file headers [MP]
- DC  Added fs_vmu unlink() [BP]
- DC  Added glKosMatrixIdent() and glKosMatrixApply() to allow for optimized
      direct-rendering access, along with mat_trans_single() [MP]
- DC  added tunnel demo [PB]
- *** Newlib libm now included with main distro (though still a bit DC specific) [MP]
- DC  Created KGL programming reference in LyX [PB]
- *** Implement fputc and O_TRUNC [JU]
- DC  Fix for modesize.y % 32 != 0 [MP]
- DC  Fix for compilation on NetBSD [Christian Groessler = CG]
- DC  Patch to make adding builtins easier in Kosh [SOM]
- *** Updated zlib [JBM]
- DC  Fix glViewport to correct location of origin [PB]
- DC  Added glScissor function to KGL [PB]
- DC  Added scissor test under kgl basic examples [PB]
- DC  Queueing support for OggVorbis and snd_stream [MP]
- *** clock_t/clock()/BUFSIZ for ANSI C [JBM]
- DC  KGL now uses pvr_poly_cxt_t structs and pvr_poly_compile. Also
      resolves some blending problems [PB]
- DC  Added basic UBC support [MP]
- DC  Configurable exit support (return, menu, reboot) [MP]
- DC  KGL now uses pvr_poly_cxt_t structs and pvr_poly_compile. Also
      resolves some blending problems [PB]
- DC  Enabled glDepthFunc() and remapped GL to PVR depth functions so they
      work as expected (the ones I could test anyway) [PB]
- DC  PNG loader cleanups, removed O'Reilly code [JBM]
- DC  Fixed vid_empty() to make it actually start at VRAM base [MP]
- DC  Changed init process and threading (see release notes) [MP]
- DC  Added screen-shot facility [MP]
- *** Added png_write [JBM]
- *** Added timeout-capable semaphores [MP]
- DC  Fixed a bug in syscall.c which probably didn't affect anything yet [MP]
- *** New (slightly kludgy for now) port of lwIP to KOS NetCore API [MP]
- DC  Fixed memory leak in libjpeg (thanks Jacob) [MP]
- *** Fixed a big in gettimeofday() [CG]
- *** malloc_debug added calloc() [MP]
- DC  Double-free fix for fs_dcload [DP/BP]
- DC  Cleaned up a massive memory leak in liboggvorbisplay [MP]
- *** Added readdir support for fs_romdisk [MP]
- DC  Now use assert/assert_mesg to carp on user programming errors in KGL [PB]
- DC  Use direct render API in gldraw to submit vertices to TA [PB]
- *** Platform independent image functions [MP]
- *** Added vcheck.py script for CVS assistance [MP]
- *** Split pcx functions into libpcx, adapted to PII funcs [MP]
- *** Split tga functions into libtga, adapted to PII funcs [MP]
- DC  Added POSIX-style arch_exec() function [MP]
- *** Fix for zlib compression [JU]
- DC  Added kgl benchmarks directory with trimark and quadmark [PB]
- DC  Fix for 320x240 on VGA box [CG/DP]
- DC  Updated examples to latest API changes [MP]
- DC  Added controller button combo callback [MP]
- DC  Fix all examples makefiles to use $KOS_STRIP environment variable [PB]
- *** Added beginnings of libk++ (tiny libstdc++ replacement) [Gil Megidish/DP]
- DC  Adapted C++ examples to use libk++ [MP]
- DC  Added libconio (adapted from Kosh) for "console" programs [MP]
- DC  Added wump and adventure examples for libconio [MP]

KallistiOS version 1.1.6 ------------------------------------------------
- DC  Fix for using resolutions other than 640x480 with TA [David Kuder == DCG]
- *** New version of dlmalloc with better thread safety [Megan Potter == MP]
- *** Misc fixes for the build process [Benoit Miller == BM]
- *** C++ compilation rules for cpp->o [BM]
- *** Beginnings of BSD-style C++ header support [MP]
- DC  G2 DMA locking for maple and SPU DMA [MP]
- DC  Fixes to SPU DMA to make it behave with maple and other DMAs [MP]
- DC  Default to initting SPU DMA during initall() [MP]
- *** ANSI stdio wrappers [Tobias Gloth == TG]
- DC  Experimental SPU DMU usage in mp3lib [MP]
- DC  GCC 2.x compliance fixes (var decls inside functions) [BM]
- *** Import of BSD ctype [BM *]
- *** wchar support and other ANSI fixes [BM]
- *** Lots of headers now have DECLS for C++, more on the way [MP]
- DC  Added -fno-exceptions to the default CPPFLAGS in environ.* [MP]
- *** Added C++ low-level memory primitives (__builtin_new, etc) [MP]
- DC  Added a C++ version of gltest to the examples tree [MP]
- DC  Added new 768xXXX modes [DCG]
- *** Misc source cleanups [MP]
- DC  ctor/dtor support [MP]
- *** zlib port [Jeffrey McBeth == JBM]
- DC  pnglib port plus DC texture loader [JBM]
- DC  Added cdrom_get_status() to check GD-Rom drive status [MP]
- DC  Updated liboggvorbis from RC3 [Thorsten Titze]
- *** Fixed a problem with VFS when threads weren't enabled [MP]
- DC  Cleaned up cruft in DC spinlock.h [MP]
- DC  Pre-bundled libm.a updated to latest newlib release [MP]

* Xavier Bouchoux sent this to me earlier, but I was too lazy to get
  it integrated ^_^;

KallistiOS version 1.1.5 ------------------------------------------------
- DC  Fix for spu_write_wait() -- it was doing the opposite of what it
      was supposed to! (oops!) [Anders Clerwall == Scav]
- DC  New matrix.s [Mathieu Legris] -- note that there are now some
      alignment constraints on the usage of the matrix functions.. please
      see matrix.s for the comments if you use it!
- DC  KGL support for the new matrix.s [Andrew Kieschnick == ADK]
- DC  New video.c / video.h with a real mode table, and support for
      some PAL modes and 256x256! 800x608 is apparently still
      a bit broken in this one, so if anyone is actually using it you
      might have to tweak just a bit. [Scav]
- DC  Fixed a potential race condition in kernel/main.c [Megan Potter == MP]
- *** Added some new libc stuff from BSD (abs, labs, strdup, qsort, and some
      misc is/to upper/lower funcs)
- DC  Added an early implementation of alpha-blended polys to KGL [MP]
- *** Semaphores and condition variables weren't getting initialized [MP]
- DC  First pass at SPU DMA [MP]
- *** New isdigit() and [DC] a biosfont patch [Warren Moore]
- DC  New more general twiddle function [Vincent Penne == VP]
- DC  TA frame counter, paletted texture type defines [VP]
- *** abort() function [VP/DP]
- *** atoi, dtoa, and floating point printf support [VP]
- DC  randnum() fix [VP]
- DC  Ported over the simple serial console from KOS-MMU [MP]
- DC  Inline TA commit functions [VP]
- DC  Updated gl example to show translucency [MP]
- *** Added architecture checks in header files
- *** Fixed some prototype errors with index, rindex [?]
- DC  Fixed turning off vertical smoothing on VGA [MP]
- DC  Added polygon culling controls for KGL [ADK]
- DC  Ported up MMU functions from KOS-MMU [MP]
- DC  Imported liboggvorbisplay and GhettoPlay adapted to OGG [Thorsten Titze]

KallistiOS version 1.1.4 ------------------------------------------------
- DC  Store queue support [Andrew Kieschnick == ADK]
- DC  New and improved matrix math routines [ADK]
- DC  Patch to KGL to clip polygons with bad w value [ADK]
- DC  Patch for serial I/O that does not reset the baud rate if it's already
      been set. This should eliminate a lot of problems with mismatched
      serial baud in dcload [ADK]
- DC  Patch to fix GL_QUADS constant [Greg Cooksey]
- DC  ftan support, plus KGL usage [Andrew Kieschnick == ADK]
- DC  Fix for iso_ioctl
- DC  New spinlock code works a lot better [ADK]
- DC  Fixed a bug where thd_enabled wasn't being set to 1 [ADK]
- DC  Render done seems to work again, so it's now re-enabled [ADK]
- DC  Added 'menu' command in KOSH to exit to the DC menus [Megan Potter == MP]
- DC  Added rtc_unix_secs() support for reading the current date/time [MP]
- DC  Fixed some problems in VMU writing related to timing and a mystery
      command (thanks to an oooold message from Nagra) and also did some
      fixes to fs_vmu. Please see the notes in README, this code still
      isn't really stable. [MP]
- DC  Added a new 'hello' example in the DC examples tree which shows
      a basic project skeleton which you can start with. [MP]

KallistiOS version 1.1.3 ------------------------------------------------
- DC  Included initial test version of KallistiGL (addons/libgl)
- *** strstr.c was not getting included in the compile for some reason [Regex]
- DC  Fixed bug that could cause fs_iso9660 to run out of handles [James Surine]
- DC  New inline math functions [Andrew Kieschnick]
- DC  Added (currently non-working) MPGLIB sources
- DC  Some more Makefile build fixes
- DC  Still yet more joy of ISO fncompare() fixes [Brian Peek]
- DC  Changed TA far Z clipping plane to be out even farther
- DC  Fixes for matrix.s to make it use W properly [Andrew Kieschnick]
- DC  libos wasn't being built; fixed

KallistiOS version 1.1.2 ------------------------------------------------
- DC  Fixed over-initialization of VRAM (sorry, didn't realize it was wrong)
- DC  Fixed some dc-load init/shutdown bugs (adk)
- *** Fixed a bug in the global Makefiles that made it not process
      the "SUBDIRS" entries normally
- DC  PVR functionality ("ta" module) has been separated into its own
      subdir, where it will eventually gain more functionality and be
      reorganized.
- DC  As part of the above reorganization, TA initialization is no longer
      done automatically; you can do this by adding TA_ENABLE to the
      call to kos_init_all (see below).
- DC  vid_set_mode() has been simplified to take only two arguments; a
      new function vid_set_mode_and_cable() is now there if you want to
      change cable types manually for some reason.
- DC  kos_init_all() has changed to a more flexible format; PLEASE LOOK
      at the examples to see how!
- DC  Fixed a bug in fs_dcload that made a listing of /pc not work

KallistiOS version 1.1.1 ------------------------------------------------
- *** Per-thread path functions are back now, if threads are enabled.
- DC  dc-load console and file system support is now integrated
- DC  The startup procedure has changed (i.e., how you initialize the
      library mode). Please see the dreamcast "2ndmix" example for
      details.
- DC  MP3 player lib and S3M player lib have been integrated (though the
      S3M lib is a bit incomplete as of yet)
- DC  JPEG lib, PVR and other utils from DC Tonic's libdemocd now included
- DC  More OS-mode support
- DC  Semaphore and Condition Variable sync primitives re-imported from KOS-MMU
- DC  Updated the FAQ for 1.1.x
- DC  Included the Newlib libm in binary distributions
- DC  Added functions for DC's "hidden" sin/cos/sqrt functions (dc/fmath.h)
- DC  Added CDDA functionality in the cdrom and spu modules; also added a
      new "cdrom_spin_down" call to manually spin down the CD (thanks maiwe!).
- DC  Fixed a problem where some things (hardware, irq) might be de-initted
      even though they weren't initted (and cause strange problems)
- DC  Libdream examples now ported and included in the DC examples dir

KallistiOS version 1.1.0 ------------------------------------------------
- Complete rework of the entire OS structure. Many of the incorporated
  changes and cleanups were ported over from the ill-fated KOS-MMU project.
- KallistiOS is now primarily built as a library. It has always worked this
  way in the past, but now the focus is on the library version rather than
  the OS version. All non-library-essential items have been moved out of the
  kernel tree and are currently somewhat broken. These will be fixed over
  the next couple of releases.
- KOS goes multi-platform! All architecture specific pieces are now moved
  into the 'kernel/arch' directory.
- A new GBA port was added for Nintendo(tm)'s Gameboy Advance(tm). Not much
  there yet for GBA, but that will change shortly.
- Everything is now compiled with -Wall and all warnings as of GCC-20010507
  are cleaned up.
- New threading module, including proper condition variables, semaphores, and
  microkernel-style message passing.
- Tiny PCX loading function now included for GBA
- New FS call fs_mmap() added to support using ROM files as const arrays.
- arch_exit() and arch_reboot() added for escape-hatch functionality (if
  your program is hosed and you know it, call one of these to bail in
  a nice manner)
- Threading should no longer be essential in any part of the system that
  does not explicitly depend on it (e.g., semaphores).
- Mutexes have been renamed to spinlocks (which is what they were anyway)
  and moved into a header file for inlining.
- Serial I/O on DC now times out after a second or so and disables itself
- Lots more that I can't remember!

KallistiOS version 1.0.0 ------------------------------------------------
- Turn off Y scaling on VGA box
- Added render-done interrupt support, to support lower frame rates
- Added rudimentary render-to-texture support
- Added semaphore and mailbox primitives to thread ABI
- Added thd_schedule_next, which the TA routines now use to reduce
  TA thread overhead to almost nothing
- Added fs_getwd() and fs->getwd()
- fs_romdisk is now case-insensitive
- init.klf now takes an optional command line parameter of the rc.boot name
- Added serial ABI (thanks Brian Peek)
- fs_iso9660 has improved caching now; a separate data and inode cache is
  kept so that directory info doesn't have to be re-fetched after loading
  a large file. Also increased the number of cache buffers and got rid of
  the moronic init_percd() on every file open behavior.
- Fixed bug in fs_iso9660 that caused Rockridge file names to be
  case sensitive
- Added sprintf in libc
- Kludged around a bug in maple (for now) that would trash thread structures
  at random (buffer overrun in DMA)
- Added malloc() debugger malloc_debug.c in the 'mm' directory. See that
  file for usage notes.
- Fixed some (probably irrelevant) memory leaks in startup/shutdown code
  for KOS
- Added an extra serial_init() call in startup/main.c so that serial output
  works from the very beginning.
- SVCMPX now fails (correctly) if it hasn't been initialized yet.
- Fix for Gameshark and other 3rd party VMUs that don't properly return
  an error code when trying to write to the VMU LCD screen (thanks Andrew
  Kieschnick)

KallistiOS version 0.90 -------------------------------------------------
- Fixed a bug in svcmpx that would return a fake service if you didn't have
  the named service (thanks to Andrew Kieschnick for finding that one).
- Fixed build on Cygwin for genromfs (thanks Florian Schulze and Brian Peek)
- Fixed bug in bin2o on the cmdline help (I dunno why it worked at all!)
- Updated "goals.txt" document to reflect the changes since before KOS
  was started. It was still amazingly on-track but there are a few things
  that have changed since then.
- Inclusion of new "configure" utility for setting up compilation defaults.
- Added new G2 bus module that handles G2 interrupts; will add more later
- Fixed a bug in TA that caused problems with large scenes (thanks
  Andrew K. again)
- Updated TA to use new G2 module
- Fixed some build things that I found when switching to BSD (this ought
  to help everyone building).
- Mutexes are now inactive inside interrupts, to avoid a double-fault
  that causes a reset of the DC. One result of this is...
- BSOD is back (finally), though it only works over the serial port as a
  general rule.
- Imported BSD's sys/queue.h as bsd/queue.h
- New thread scheduler that uses priority queues and an idle task (so
  the real thd_sleep ought to work again).
- Fix for trailing '.' in fs_iso9660: some CD burning software adds a dot
  if there isn't one elsewhere in the filename (thanks Brian Peek).
- Added semaphores to the thread manager.
- Added mboxes to the thread manager.
- Added labels and pwds for threads; labels will be for eventual process
  listing facilities. VFS uses pwd to resolve relative paths (somewhat).
  Kosh also now supports this facility.
- Imported lwIP BSD-licensed TCP/IP stack; it's still pretty broken
- Fixes to the RockRidge code (AndrewK)
- load_and_fork() now takes argc,argv also
- Added new userland utility, "init" (see docs/FAQ).
- fs_romdisk now supports directories
- Although this doesn't really affect anything in the code, the naming
  convention for KOS executables is now to make their extension '.klf'
  instead of '.elf'.
- Default 'zclip' in TA module is now 0.01

KallistiOS version 0.80 -------------------------------------------------
- Changed the licensing terms to full BSD-style.
- Fixed the "VGA tearing" bug for real this time (scanline int); TA should
  now be active and work in all video modes (in theory). 800x608 remains
  "experimental".
- Fixed the "tile 0 bug", which was really stupid: it was just clipping
  tile 0 as I had requested in the polygon header.
- Added new bin2o util that converts a binary into an object file for
  inclusion in the link process.
- Tightened thread locking code and irq disable code: there are still some
  situations where two threads can enter a critical section, but doing it
  "right" put an incredible load on the CPU. Thus, I just tried to minimize
  the possibility.
- Fixed a bug in 320x240 setup for RGB cables and VGA offset for 640x480 so
  it's the same as official games.
- Fixed frame buffer size in 640x480; this prevents the first bits of your
  texture from showing up on the bottom of the screen.
- Added a new ta_set_buffer_config() so that you can set the TA parameters
  like active lists and buffer sizes before calling init.
- Integrated Andrew Kieschnick's RockRidge NM extension patches for the
  ISO9660 file system.
- Added new romdisk file system. This is intended as a general replacement
  for the old "builtin" file system, though builtin still has its uses too.
- Added conio->check_getch() in Kosh and added support for that to
  Streamtest; also added conio->freeze() and conio->thaw() so that you
  can run compliant apps from Kosh now. This is just a temporary hack
  and will be changed later, but it works for now.
- New upstream version of Streamtest code (from our game).
- Increased default thread stack space again, this time to 64k. Tune to
  your liking in include/kallisti/config.h.
- Simplistic TA texture allocation system; names of texture_* funcs have
  changed; please see ta.c or ta.h.
- BIOS font API now supports opaque or not; the bfont_* functions have
  changed; please see biosfont.c or biosfont.h.
- Added default disclaimer screen for use in bootable KOS applications.
- Included new version of 2ndmix intro/demo and the original song with
  the romdisk image.
- Added the beginnings of a FAQ.

KallistiOS version 0.7
- Added some "const" keywords here and there, and made an effort to remove
  most of the in-block stack variables and in-var initializations. There are
  still a few in userland programs (jam notably).
- Most things now work with default optimizations (-O1 plus some other things).
  -O2 seems to work for that matter, but I'm not pushing it yet =)
- Increased max simultaneous open files on /bi to 8
- Fixed iso_seek() for /cd
- Added some thread safety stuff in /pc (serconsole) and fixed some memory
  leaks in there. It still doesn't work right with threads. Some reciprocal
  fixes in konsole.
- Added some DMA-safety things in maple (timeouts, etc)
- Added mutex init in maple (oops!!)
- TA has a completely new buffer allocator now that takes texture memory into
  account. Also texture_map() has changed, all texture offsets should start
  at zero and will be mapped by TA automatically.
- TA now does almost everything relevant inside its interrupt for improved
  rendering response time. It also resets after each frame in case the last
  one didn't finish (this is an improvement from locking up the TA =). The
  next version ought to properly wait until the render is done.
- Moved several config options (like thread stack size, etc) into config.h
- Fixed a lot of pointer/heap corruption bugs and memory leaks in elf.c
- Fixed memory leak in process.c (ps_load_and_fork wasn't freeing the image)
- Added 'LIBS' var in userland's Makefile.prefab
- Cleaned up a few things in JAM (including removing "required" mouse support)
- Changed Kosh's \r and \n handling to be more Unix-like
- Removed a few debug lines in libk
- New userland program "streamtest" demonstrates the beta streaming AICA
  driver, and includes a DC/KOS port of XingMP3 from FreeAmp. Note that
  compiling this program from scratch requires the ARM compiler and a
  working libm from newlib.

KallistiOS version 0.6 --------------------------------------------------
- First release<|MERGE_RESOLUTION|>--- conflicted
+++ resolved
@@ -216,12 +216,10 @@
 - DC  Added centralized header for Dreamcast Memory map (arch/memory.h) [DH]
 - DC  Refactored multibuffer video modes and added example of their use [DH]
 - DC  Created separate performance counter driver and enhanced API [FG]
-<<<<<<< HEAD
 - *** Added implementation of thread barriers [LS]
 - *** Removed old pthreads implementation from kernel/libc [LS]
 - *** Added new (more complete/compliant) pthreads implementation in
       addons/libpthread [LS]
-=======
 - *** Implemented _POSIX_CPUTIME in clock_gettime() using perf counter timer [FG]
 - *** Implemented scandir() and alphasort() POSIX functions from dirent.h [FG]
 - DC  Added new driver for the SH4's UBC + high-level breakpoint API [FG]
@@ -234,7 +232,6 @@
 - *** Added thread support for tracking CPU time + updated clock_gettime() [FG]
 - *** Added support for one-shot timers [PC]
 - DC  Use one-shot timers for timeout and a proper polling mechanism in modem [PC]
->>>>>>> 8a8b56a0
 
 KallistiOS version 2.0.0 -----------------------------------------------
 - DC  Broadband Adapter driver fixes [Megan Potter == MP]
