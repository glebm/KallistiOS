Platform independent changes are marked with '***', otherwise the
applicable platform is listed. The name/initials of the person who
is responsible for the change are listed in [square brackets] for most
versions (where they are missing from early versions, assume that they
should be attributed to Megan Potter).

KallistiOS version 2.1.0 -----------------------------------------------
- *** Cleaned up generated stubs files on a make clean [Lawrence Sebald == LS]
- DC  Added a function to detect if the program is being run on a retail
      Dreamcast or a Set5.xx device [LS]
- DC  Fixed an issue with the SIP driver that would cause programs to freeze
      if a microphone was connected at program startup [LS]
- DC  Rearranged the SIP driver to get rid of the internal buffer [LS]
- *** Removed the GBA, ia32, and ps2 ports. If someone really wants them back
      and wants to maintain them, let me know. [LS]
- DC  Fixed fmath functions so they compile in C99 mode [LS]
- *** Cleaned up warnings with -std=gnu99 for C code [LS]
- *** Cleaned up warnings with -std=c99 for C code [LS]
- DC  Changed the PVR render-to-texture support to allow for two render-to-
      texture passes without an intervening render-to-screen pass [LS]
- *** Fixed an issue in fs_ext2 that would allow you to rename a directory to
      be a child of itself, thus chopping it off from the rest of the
      directory tree [LS]
- *** Added a fs_readlink() function to resolve symlinks [LS]
- *** Fixed the vqenc and kmgenc utilities for compilation on a 64-bit OS [LS]
- DC  Corrected an issue with video cable detection with GCC 4.8.x [LS]
- DC  Added support for ATA devices on the G1 bus [LS]
- DC  Fixed an infinite loop in ATA initialization if nothing except the
      GD-ROM drive is connected [LS]
- *** Added documentation for the addons tree [LS]
- DC  Made the hardware auto-initialization/shutdown functions weakly linked so
      that they can be overridden without modifying KOS [LS]
- DC  Corrected render-to-texture mode so that you don't have to wait for a
      vblank to actually render to the texture [LS]
- *** Modified fs_stat to conform (mostly) to the POSIX standard for the stat
      function [LS]
- DC  Modified the cdrom driver so that it will set itself as the active ATA
      device before trying to do any CD related reading [LS]
- DC  Fixed potential race conditions between the cdrom code and g1ata [LS]
- DC  Fixed full sector reading of non-data CDs (thanks to SWAT for pointing
      out that it needed fixing) [LS]
- DC  Added many new matrix/vector math-related macros [Josh Pearson == JP]
- *** Added libppp for dialup internet access to the addons tree [LS]
- *** Added DNS resolver functions getaddrinfo() and gethostbyname() [LS]
- *** Fixed a problem where poll() would deadlock if the timeout expired [LS]
- *** Modified getaddrinfo() so that it would try multiple times to contact
      the DNS server with a timeout between messages [LS]
- DC  Various cleanups and modifications to the cdrom code, including subcode
      reading functionality, DMA-based sector reads, and using a recursive
      mutex for the G1 lock [Donald Haase == DH]
- DC  Fixed pvr_mem_available() to report all available texture memory, not
      just what was available in the pvr_malloc() arena [LS]
- DC  Added a utility function to the PVR code for controlling the cheap shadow
      scale register [LS]
- DC  Added an example of the PVR's cheap shadow functionality [LS]
- DC  Added a tool for generation of bumpmaps that was sent to the mailing list
      all the way back in 2005 [Fredrik Ehnbom == FE]
- *** Added the fs_path_append() function to append path components [LS]
- *** Added a nanosleep() function to koslib by request [LS]
- *** Added rewinddir() support to the VFS and several filesystems [LS]
- *** Added in C11 threading support [LS]
- *** Added UDP Lite support to the network stack [LS]
- DC  Adjust sq_cpy() to use a const pointer for the source [JP]
- DC  Retrieve the IP address from dcload-ip when we can [LS]
- *** Added the mutex_unlock_as_thread() function to allow an IRQ handler to
      unlock a mutex as if it were a specified thread [LS]
- DC  Fixed a deadlock issue in the G1ATA code related to the use of a recursive
      mutex for locking -- Thanks to SWAT for noticing the issue [LS]
- DC  Added support for German (DE) and UK keyboards [Christian Groessler == CG]
- DC  Minor cleanups to the flashrom code [DH && LS]
- DC  Added light gun support roughly based on how it is done in libronin [LS]
- DC  Added a very simple light gun example [LS]
- DC  Added support for Spanish keyboards [Xavier Vallejo == XV]
- DC  Added rudimentary support for OCRAM in linker script [CG]
- *** Added the C11 aligned_alloc() function [LS]
- *** Added fs_fstat and modified the fstat function in the newlib handlers to
      use that or fake it for filesystems that don't support fstat [LS]
- DC  Added fstat support to fs_iso9660 and fs_vmu [LS]
- *** Added fstat support to fs_ext2, fs_ramdisk, fs_romdisk, and fs_pty [LS]
- *** Changed libc/koslib/byteorder.c functions to use the <arch/byteorder.h>
      macros, instead of being hard-coded as little-endian [LS]
- DC  Added Opus decoding example using libopusplay [LS]
- *** Removed jiffy "counter" that wasn't actually counting anything [LS]
- *** Added the thd_create_ex() function to create a thread with a given set of
      attributes set at thread creation (allowing us to expand that list of
      attributes a bit more easily than what we would have to do otherwise) [LS]
- *** Made thd_mode local to the threading code (if you need to get the mode at
      runtime, for some reason, use the new thd_get_mode() function) [LS]
- DC  Patched the GCC patch so that GCC 4.7.x compiles cleanly with a newer host
      GCC version [Luke Benstead == LB]
- *** Fixed GCC version detection in the environ script for some locales [LS]
- DC  Made it so that PVR register access is done through a volatile pointer,
      as it should be to ensure GCC doesn't mess with it any [LS]
- DC  Copy function data from maple device during hot-swap poll if already
      attached [Joe Fenton == JF]
- DC  Fixed the clobber list of several matrix-related assembly blobs. Thanks
      to kazade at DCEmulation for pointing out the issue [LS]
- *** Added the uname() function to retrieve the current kernel version [LS]
- *** Added fs_fat for SD cards and g1ata devices [LS]
- *** Added thd_each() function to iterate over all current threads [LB]
- *** Added dirname() and basename() functions to koslib [LS]
- DC  Clean up strict aliasing rule violations and remove -fno-strict-aliasing
      from the KOS_CFLAGS [mrneo240 && LS]
- NAO Added preliminary support for compiling to target the NAOMI and NAOMI 2
      arcade systems with a NetDIMM board attached [LS]
- NAO Added a simple utility to parse NetDIMM binary header data [LS]
- DC  Fixed AICA crash when volume is set to 255 [Andress Barajas == AB]
- DC  Placed a cap on the amount of samples requested by AICA so we don't get
      a Buffer overflow [AB]
- DC  Added a very simple minifont and an example of its use [LS]
- NAO Added a NAOMI-specific version of fb_console using minifont [LS]
- NAO Cleaned up the build process to not build certain parts of the DC
      hardware support that are either not useful or not (yet?) functional on
      NAOMI [LS]
- DC  Fixed fs_path_append unsafe pointer arithmetic and made it smarter [AB]
- DC  Fixed fs_ramdisk_attach so it does not cut off the first character of
      filename when attaching [AB]
- DC  Moved max open file constants for CD, Ramdisk, Romdisk to opts.h [AB]
- DC  Removed stale lwIP examples [LS]
- DC  Removed fs_dclnative declarations from opts.h [LS]
- DC  Ported lwIP/httpd example to the built-in network stack [LS]
- DC  Added functions to set the icon and color of a VMU that is shown in
      the BIOS menu, as well as functionality to read the VMU icons from the
      BIOS font [AB]
- DC  Added a function to draw an XBM image on a single VMU screen [AB]
- *** Fixed issues with erasing long file name entries and empty files in
      libkosfat [Thomas Sowell == TS]
- *** Updated time_t to be 64-bits on Newlib 3.0 and later and fixed Newlib's
      type for ino_t to be sensible in Newlib 3.3.0 patch [TS, LS]
- *** Fixed argument check in sem_init. Thanks to TapamN at DCEmulation for
      noticing the issue and proposing the fix [LS]
- NAO Updated the NAOMI header parsing tool to also support creating NAOMI
      binaries and renamed it to naomibintool [LS]
- NAO Added naominetboot - a tool to upload NAOMI formatted binaries to a
      NetDIMM board for executing on the NAOMI [LS]
- DC  Prevent double-initialization of Maple devices from breaking things [LS]
- DC  Added a user data pointer to snd_stream [LS]
- DC  Added support for -fstack-protector to Newlib 3.3 patch [LS]
- DC  Fixed wasted PVR ram in buffer allocation code [LB]
- *** Added getsockopt to TCP and UDP [LB]
- DC  Corrected sizeof in fs_dclsocket that referenced wrong struct [LB]
- *** Fixed spinlock that was left locked on key error in the
      kthread_getspecific function [LS]
- DC  Added a modem PPP example [LB]
- DC  Fixed register usage and counter in modem driver [LB]
- *** Fixed invalid read when closing UDP socket [LB]
- *** Fixed sending packets with an IP address of 0.0.0.0 [LB]
- *** Added code to attempt to lease the specified address via DHCP, if set [LB]
- DC  Fixed controller capability masks [Artemio Urbina == AU]
- *** Added simple _times_r syscall for Newlib [LS]
- *** Fixed length of DHCP options area to always be at least 64 [LB]
- *** Fixed DHCP retransmit timeout to 4 seconds, per spec [LB]
- DC  Added code to (partially) read DreamKey ISP information [LB]
- DC  Fixed G1 reactivation code for modified BIOSes [Eric Fradella == EF]
- DC  Added support for consoles modded with 32MiB of RAM [TS && EF]
- DC  Fixed wildly out of range start for pvrmark benchmark [Falco Girgis == FG]
- DC  Removed "navi" subarch, moved code to addons/libnavi [LS]
- *** Removed (completely unsupported) support for GCC 3.x and older [LS]
- *** Add timespec_get C11 function to koslib's libc [LS]
- DC  Added timer_ns_gettime64() and performance counters [AB]
- *** Added check to allow strict C++17+ to use timespec_get [FG]
- *** Cleaned up all compiler warnings for all toolchains for KOS [FG]
- *** Add support for compiling with LTO [Paul Cercueil == PC]
- DC  Fixed calling newlib's exit after returning from main so functions
      registered with atexit() are called [Colton Pawielski == CP]
- *** Cleaned up + documented RTC driver, added support for setting time [FG]
- DC  Cleaned up the register access in video to match pvr [DH]
- DC  Fixed various shutdown functions to be safer to call in an interrupt [DH]
- DC  Cleaned up asic functions and corrected potential bugs [DH]
- DC  Removed cooperative threading mode -- threading is always preemptive [DH]
- DC  Added early user init function [PC]
- *** Added Objective-C example testing/demonstrating C Runtime [FG]
- *** Updated Objective-C examples to include more thorough testing of the
      runtime aspects of the language [Andrew Apperley == AA]
- DC  Improve fipr() and fipr_magnitude_sqr() functions [PC]
- DC  Add optimized bit-reverse function && vmu_draw_lcd_rotated() [PC]
- DC  Update bfont example for Dreamcast-specific characters [DH]
- DC  Add example for VMU speaker use [DH && FG]
- DC  Add example for rumble accessory use [DH]
- *** Split init flags from <arch/arch.h> into <kos/init.h> [LS]
- *** Implemented posix_memalign() from stdlib.h [FG]
- *** Added clock_gettime(), clock_settime(), clock_getres() [FG]
- DC  Refactored controller API, added capability groups and types [FG]
- DC  VMU driver update for date/time, buttons, buzzer, and docs [FG]
- DC  Add spinlock_trylock macro [LS]
- *** Simplify kthread_once_t into a simple variable rather than a struct [LS]
- *** Simplify sync primitive structures to remove initialized member [LS]
- *** Move definition of __RESTRICT from <sys/_types.h> to <kos/cdefs.h> [LS]
- DC  Added DMA YUV converter path. Adjust some name of related #defines. 
      Added yuv examples [AB]
- *** Added GCC builtin functions for supporting all of C11 atomics [FG]
- *** Added toolchain and KOS support for C/C++ compiler-level TLS [CP && FG]
- DC  Added vmu functions to check/enable/disable the extra 41 blocks [AB]
- *** Added driver for the SH4's Watchdog Timer peripheral [FG]
- DC  Added Moop powered fast path to sq_cpy, added TapamN pvr related sq
      functions [AB]
- DC  Garbage-collect network stack [PC]
- DC  Rework romdisks [PC]
- DC  Refactored g2bus API, converted magic values to macros, added
      dc/fifo.h, dc/dmac.h file [AB]
- DC  Fixes and improvements for G1 ATA devices [Ruslan Rostovtsev == RR]
- DC  Fixed and improved SCIF SPI reading for use with SD [RR]
- DC  SH4 cache improvements [RR]
- DC  Optimized separating stereo PCM [RR]
- DC  Refactored sfx and streaming to add SQ fast path [RR]
- DC  Added 4/8-bit wav support to sfx and streaming [RR]
- *** Added <netinet/tcp.h> header file and required option [LS]
- *** Added <netinet/udp.h> and <netinet/udplite.h> headers and move the related
      content from <netinet/in.h> [LS]
- *** Added __weak, __used, likely() and unlikely() [FG]
- DC  Added Maple-specific KOS_INIT_FLAGS() which allow for GC-ing unused drivers [FG]
- DC  Added basic example for micropython KOS port [Aaron Glazer == AG]
- DC  Improved performance of IRQ context save / restore [PC]
- DC  Increased resolution of TMU timers + date/time functions [FG && PC]
- *** Increased resolution of clock() and CLOCKS_PER_SEC to microseconds [FG]
- DC  Added centralized header for Dreamcast Memory map (arch/memory.h) [DH]
- DC  Refactored multibuffer video modes and added example of their use [DH]
- DC  Created separate performance counter driver and enhanced API [FG]
- *** Implemented _POSIX_CPUTIME in clock_gettime() using perf counter timer [FG]
- *** Implemented scandir() and alphasort() POSIX functions from dirent.h [FG]
- DC  Added new driver for the SH4's UBC + high-level breakpoint API [FG]
- DC  Add support for French AZERTY keyboards [PC]
- DC  Increased the resolution of pvr_stats_t from milli to nanoseconds [FG]
- *** Added support for modifying scheduler frequency at runtime [FG]
- *** Add support for worker threads [PC]
- DC  Added new System Calls module [AB]
- DC  Add timer_spin_delay_{us,ns} and use them in scif-spi [PC]
- *** Added thread support for tracking CPU time + updated clock_gettime() [FG]
- *** Added support for one-shot timers [PC]
- DC  Use one-shot timers for timeout and a proper polling mechanism in modem [PC]
- *** Added full support for <time.h> additions from C23 standard. [FG]
- *** Fixes mutexes not working properly [PC]
- DC  fs_dcload: Set errno on error in dcload_stat() [PC]
- *** Create romdisks with bin2c instead of bin2o [PC]
<<<<<<< HEAD
- *** Replaced previous implementation of realpath() to remove license from 
      AUTHORS [AB]
=======
- *** Implemented versioning scheme for KOS API [FG && DH && LB]
>>>>>>> f7ca4fc0

KallistiOS version 2.0.0 -----------------------------------------------
- DC  Broadband Adapter driver fixes [Megan Potter == MP]
- *** Imported a new version of lwIP, with proper sockets lib [MP]
- DC  Added new httpd example for lwIP [MP]
- x86 Added incomplete ia32 port [MP]
- DC  Added new DC examples for Parallax (raster_melt, sinus, delay_cube,
      rotocube) [MP]
- *** Added svnpush.py script for pushing repositories on the web [MP]
- DC  Added genmenu module and example in Tsunami [Megan Potter == MP]
- DC  Added hello-mp3 example [MP]
- DC  320x240 PAL mode [mekanaizer == MK]
- *** Fixed vqenc and kmgenc headers to be ANSI compliant [MP]
- *** New addons/ports build system [MP]
- *** Moved most addons/ports into their own tree/distribution [MP]
- *** Moved several incorrectly placed pieces into libkosutils [MP]
- *** Imported port of Lua 5.0 [MP]
- DC  Added Tsunami Matrix class [MP]
- DC  Various improvements to Tsunami classes [MP]
- *** Major build system overhaul (see RELNOTES) [MP]
- DC  Improved MII/link status handling for BBA driver [MP]
- *** Added NONE thread mode [MP]
- *** lwIP select fixes [Walter van Niftrik == WvN]
- DC  GDB stub fixes [Richard Moats == RM]
- *** New bin2c [Gil Megidish == GM]
- *** Updated genromfs [MP]
- DC  Fixed and re-enabled SPU DMA module [MP]
- DC  Cleaned up PVR DMA functions, adding support for different DMA targets [MP]
- DC  Floating point register support for the GDB stub [RM]
- DC  Added G2 DMA pausing for G2 bus read/write calls [MP]
- *** Added UDP sendto/recvfrom calls in lwIP [MP]
- DC  Added DNS client lwIP example [MP]
- DC  Added ISP settings code to flashrom module [Sam Steele == SS, DP]
- DC  Added ISP settings example [MP]
- *** Added gethostbyname support to lwIP port [MP]
- DC  Updated netcfg to load settings from flashrom [MP]
- DC  Cleaned up DC modem code and added new dialing functions [MP]
- DC  Store Queue and Matrix translation speed ups [Jim Ursetto = JU]
- DC  Support for DMAed vertex buffers in PVR [MP]
- DC  Added mat_transform_sq function [JU]
- DC  Added modified version of Jim Ursetto's serpent example [DP, JU]
- DC  New sound stream manager, sound effect channel addressing support [MP]
- *** Threading fixes for libmp3/liboggvorbisplay/libtremor
      [Viktor, Heinrich Tillack == HT]
- *** Added New dbgio system [MP]
- DC  Various fixes to support new dbgio system [MP]
- DC  Made fsqrt specify fr0 as dirtied [JU]
- *** Updated bin2o to produce properly aligned files [MP]
- DC  Added support for setting fsaa at PVR init [MP]
- DC  Added mat_trans_nodiv, fipr_magnitude_sqr, and fipr [JU]
- *** Added WORLDVIEW matrix, plx_vert_inpm3, and case-insensitive texture
      loading to libparallax [MP]
- *** Added gnu_wrappers (KOS wrappers for GNU tools) [MP]
- DC  Fixed enabling of incorrect ASIC event for SPU DMA [Vincent Penne == VP]
- *** Converted everything to use Newlib as libc/libm rather than the old
      built-in libc/libm [MP]
- *** Added byte ordering functions to koslib [MP]
- DC  Added timer_us_gettime64 function [MP]
- *** Patched things for multi-threaded libstdc++ compilation [JU]
- *** Fixed free(NULL) in debug mode [MP]
- DC  Fixed issues with scif_init and dcload-serial support [MP]
- DC  Added user-entered date support in syscfg_t [Thierry Vermeylen == TV]
- DC  Cleaned up thread usage in libkosh [MP]
- DC  Added new kosh example program using conio [MP]
- DC  Fixed adventure example for new compilers/newlib [MP]
- DC  Added New modem driver (version 1.2) [Nick Kochakian == NK]
- DC  Fixed AICA volume setting [JU]
- DC  Fixed RLE in gdb_stub [RM]
- DC  Fixed an image-garbling bug in vqenc [RM]
- DC  Fixed vqenc mipmap generation [RM]
- DC  Added support for BBA DMA, Improved SPU DMA support, added generic G2 DMA
      functions [VP]
- DC  Updated netcfg to support adding a VMU icon [SS]
- DC  Added GDB-over-dcload support [RM]
- DC  Added support for hard breakpoints/watchpoints using UBC [RM]
- *** Fixed libmp3 sndstream callback's incorrect shifting of the output buffer [RM]
- DC  Added synchronized start command for sound [RM]
- *** Fixed Tsunami genmenu's incorrect device ID in debug output [Atani]
- DC  Added partial VMUFS fixes [Tursi]
- DC  Added block write retrying to VMU driver [Tursi, DP]
- DC  Added a fix for issues with inserting/removing purupuru packs [Tursi]
- DC  Added support for PVR sprites [Lawrence Sebald == LS]
- *** Added new internal network system (alternative to lwIP) [LS]
- DC  Added automatic configuration of the BBA/Lan Adapter from flashrom [LS]
- DC  Added support for the maple Microphone peripheral [LS]
- DC  Added a purupuru driver that has rumble support [LS]
- DC  Added a skeleton Dreameye driver (doesn't do anything useful but it does
      make detection work) [LS]
- *** Fixed the newlib patch [WvN]
- *** Added/fixed various addons headers [SS]
- DC  Added support for GL_TRIANGLE_FAN in KGL [SS]
- *** Added support for antialiased fonts in libparallax [JU]
- *** Adjusted makejitter makefile to use kos-ports headers [SS]
- DC  Fill in dirent.attr for directories in is9660 [SS]
- DC  Applied patch for opening correct iso9660 filenames [Christian Groessler == CG]
- DC  Fixed bitmask for mouse buttons (makes 3rd button usable) [Fragger]
- DC  Added experimental (read: partially working) render to texture support in
      the PVR module [LS]
- DC  Added example program for render-to-texture [LS]
- *** Made thd_sleep(0) work properly [MP]
- *** Added a fix to ARP handling code so that an error is returned rather than
      an incomplete mac address [LS]
- *** Added standard network headers (arpa/inet.h, netinet/in.h, sys/socket.h) [LS]
- *** Added inet_addr function [LS]
- *** Added fs_socket, which implements the standard socket functionality using
      the built-in networking code (only UDP supported though) [LS]
- DC  Correctly set attr member of dirent_t from dcload_readdir [Anonymous]
- *** Added libmp3 volume control function [Atani]
- *** Added support for '.' and '..' in path names [WvN]
- DC  Added in AICA channel position patch [WvN]
- *** Added simple Blender model export plugin [Christian Henz == CH]
- *** Added newlib execve stub [MP]
- *** Made ARP code garbage collection run on each ARP query [LS]
- *** Removed unused net_ntohl/net_ntohs functions [LS]
- DC  Added support for polling for packets on the BBA [LS]
- DC  Added a short delay after init on the LAN adapter, since mine seems to
      crap out if you try to access it too quickly after init [LS]
- *** Made net_ipv4 layer not pass around ethernet headers [LS]
- *** Made net_ipv4 checksum work right for odd byte count messages [LS]
- *** Modify networking code to work properly in an IRQ [LS]
- DC  Added glVertex2f support to KGL [Atani]
- *** Added inet_aton, inet_ntoa, inet_ntop, inet_pton functions and made
      inet_addr use inet_aton [LS]
- DC  Fixed code that did lvalue casts [LS]
- DC  Added in sector size patch [Donald Haase == DH]
- *** Use genwait rather than the condvar in the UDP code [LS]
- DC  Patched SDL with a patch that was quite old to fix audio and controllers [Bero]
- DC  Fixed the SDL timer [OneThirty8 == 138]
- *** Made net_ipv4_send function accept arguments that represent the fields of
      the IPv4 header, rather than a structure of the IPv4 header [LS]
- *** Fixed odd-sized messages in the UDP code [LS]
- *** Removed useless debug messages in UDP code [LS]
- DC  Added support for rates less than 9600 in SCIF driver [CG]
- *** Handle loopback sends more sanely in net_ipv4 [LS]
- *** Change behavior when a send is attempted to a host that does not have a
      cached ARP entry, making sends to new hosts actually work most of the time
      on the first try [LS]
- *** Fixed recv/recvfrom in the UDP code to actually unlock the UDP mutex if
      they have to wait [LS]
- DC  Added fs_dclsocket (dcload over fs_sockets) [LS]
- DC  Fixed SDL to not return incorrect mouse buttons [Cyle Terry == CT]
- *** Added implementations of read/write/seek in fs_socket [LS]
- DC  Fixed readdir on VMUS when the VMU is empty [CG]
- *** Removed useless getAlpha argument in Tsunami's drawable class [CT]
- *** Added reader/writer semaphores [LS]
- DC  Added example program for reader/writer semaphores [LS]
- *** Made Lua use fmodf rather than fmod [Harley Laue == HL]
- *** Fixed memory leak in UDP socket code when the mutex cannot be acquired
      and the code is being executed inside an IRQ [LS]
- DC  Added support for VMU beeping [DH]
- *** Added support for upgrading a read lock on a reader/writer semaphore to
      a write lock [LS]
- *** Added a recursive lock synchronization primitive [LS]
- *** Moved checking for free(NULL) up in code to avoid potential problems [HL]
- DC  fs_ramdisk.c: Don't allow opening a file with O_DIR [CG]
- *** Removed legacy libc and libm [HL]
- DC  Handle potentially misaligned outgoing packets in the BBA driver [LS]
- DC  Added g2_memset_8 function for doing a memset over G2 with locking [LS]
- DC  If a packet is < 60 bytes, pad it with null bytes for clarity, rather than
      just transmitting whatever random junk was in the transmit buffer from
      previous sends [LS]
- DC  Rewrote microphone driver to make it support the different encodings
      available to the hardware [LS]
- DC  Add maple_enum_type_ex function to return the nth device that is of the
      requested type and supports the list of capabilities listed (i.e, the
      function_data of devinfo for that function has all the bits set that are
      set in the cap parameter [LS]
- DC  Made vid_screen_shot support any of the video modes [DH]
- *** Fixes to the network stack to support sending/receiving broadcast packets
      properly [LS]
- GBA Fixed arch/types.h so the toolchain can compile. [HL]
- DC  Adjusted the flashrom_ispcfg_t structure to account for differences
      between PlanetWeb and DreamPassport [LS]
- DC  Added reading of the ISP settings from PlanetWeb to the flashrom code [LS]
- DC  Fixed various pieces of code that rely on flashrom_ispcfg_t [LS]
- *** Added an implementation of DHCP to the network stack [LS]
- DC  Added Dreameye driver that is capable of fetching stored images from the
      device. [LS]
- *** Added kthread_once function (think pthread_once) [LS]
- *** Added pthreads-like thread-local storage [LS]
- DC  Added in support for untextured PVR sprites and added support for the more
      correct polygon header to be sent for sprites [LS]
- DC  Added in some support functions for PVR modifier volumes (and an example
      program that uses them) [LS]
- DC  Added a modifier volume example using textures [LS]
- *** Added a simple statistics system to the IPv4 and UDP layers of the
      network stack [LS]
- *** Added a MTU value to the netif structure for maintaining the maximum
      transfer size of the adapter [LS]
- *** Added the ability to fragment IP packets, and made fragmenting respect
      the MTU [LS]
- *** Added a primary network thread that can be used for timer-based,
      repetitive network tasks (like DHCP renewals), and made the DHCP code
      utilize it [LS]
- *** Added rudimentary IP reassembly support [LS]
- *** Added support for IPv6 in the network stack [LS]
- *** Added support for TCP in the network stack [LS]
- *** Added setsockopt(), getsockopt(), and fcntl() functions, mainly for
      dealing with sockets. Removed the (now useless) fs_socket_setflags()
      function [LS]
- *** Updated patches to use GCC 4.7.0 and Newlib 1.12.0 [LS]
- *** Added initializers for transient semaphores, condvars, and mutexes and
      changed the way that they should be initialized in general [LS]
- *** Added a poll() function, as well as select() [LS]
- *** Added the ability to wake a certain thread with genwait and to specify
      an error code to wake them with [LS]
- DC  Use the fsca and fsrra asm mnemonics in the fmath code since they've
      been supported by binutils since 2004 [LS]
- DC  Detect the region/type of keyboard on attach and map keys in an
      appropriate manner [LS]
- DC  Give each keyboard its own queue of keys [LS]
- DC  Added low-level SPI support on the serial port as well as a block device
      interface for using an SD card with the homebrew adapter [LS]
- *** Added a CRC16-CCITT function [LS]
- *** Added dontwait, waitall, and peek flags for use with sending and receiving
      data on sockets [LS]
- *** Added fs_ext2 to be used with the SD card code (and fixed a lot of bugs
      with it along the way) [LS]
- DC  Added missing txrenv stuff to PVR sprites (thanks to Tvspelsfreak at the
      DCEmulation forums for pointing out it was missing) [LS]
- *** Change how threads are swapped to prevent a high priority thread from
      starving everyone else [LS]
- DC  Create a map file for the ARM code during compilation [CG]
- DC  Return the old border color from vid_border_color() [CG]
- *** Return status codes from fs_close() as is expected in POSIX [CG]
- DC  Actually support 2352 byte sector reads in the cdrom code (thanks to
      Multimedia Mike for noticing it was broken) [LS]
- *** Added fs_symlink() and fs_link() functions to the VFS [LS]
- DC  Fixed a delay loop in aica_get_pos() that was optimized away [CG]
- DC  Added -N to the ARM linker switches to prevent .data from being padded to
      a 32KiB boundary [CG]
- *** Use the O_CREAT flag in fs_copy() on the destination file [LS]
- DC  Added fs_ext2/SD examples sd/ext2fs (basic example showing mounting and
      file I/O) and sd/mke2fs (create a new ext2 filesystem on the SD card) [LS]

KallistiOS version 1.2.0 -----------------------------------------------
- DC  Fix to use DCARM7_CFLAGS when compiling ARM driver [Christian Groessler == CG]
- DC  Fix for typo in vmu_pkg_crc() (submitted by anonymous)
- DC  Fix for incorrect source address in maple packets [Jim Ursetto == JU]
- *** Fix fputs() to not put an extra "\n" [Walter van Niftrik == WvN]
- DC  Fix Makefile for vqenc to work in more cases [Megan Potter == MP]
- DC  Integrated irq_disable() and irq_enable_exc() so that exceptions are
      always enabled. [MP]
- DC  Added pvr_mem_stats() (like malloc_stats but for PVR) [MP]
- *** Removed SYSCALL() usage in favor of thd_block_now() [MP]
- *** Primary timers switched to wakeup interval rather than periodic. [MP]
- *** Fix uninitialized mutex in semaphores [MP]
- *** Added generic waits, and changed semaphores/mutexes to use them [MP]
- DC  Added timer_ms_gettime64() [MP]
- DC  Fix for potential incorrectness in NDEBUG mode in pvr_txr_load_ex [MP]
- DC  Remove float usage in timer_ms_gettime() [MP]
- *** More proper condvar impl using genwaits [MP]
- DC  Strip trailing dots on extensionless ISO filenames (thanks waltervn for
      pointing this out) [MP]
- *** Fix file descriptor owner bug in fdopen [Bero]
- *** Zlib workaround for KOS file descriptors being non-POSIX [Bero]
- *** Added more proper (mutex-paired) condvars, and tests [MP]
- DC  Tremor: bug fix for mono playback, guaranteed thread exit timing, added
      thd_sleep() to make threading more efficient [MP]
- *** Use dbgio_printk instead of dbgio_printf in printf [Bero]
- DC  System ASIC module now supports IRQ priority levels [MP]
- DC  CD-Rom driver much more thread-friendly [MP]
- *** 'struct netif' renamed to 'struct knetif' to avoid conflicts with lwIP [MP]
- *** Fix for initial '/' in fs_builtin pathnames [Bero]
- *** Moved addons' includes and output libs to under addons/ [MP]
- DC  Updated liboggvorbisplay to use vorbisfile funcs like libtremor [MP]
- DC  Set size to -1 while readdir'ing on /vmu so they appear as dirs [MP]
- DC  Filter chain support for snd_stream [MP]
- DC  Basic flashrom BIOS support [MP]
- DC  Improved PVR statistics reporting [MP]
- DC  Misc improvements to Parallax and Tsunami [MP]
- DC  Add Joliet support to iso9660 and fix a big huge bug in directory
      scanning [Bero, DP]
- DC  Support for alpha channels, PNG input, and KMG output in vqenc [MP]
- DC  New libkmg for loading KMG files output by vqenc [MP]
- *** Added byte_count field to kos_img_t for paletted and VQ'd data [MP]
- DC  Typo in broadband adapter driver flags [Wayne Moorefield == WM]
- DC  Switch to genwaits and remove extra timing in maple VMU module [MP]
- DC  Added skeleton PuruPuru/Jump Pack driver [MP]
- DC  New vmufs middle-layer driver and new fs_vmu that uses it [MP]
- *** Fixed thread non-safety in readpng [MP]
- DC  SPU module wasn't clearing all of sound ram on startup/shutdown [MP]
- DC  New libkmg for loading "KOS image" files from disk [MP]
- DC  Support for opening a stream from a descriptor in liboggvorbisplay [MP]
- DC  Parent-relative colorization and positioning in libtsunami [MP]
- DC  Misc bug fixes and improvements in libtsunami [MP]
- DC  Multi-format texture loading support, getpos() for fonts in plx [MP]
- *** fs_ramdisk attach/detach support [MP]
- *** Added a NOT_OWNER flag for kos_img_t for ROM images, etc [MP]
- DC  Added WIP native dc-load client [MP]
- DC  Added generic vblank hooking system [MP]
- DC  KM_DBG_VERBOSE support for PVR malloc [MP]
- DC  Improved texture memory size detection for debug messages in PVR [MP]
- DC  Switch to vblank for page flipping, stats on vertex buffer usage in PVR [MP]
- DC  Add support for load method flags in pvr_load_texture_ex [MP]
- DC  Add snd_sfx_stop_all() and mmap support for loading samples [MP]
- DC  Improved debug output for sound malloc [MP]
- *** Removed x86-specific code in endian.h [MP]
- DC  New kmgenc utility for pre-twiddling textures [MP]
- DC  Inside-int usability for cdrom_get_status() [MP]
- DC  Tray-open detection using vblank, improved fd invalidation support
      for fs_iso9660 [MP]
- DC  Persistent volume support for liboggvorbis [MP]
- DC  Font fuzziness cleanup and pseudo-newline support in Parallax [MP]
- DC  Added modem driver from Nick Kochakian [NK]
- DC  Added a bunch of fun Kosh builtins [MP]
- DC  Slightly more verbose death message for out-of-mem panic [MP]
- *** Added pure virtual function support in libk++ [MP]

KallistiOS version 1.1.9 ------------------------------------------------
- *** Added private data field, async and stat to VFS [Megan Potter == MP]
- DC  Fix for opening VMU files as dirs [Christian Groessler == CG]
- *** Added fs_mkdir and fs_rmdir [MP]
- *** Added fs_ramdisk (on /ram) [MP]
- *** Added mutex as a wrapper to semaphores [MP]
- *** Switched VFS to use real mutex support [MP]
- *** Added vfs_handler_t parameter to some VFS calls for private data usage [MP]
- *** Changed fs_romdisk to allow multiple romdisk mounts [MP]
- *** Added fs_copy and fs_load util functions [MP]
- *** Changed sem_wait() and sem_wait_timed() so it doesn't assert() if
      called from an interrupt [MP]
- *** Added the dlmalloc debugger [MP]
- DC  Fixed bug with samples >64k looping accidentally [MP]
- DC  Added stereo sample support [MP]
- DC  Fixed some alignment issues in 3dutils in libdcutils [MP]
- *** Replace slightly broken atoi/atol with BSD versions [MP]
- *** Added endian.h from BSD [MP]
- DC  Port of OggVorbis "Tremor" lib [MP]
- DC  Added leak checker for PVR malloc [MP]
- DC  NULL parameters are allowed to timer_ms_gettime now [MP]
- *** malloc_debug is now platform independent [MP]
- DC  libdcutils has been removed; most pieces moved elsewhere in KOS [MP]
- DC  Adventure example should compile more places now [MP]
- DC  Added mat_trans_single3() [MP]
- DC  Calling pvr_list_begin() when a list is opened closes the old one first [MP]
- DC  Added wav2adpcm utility [Bero, DP]
- DC  ADPCM samples support in sfxmgr [MP]
- DC  Added 2D PVR util library Parallax [MP]
- DC  Added C++ scene graph lib Tsunami [MP]
- DC  Added frame pointer macros [MP]
- DC  Ability to hook into "double faults" [MP]
- DC  Stack tracing functions for FRAME_POINTERS mode [MP]
- *** Assert hooking capabilities, stack trace from assert when possible [MP]
- *** libtga wasn't setting format of kimg's (thanks dvanbler)
- DC  snd_init() called more than once would freeze (thanks anonymous)
- DC  Fixed "dunno" field in cdrom TOC structure (thanks bjonte)
- DC  Added GDB stub support [Jason Fritcher == JKF]
- DC  Fix for libconio to remove some duplicated code [Jim Ursetto == JU]
- DC  Timing test code for tremor and sndoggvorbis, and race condition fix
      for quick starting/stopping of songs. [MP]
- DC  Fix for loading 3-channel PNGs into an alpha-enabled buffer [MP]
- DC  Fix in libconio for incorrect output target when using dc-load-ip
      console [MP]
- GBA Code sync with Gil Megidish's GBA code base [Gil Megidish == GM]
- DC  Updates to the AICA driver due to Yamato's new docs [MP]
- DC  PVR texture DMA support [Roger Cattermole == RC]
- DC  sfxmgr changed to allow unlimited sound effects [MP]
- *** fread() fix if nmemb < size [GM]
- *** new and delete in libk++ accept size_ instead of unsigned int [GM]
- *** Fixed many warnings in the build [GM]
- DC  Disable IRQs during screen shots to make sure you get a coherent pic [MP]
- DC  Added plasma example [MP]
- DC  Some efficiency fixes in the thread scheduler [MP]
- DC  Some init/shutdown cleanups for libconio [MP]
- DC  Added libkosh, a library version of Kosh for debug purposes [MP]
- DC  Generic mode system for vid_set_mode, fixed centering on VGA [MP]
- DC  Cleaned up MMU support, added some MMU examples [MP]
- DC  Maple only queries U0 for each port for attach/detach now [MP]
- DC  Added a rudimentary (and slightly abusive :) stat call to fs_vmu [MP]
- DC  Added spu_master_mixer() to control the master mixer [MP]
- DC  Added irq_get_handler and irq_get_global_handler [MP]
- PS2 Initial skeleton port for PS2 RTE added [MP]
- DC  Misc cleanup in dcplib [MP]
- DC  Added INIT_QUIET and INIT_NO_DCLOAD for "production" versions [MP]
- *** Fix a startup error when booting the original kernel thread [MP]
- *** dbglog short-circuits to dbgio_printk to save some time [MP]
- DC  Fixed up SYSCALL macro to be much less broken [MP]
- *** Added sem_trywait() as a non-blocking semaphore wait [Bero]
- *** Added thd_wait() to wait for thread death [MP]
- *** Double-advancing gettimeofday() fixed [MP]
- DC  Added some consts in the oggvorbis libs [MP]
- DC  Added a VQ encoder and a VQ example [GM]
- DC  Added SDL port from Bero and Lawrence Sebald [Lawrence Sebald == LS]

KallistiOS version 1.1.8 ------------------------------------------------
- DC  Fixed two more memory free problems in OggVorbis [Megan Potter == MP]
- DC  Fixed GL_POINTS [Paul Boese == PB]
- DC  Fixed problem with setting gl_cur_texture to gl_null_texture in
      glmisc.c [PB]
- DC  Added "navi" subarch for my hardware experimenting work [MP]
- DC  Fixed a bug in the cdrom drive which caused a lockup if the tray
      was open during startup, and fixes compatibility with navi [MP]
- DC  Added GL_POLYGON and GL_QUAD_STRIP to gldraw.c. Thanks to Jesse Ruffin :)
      [Jesse Ruffin == JR]
- DC  Various fs_vmu fixes: properly zero out directory entries on unlink,
      confine user writes to user data area, file blocks no longer cleared
      on unlink, allow writing to existing files, implement seek/mmap,
      O_TRUNC support, case-insensitive port in path, improved error
      checking and various cleanups [Jim Ursetto = JU]
- DC  New "public" maple API (maple_enum_*) [MP]
- DC  Prevent FPU exception on underflow (DN=1, thanks Andrew!) [MP]
- DC  Fix for non-square PNG loading [Fredrik Ehnbom = FE]
- DC  Fixed race condition in snd_stream for multi-threaded operation [MP]
- DC  Stack underrun check for threads, fixed thread pwd inheritance [MP]
- *** Changed gentexfont to include more glyphs by default [MP]
- DC  lwIP support for dcload-ip [Andrew Kieschnick == ADK]
- DC  irq.h fixes and generic trapa handler support [Jason Fritcher == JKF]
- DC  Added vmu_parse function [JU]
- DC  Changed snd_stream callback to return an actual "got" value,
      added a timeout for kick_aica(), added checks so that re-initting
      the snd_stream lib won't stop currently running sound effects [MP]
- DC  Added seamless looping support for OggVorbis [MP]
- DC  Fix for "adventure" conio example under Cygwin [MP]
- *** Added "imageload" library [Jeffrey McBeth == JBM]
- DC  Added arch_exec_at [Scott Robinson == SR]
- *** Fix ar->$(KOS_AR) in lwIP Makefile [JKF]
- DC  Fix potential crash in vmu_close [JU]
- DC  New more generic sound driver [MP]
- *** Ported strtod and strtoul from BSD [MP]
- *** Include stddef.h in stdlib.h for offsetof() among other things [MP]
- *** Port of the Lua scripting language [MP]
- *** Added rule for 'S' (preprocessed assembly) to 'o' [MP]
- DC  Trilinears Z-Clipper for GL_TRIANGLES. Includes demo [Marc Hall MH]
- DC  Added Experimental volume modifier stuff to pvr and kgl [PB]
- *** Added PCX loader for libimageload [JBM]
- *** Fix for BMP loader in libimageload [JBM]
- DC  Japanese support for biosfont [Kazuaki Matsumoto == KM] [MP]
- DC  Fix a NEARZ clipper bug in KGL. Misc Fixes. Added storage for
      frustum attributes [PB]
- DC  Change for fs_dcload that lets console output keep going out over
      dcload-ip up to the last second [MP]
- DC  Removed some assert_msg's in KGL to make threaded programming with
      these more usable [MP]
- DC  Replaced cheesoid sound allocator with a real best-fit one [MP]
- DC  Fixed error handling for out-of-texture-ram so it doesn't crash
      the entire program [MP]
- DC  Left out some "break" statements in pvr_texture.c (thanks Mike Z) [MP]
- DC  Palette format support for PVR (thanks Mike Z) [MP]
- *** Fixed dirent_t to also be "struct dirent" [Christian Groessler == CG]
- DC  Added "volatile" in counters in maple [CG]
- DC  Fix for CDDA volume/panning [Fredrik Ehnbom == FE]
- DC  Improvement for randnum() [JU]
- DC  Added FASTSOUNDLIB to libmodplug flags [JU]
- DC  Enable OCRAM on init with INIT_OCRAM init flags [JKF]
- DC  Allow exceptions during G2 operations to catch bugs [MP]
- DC  Added arch_get_ret_addr to allow getting the return address from a func [MP]
- DC  Added channel inits on init for SPU, to fix CDDA [MP]
- DC  Changed spu_cdda_* functions to be a bit more sane [MP]
- DC  Added CDDA example [MP]
- DC  Added MAPLE_FOREACH macros [MP]
- DC  Changed libdcutils funcs to take pvr_ptr_t's instead of uint32's [MP]
- DC  Removed deprecated TA compat API, and kos_init_all/kos_shutdown_all [MP]
- DC  Removed deprecated init macros (BASIC_ENABLE, etc) [MP]
- DC  Updated libjpeg and libpng to use pvr_ptr_t's and PVR API [MP]
- DC  Updated Kosh to PVR API [MP]
- DC  Removed GhettoPlay/S3M in favor of GhettoPlay/Vorbis for a sample [MP]
- DC  Changed VMU low-level API to use maple_device_t [MP]
- DC  vmu_icon_init in libdcutils changed to vmu_set_icon, and it now
      sets the icon on all VMUs [MP]
- DC  readdir support in fs_vmu for "/vmu" [CG]
- *** Added strtol and _strupr [Brian Peek == BP]
- DC  Fixed theme support in libconio, and other misc cleanup [MP]
- DC  Moved Kosh to "conio" and ported to libconio [MP]
- DC  Added serial console support for libconio [MP]
- DC  Updated liboggvorbisplay to 1.0 Final [Thorsten Titze == TT]

KallistiOS version 1.1.7 ------------------------------------------------
- DC  Fix for 320x240 on NTSC TVs [Jim Ursetto == JU]
- DC  Fix for readdir in fs_dcload [Bero]
- DC  Fix for libjpeg's jpeg_to_texture [Bero]
- *** Added assert(), assert_msg(), and assert.h [Megan Potter == MP]
- *** Fix for feof()/ferror() in stdio.c [Brian Peek == BP]
- DC  Added gluLookAt() [James Susinno == JS]
- DC  New PVR API added to replace old "ta" API [MP]
- *** New network API started [MP]
- DC  Experimental SPU DMA usage has been removed for now (it was causing
      issues with CD access) [MP]
- DC  Added DC port of PLIB [Peter Hatch == PH]
- DC  Fixed IRQ bug for non-threaded mode [Roger Cattermole == RC]
- *** Added support for PWD in non-threaded mode [MP]
- DC  Ported 2ndmix example to PVR API [MP]
- *** Added conditional compilation for addons and examples in C++ [MP]
- DC  Added pauses to some more libdream examples [MP]
- *** Port of libbz2 [Sven Oliver Moll == SOM]
- *** Changed around build process a bit check the README for
      more info [MP]
- *** Libc split into separate directory [MP]
- DC  Renamed current g2_* stuff to asic_* [MP]
- DC  Added new "g2bus" module to handle writing to the G2 bus [MP]
- DC  Fixed default AICA program [RC]
- DC  New streaming sound / sound effects library [MP]
- *** Changed dbgio_printf -> printf and added NDEBUG in thread.c [MP]
- DC  Fixed include arm/aica_cmd_iface.h to mp3/arm/aica_cmd_iface.h [BP]
- *** Cygwin fix for genromfs [Florian Schulze == FS]
- DC  Rockridge fix for iso9660 [Takayama Fumihiko == TF]
- DC  Port of XMMS' modplug [FS]
- DC  Fix for store queue alignment [Andrew Kieschnick == ADK]
- DC  Fix for stricmp/strnicmp problem with different length strings [ADK]
- DC  More complete AICA driver [FS]
- DC  atexit() support [FS]
- DC  Circular buffering support for sndstream [FS]
- *** Added atol() to libc [BP]
- *** Added IRQ safety primitives to spinlock and malloc [MP]
- DC  Double fault patches for better error handling [MP]
- DC  Fixes for moved files, and texture allocation support for
      libpng [Jeffrey McBeth == JBM]
- DC  New maple system [MP]
- DC  Added first working version of Table Fog to PVR API stubs [Paul Boese PB]
- DC  Ported KGL to new PVR API and Merged in Benoit Millers Changes.
      NOTE: glRotatef now takes angle in degrees; Maths in gltrans is
      completely rewritten and should be more GL compatible. [PB]
- DC  Created new KGL demo/example subdirectory /examples/dreamcast/kgl.
      moved gl under kgl/basic/gl. Added Benoit Millers nehe02-nehe09
      ports to kgl/nehe and texenv example under /kgl/basic. [PB]
- DC  A couple of OggVorbis fixes [Thorsten Titze == TT]
- DC  Added _start to work with sh-sega-dreamcast GCC / GCC 3.0.4 [MP]
- DC  Added timer_ms_gettime() for the number of milliseconds since startup [MP]
- *** Added gettimeofday(), mktime(), and localtime_r(); fixed time() [MP]
- DC  Fixed clash with newlib's time.h [MP]
- DC  Fixed rtc_unix_secs() [MP]
- DC  Added clock example [MP]
- DC  Added pvr_set_bg_color to glClearColor in glmisc.c [PB]
- DC  Added texture wrapping enums and functionality to KGL. Cleaned up
      glTexParameteri in gltex.c in the process. [PB]
- DC  Added texwrap example [PB]
- DC  Fixed some locking issues, added real date/time support to fs_vmu [MP]
- DC  Added vmu_pkg_* for handling VMU file headers [MP]
- DC  Added fs_vmu unlink() [BP]
- DC  Added glKosMatrixIdent() and glKosMatrixApply() to allow for optimized
      direct-rendering access, along with mat_trans_single() [MP]
- DC  added tunnel demo [PB]
- *** Newlib libm now included with main distro (though still a bit DC specific) [MP]
- DC  Created KGL programming reference in LyX [PB]
- *** Implement fputc and O_TRUNC [JU]
- DC  Fix for modesize.y % 32 != 0 [MP]
- DC  Fix for compilation on NetBSD [Christian Groessler = CG]
- DC  Patch to make adding builtins easier in Kosh [SOM]
- *** Updated zlib [JBM]
- DC  Fix glViewport to correct location of origin [PB]
- DC  Added glScissor function to KGL [PB]
- DC  Added scissor test under kgl basic examples [PB]
- DC  Queueing support for OggVorbis and snd_stream [MP]
- *** clock_t/clock()/BUFSIZ for ANSI C [JBM]
- DC  KGL now uses pvr_poly_cxt_t structs and pvr_poly_compile. Also
      resolves some blending problems [PB]
- DC  Added basic UBC support [MP]
- DC  Configurable exit support (return, menu, reboot) [MP]
- DC  KGL now uses pvr_poly_cxt_t structs and pvr_poly_compile. Also
      resolves some blending problems [PB]
- DC  Enabled glDepthFunc() and remapped GL to PVR depth functions so they
      work as expected (the ones I could test anyway) [PB]
- DC  PNG loader cleanups, removed O'Reilly code [JBM]
- DC  Fixed vid_empty() to make it actually start at VRAM base [MP]
- DC  Changed init process and threading (see release notes) [MP]
- DC  Added screen-shot facility [MP]
- *** Added png_write [JBM]
- *** Added timeout-capable semaphores [MP]
- DC  Fixed a bug in syscall.c which probably didn't affect anything yet [MP]
- *** New (slightly kludgy for now) port of lwIP to KOS NetCore API [MP]
- DC  Fixed memory leak in libjpeg (thanks Jacob) [MP]
- *** Fixed a big in gettimeofday() [CG]
- *** malloc_debug added calloc() [MP]
- DC  Double-free fix for fs_dcload [DP/BP]
- DC  Cleaned up a massive memory leak in liboggvorbisplay [MP]
- *** Added readdir support for fs_romdisk [MP]
- DC  Now use assert/assert_mesg to carp on user programming errors in KGL [PB]
- DC  Use direct render API in gldraw to submit vertices to TA [PB]
- *** Platform independent image functions [MP]
- *** Added vcheck.py script for CVS assistance [MP]
- *** Split pcx functions into libpcx, adapted to PII funcs [MP]
- *** Split tga functions into libtga, adapted to PII funcs [MP]
- DC  Added POSIX-style arch_exec() function [MP]
- *** Fix for zlib compression [JU]
- DC  Added kgl benchmarks directory with trimark and quadmark [PB]
- DC  Fix for 320x240 on VGA box [CG/DP]
- DC  Updated examples to latest API changes [MP]
- DC  Added controller button combo callback [MP]
- DC  Fix all examples makefiles to use $KOS_STRIP environment variable [PB]
- *** Added beginnings of libk++ (tiny libstdc++ replacement) [Gil Megidish/DP]
- DC  Adapted C++ examples to use libk++ [MP]
- DC  Added libconio (adapted from Kosh) for "console" programs [MP]
- DC  Added wump and adventure examples for libconio [MP]

KallistiOS version 1.1.6 ------------------------------------------------
- DC  Fix for using resolutions other than 640x480 with TA [David Kuder == DCG]
- *** New version of dlmalloc with better thread safety [Megan Potter == MP]
- *** Misc fixes for the build process [Benoit Miller == BM]
- *** C++ compilation rules for cpp->o [BM]
- *** Beginnings of BSD-style C++ header support [MP]
- DC  G2 DMA locking for maple and SPU DMA [MP]
- DC  Fixes to SPU DMA to make it behave with maple and other DMAs [MP]
- DC  Default to initting SPU DMA during initall() [MP]
- *** ANSI stdio wrappers [Tobias Gloth == TG]
- DC  Experimental SPU DMU usage in mp3lib [MP]
- DC  GCC 2.x compliance fixes (var decls inside functions) [BM]
- *** Import of BSD ctype [BM *]
- *** wchar support and other ANSI fixes [BM]
- *** Lots of headers now have DECLS for C++, more on the way [MP]
- DC  Added -fno-exceptions to the default CPPFLAGS in environ.* [MP]
- *** Added C++ low-level memory primitives (__builtin_new, etc) [MP]
- DC  Added a C++ version of gltest to the examples tree [MP]
- DC  Added new 768xXXX modes [DCG]
- *** Misc source cleanups [MP]
- DC  ctor/dtor support [MP]
- *** zlib port [Jeffrey McBeth == JBM]
- DC  pnglib port plus DC texture loader [JBM]
- DC  Added cdrom_get_status() to check GD-Rom drive status [MP]
- DC  Updated liboggvorbis from RC3 [Thorsten Titze]
- *** Fixed a problem with VFS when threads weren't enabled [MP]
- DC  Cleaned up cruft in DC spinlock.h [MP]
- DC  Pre-bundled libm.a updated to latest newlib release [MP]

* Xavier Bouchoux sent this to me earlier, but I was too lazy to get
  it integrated ^_^;

KallistiOS version 1.1.5 ------------------------------------------------
- DC  Fix for spu_write_wait() -- it was doing the opposite of what it
      was supposed to! (oops!) [Anders Clerwall == Scav]
- DC  New matrix.s [Mathieu Legris] -- note that there are now some
      alignment constraints on the usage of the matrix functions.. please
      see matrix.s for the comments if you use it!
- DC  KGL support for the new matrix.s [Andrew Kieschnick == ADK]
- DC  New video.c / video.h with a real mode table, and support for
      some PAL modes and 256x256! 800x608 is apparently still
      a bit broken in this one, so if anyone is actually using it you
      might have to tweak just a bit. [Scav]
- DC  Fixed a potential race condition in kernel/main.c [Megan Potter == MP]
- *** Added some new libc stuff from BSD (abs, labs, strdup, qsort, and some
      misc is/to upper/lower funcs)
- DC  Added an early implementation of alpha-blended polys to KGL [MP]
- *** Semaphores and condition variables weren't getting initialized [MP]
- DC  First pass at SPU DMA [MP]
- *** New isdigit() and [DC] a biosfont patch [Warren Moore]
- DC  New more general twiddle function [Vincent Penne == VP]
- DC  TA frame counter, paletted texture type defines [VP]
- *** abort() function [VP/DP]
- *** atoi, dtoa, and floating point printf support [VP]
- DC  randnum() fix [VP]
- DC  Ported over the simple serial console from KOS-MMU [MP]
- DC  Inline TA commit functions [VP]
- DC  Updated gl example to show translucency [MP]
- *** Added architecture checks in header files
- *** Fixed some prototype errors with index, rindex [?]
- DC  Fixed turning off vertical smoothing on VGA [MP]
- DC  Added polygon culling controls for KGL [ADK]
- DC  Ported up MMU functions from KOS-MMU [MP]
- DC  Imported liboggvorbisplay and GhettoPlay adapted to OGG [Thorsten Titze]

KallistiOS version 1.1.4 ------------------------------------------------
- DC  Store queue support [Andrew Kieschnick == ADK]
- DC  New and improved matrix math routines [ADK]
- DC  Patch to KGL to clip polygons with bad w value [ADK]
- DC  Patch for serial I/O that does not reset the baud rate if it's already
      been set. This should eliminate a lot of problems with mismatched
      serial baud in dcload [ADK]
- DC  Patch to fix GL_QUADS constant [Greg Cooksey]
- DC  ftan support, plus KGL usage [Andrew Kieschnick == ADK]
- DC  Fix for iso_ioctl
- DC  New spinlock code works a lot better [ADK]
- DC  Fixed a bug where thd_enabled wasn't being set to 1 [ADK]
- DC  Render done seems to work again, so it's now re-enabled [ADK]
- DC  Added 'menu' command in KOSH to exit to the DC menus [Megan Potter == MP]
- DC  Added rtc_unix_secs() support for reading the current date/time [MP]
- DC  Fixed some problems in VMU writing related to timing and a mystery
      command (thanks to an oooold message from Nagra) and also did some
      fixes to fs_vmu. Please see the notes in README, this code still
      isn't really stable. [MP]
- DC  Added a new 'hello' example in the DC examples tree which shows
      a basic project skeleton which you can start with. [MP]

KallistiOS version 1.1.3 ------------------------------------------------
- DC  Included initial test version of KallistiGL (addons/libgl)
- *** strstr.c was not getting included in the compile for some reason [Regex]
- DC  Fixed bug that could cause fs_iso9660 to run out of handles [James Surine]
- DC  New inline math functions [Andrew Kieschnick]
- DC  Added (currently non-working) MPGLIB sources
- DC  Some more Makefile build fixes
- DC  Still yet more joy of ISO fncompare() fixes [Brian Peek]
- DC  Changed TA far Z clipping plane to be out even farther
- DC  Fixes for matrix.s to make it use W properly [Andrew Kieschnick]
- DC  libos wasn't being built; fixed

KallistiOS version 1.1.2 ------------------------------------------------
- DC  Fixed over-initialization of VRAM (sorry, didn't realize it was wrong)
- DC  Fixed some dc-load init/shutdown bugs (adk)
- *** Fixed a bug in the global Makefiles that made it not process
      the "SUBDIRS" entries normally
- DC  PVR functionality ("ta" module) has been separated into its own
      subdir, where it will eventually gain more functionality and be
      reorganized.
- DC  As part of the above reorganization, TA initialization is no longer
      done automatically; you can do this by adding TA_ENABLE to the
      call to kos_init_all (see below).
- DC  vid_set_mode() has been simplified to take only two arguments; a
      new function vid_set_mode_and_cable() is now there if you want to
      change cable types manually for some reason.
- DC  kos_init_all() has changed to a more flexible format; PLEASE LOOK
      at the examples to see how!
- DC  Fixed a bug in fs_dcload that made a listing of /pc not work

KallistiOS version 1.1.1 ------------------------------------------------
- *** Per-thread path functions are back now, if threads are enabled.
- DC  dc-load console and file system support is now integrated
- DC  The startup procedure has changed (i.e., how you initialize the
      library mode). Please see the dreamcast "2ndmix" example for
      details.
- DC  MP3 player lib and S3M player lib have been integrated (though the
      S3M lib is a bit incomplete as of yet)
- DC  JPEG lib, PVR and other utils from DC Tonic's libdemocd now included
- DC  More OS-mode support
- DC  Semaphore and Condition Variable sync primitives re-imported from KOS-MMU
- DC  Updated the FAQ for 1.1.x
- DC  Included the Newlib libm in binary distributions
- DC  Added functions for DC's "hidden" sin/cos/sqrt functions (dc/fmath.h)
- DC  Added CDDA functionality in the cdrom and spu modules; also added a
      new "cdrom_spin_down" call to manually spin down the CD (thanks maiwe!).
- DC  Fixed a problem where some things (hardware, irq) might be de-initted
      even though they weren't initted (and cause strange problems)
- DC  Libdream examples now ported and included in the DC examples dir

KallistiOS version 1.1.0 ------------------------------------------------
- Complete rework of the entire OS structure. Many of the incorporated
  changes and cleanups were ported over from the ill-fated KOS-MMU project.
- KallistiOS is now primarily built as a library. It has always worked this
  way in the past, but now the focus is on the library version rather than
  the OS version. All non-library-essential items have been moved out of the
  kernel tree and are currently somewhat broken. These will be fixed over
  the next couple of releases.
- KOS goes multi-platform! All architecture specific pieces are now moved
  into the 'kernel/arch' directory.
- A new GBA port was added for Nintendo(tm)'s Gameboy Advance(tm). Not much
  there yet for GBA, but that will change shortly.
- Everything is now compiled with -Wall and all warnings as of GCC-20010507
  are cleaned up.
- New threading module, including proper condition variables, semaphores, and
  microkernel-style message passing.
- Tiny PCX loading function now included for GBA
- New FS call fs_mmap() added to support using ROM files as const arrays.
- arch_exit() and arch_reboot() added for escape-hatch functionality (if
  your program is hosed and you know it, call one of these to bail in
  a nice manner)
- Threading should no longer be essential in any part of the system that
  does not explicitly depend on it (e.g., semaphores).
- Mutexes have been renamed to spinlocks (which is what they were anyway)
  and moved into a header file for inlining.
- Serial I/O on DC now times out after a second or so and disables itself
- Lots more that I can't remember!

KallistiOS version 1.0.0 ------------------------------------------------
- Turn off Y scaling on VGA box
- Added render-done interrupt support, to support lower frame rates
- Added rudimentary render-to-texture support
- Added semaphore and mailbox primitives to thread ABI
- Added thd_schedule_next, which the TA routines now use to reduce
  TA thread overhead to almost nothing
- Added fs_getwd() and fs->getwd()
- fs_romdisk is now case-insensitive
- init.klf now takes an optional command line parameter of the rc.boot name
- Added serial ABI (thanks Brian Peek)
- fs_iso9660 has improved caching now; a separate data and inode cache is
  kept so that directory info doesn't have to be re-fetched after loading
  a large file. Also increased the number of cache buffers and got rid of
  the moronic init_percd() on every file open behavior.
- Fixed bug in fs_iso9660 that caused Rockridge file names to be
  case sensitive
- Added sprintf in libc
- Kludged around a bug in maple (for now) that would trash thread structures
  at random (buffer overrun in DMA)
- Added malloc() debugger malloc_debug.c in the 'mm' directory. See that
  file for usage notes.
- Fixed some (probably irrelevant) memory leaks in startup/shutdown code
  for KOS
- Added an extra serial_init() call in startup/main.c so that serial output
  works from the very beginning.
- SVCMPX now fails (correctly) if it hasn't been initialized yet.
- Fix for Gameshark and other 3rd party VMUs that don't properly return
  an error code when trying to write to the VMU LCD screen (thanks Andrew
  Kieschnick)

KallistiOS version 0.90 -------------------------------------------------
- Fixed a bug in svcmpx that would return a fake service if you didn't have
  the named service (thanks to Andrew Kieschnick for finding that one).
- Fixed build on Cygwin for genromfs (thanks Florian Schulze and Brian Peek)
- Fixed bug in bin2o on the cmdline help (I dunno why it worked at all!)
- Updated "goals.txt" document to reflect the changes since before KOS
  was started. It was still amazingly on-track but there are a few things
  that have changed since then.
- Inclusion of new "configure" utility for setting up compilation defaults.
- Added new G2 bus module that handles G2 interrupts; will add more later
- Fixed a bug in TA that caused problems with large scenes (thanks
  Andrew K. again)
- Updated TA to use new G2 module
- Fixed some build things that I found when switching to BSD (this ought
  to help everyone building).
- Mutexes are now inactive inside interrupts, to avoid a double-fault
  that causes a reset of the DC. One result of this is...
- BSOD is back (finally), though it only works over the serial port as a
  general rule.
- Imported BSD's sys/queue.h as bsd/queue.h
- New thread scheduler that uses priority queues and an idle task (so
  the real thd_sleep ought to work again).
- Fix for trailing '.' in fs_iso9660: some CD burning software adds a dot
  if there isn't one elsewhere in the filename (thanks Brian Peek).
- Added semaphores to the thread manager.
- Added mboxes to the thread manager.
- Added labels and pwds for threads; labels will be for eventual process
  listing facilities. VFS uses pwd to resolve relative paths (somewhat).
  Kosh also now supports this facility.
- Imported lwIP BSD-licensed TCP/IP stack; it's still pretty broken
- Fixes to the RockRidge code (AndrewK)
- load_and_fork() now takes argc,argv also
- Added new userland utility, "init" (see docs/FAQ).
- fs_romdisk now supports directories
- Although this doesn't really affect anything in the code, the naming
  convention for KOS executables is now to make their extension '.klf'
  instead of '.elf'.
- Default 'zclip' in TA module is now 0.01

KallistiOS version 0.80 -------------------------------------------------
- Changed the licensing terms to full BSD-style.
- Fixed the "VGA tearing" bug for real this time (scanline int); TA should
  now be active and work in all video modes (in theory). 800x608 remains
  "experimental".
- Fixed the "tile 0 bug", which was really stupid: it was just clipping
  tile 0 as I had requested in the polygon header.
- Added new bin2o util that converts a binary into an object file for
  inclusion in the link process.
- Tightened thread locking code and irq disable code: there are still some
  situations where two threads can enter a critical section, but doing it
  "right" put an incredible load on the CPU. Thus, I just tried to minimize
  the possibility.
- Fixed a bug in 320x240 setup for RGB cables and VGA offset for 640x480 so
  it's the same as official games.
- Fixed frame buffer size in 640x480; this prevents the first bits of your
  texture from showing up on the bottom of the screen.
- Added a new ta_set_buffer_config() so that you can set the TA parameters
  like active lists and buffer sizes before calling init.
- Integrated Andrew Kieschnick's RockRidge NM extension patches for the
  ISO9660 file system.
- Added new romdisk file system. This is intended as a general replacement
  for the old "builtin" file system, though builtin still has its uses too.
- Added conio->check_getch() in Kosh and added support for that to
  Streamtest; also added conio->freeze() and conio->thaw() so that you
  can run compliant apps from Kosh now. This is just a temporary hack
  and will be changed later, but it works for now.
- New upstream version of Streamtest code (from our game).
- Increased default thread stack space again, this time to 64k. Tune to
  your liking in include/kallisti/config.h.
- Simplistic TA texture allocation system; names of texture_* funcs have
  changed; please see ta.c or ta.h.
- BIOS font API now supports opaque or not; the bfont_* functions have
  changed; please see biosfont.c or biosfont.h.
- Added default disclaimer screen for use in bootable KOS applications.
- Included new version of 2ndmix intro/demo and the original song with
  the romdisk image.
- Added the beginnings of a FAQ.

KallistiOS version 0.7
- Added some "const" keywords here and there, and made an effort to remove
  most of the in-block stack variables and in-var initializations. There are
  still a few in userland programs (jam notably).
- Most things now work with default optimizations (-O1 plus some other things).
  -O2 seems to work for that matter, but I'm not pushing it yet =)
- Increased max simultaneous open files on /bi to 8
- Fixed iso_seek() for /cd
- Added some thread safety stuff in /pc (serconsole) and fixed some memory
  leaks in there. It still doesn't work right with threads. Some reciprocal
  fixes in konsole.
- Added some DMA-safety things in maple (timeouts, etc)
- Added mutex init in maple (oops!!)
- TA has a completely new buffer allocator now that takes texture memory into
  account. Also texture_map() has changed, all texture offsets should start
  at zero and will be mapped by TA automatically.
- TA now does almost everything relevant inside its interrupt for improved
  rendering response time. It also resets after each frame in case the last
  one didn't finish (this is an improvement from locking up the TA =). The
  next version ought to properly wait until the render is done.
- Moved several config options (like thread stack size, etc) into config.h
- Fixed a lot of pointer/heap corruption bugs and memory leaks in elf.c
- Fixed memory leak in process.c (ps_load_and_fork wasn't freeing the image)
- Added 'LIBS' var in userland's Makefile.prefab
- Cleaned up a few things in JAM (including removing "required" mouse support)
- Changed Kosh's \r and \n handling to be more Unix-like
- Removed a few debug lines in libk
- New userland program "streamtest" demonstrates the beta streaming AICA
  driver, and includes a DC/KOS port of XingMP3 from FreeAmp. Note that
  compiling this program from scratch requires the ARM compiler and a
  working libm from newlib.

KallistiOS version 0.6 --------------------------------------------------
- First release<|MERGE_RESOLUTION|>--- conflicted
+++ resolved
@@ -232,12 +232,9 @@
 - *** Fixes mutexes not working properly [PC]
 - DC  fs_dcload: Set errno on error in dcload_stat() [PC]
 - *** Create romdisks with bin2c instead of bin2o [PC]
-<<<<<<< HEAD
+- *** Implemented versioning scheme for KOS API [FG && DH && LB]
 - *** Replaced previous implementation of realpath() to remove license from 
       AUTHORS [AB]
-=======
-- *** Implemented versioning scheme for KOS API [FG && DH && LB]
->>>>>>> f7ca4fc0
 
 KallistiOS version 2.0.0 -----------------------------------------------
 - DC  Broadband Adapter driver fixes [Megan Potter == MP]
