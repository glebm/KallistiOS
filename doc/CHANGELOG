Platform independent changes are marked with '***', otherwise the
applicable platform is listed. The name/initials of the person who
is responsible for the change are listed in [square brackets] for most
versions (where they are missing from early versions, assume that they
should be attributed to Megan Potter).

KallistiOS version 2.1.0 -----------------------------------------------
- *** Cleaned up generated stubs files on a make clean [Lawrence Sebald == LS]
- DC  Added a function to detect if the program is being run on a retail
      Dreamcast or a Set5.xx device [LS]
- DC  Fixed an issue with the SIP driver that would cause programs to freeze
      if a microphone was connected at program startup [LS]
- DC  Rearranged the SIP driver to get rid of the internal buffer [LS]
- *** Removed the GBA, ia32, and ps2 ports. If someone really wants them back
      and wants to maintain them, let me know. [LS]
- DC  Fixed fmath functions so they compile in C99 mode [LS]
- *** Cleaned up warnings with -std=gnu99 for C code [LS]
- *** Cleaned up warnings with -std=c99 for C code [LS]
- DC  Changed the PVR render-to-texture support to allow for two render-to-
      texture passes without an intervening render-to-screen pass [LS]
- *** Fixed an issue in fs_ext2 that would allow you to rename a directory to
      be a child of itself, thus chopping it off from the rest of the
      directory tree [LS]
- *** Added a fs_readlink() function to resolve symlinks [LS]
- *** Fixed the vqenc and kmgenc utilities for compilation on a 64-bit OS [LS]
- DC  Corrected an issue with video cable detection with GCC 4.8.x [LS]
- DC  Added support for ATA devices on the G1 bus [LS]
- DC  Fixed an infinite loop in ATA initialization if nothing except the
      GD-ROM drive is connected [LS]
- *** Added documentation for the addons tree [LS]
- DC  Made the hardware auto-initialization/shutdown functions weakly linked so
      that they can be overridden without modifying KOS [LS]
- DC  Corrected render-to-texture mode so that you don't have to wait for a
      vblank to actually render to the texture [LS]
- *** Modified fs_stat to conform (mostly) to the POSIX standard for the stat
      function [LS]
- DC  Modified the cdrom driver so that it will set itself as the active ATA
      device before trying to do any CD related reading [LS]
- DC  Fixed potential race conditions between the cdrom code and g1ata [LS]
- DC  Fixed full sector reading of non-data CDs (thanks to SWAT for pointing
      out that it needed fixing) [LS]
- DC  Added many new matrix/vector math-related macros [Josh Pearson == JP]
- *** Added libppp for dialup internet access to the addons tree [LS]
- *** Added DNS resolver functions getaddrinfo() and gethostbyname() [LS]
- *** Fixed a problem where poll() would deadlock if the timeout expired [LS]
- *** Modified getaddrinfo() so that it would try multiple times to contact
      the DNS server with a timeout between messages [LS]
- DC  Various cleanups and modifications to the cdrom code, including subcode
      reading functionality, DMA-based sector reads, and using a recursive
      mutex for the G1 lock [Donald Haase == DH]
- DC  Fixed pvr_mem_available() to report all available texture memory, not
      just what was available in the pvr_malloc() arena [LS]
- DC  Added a utility function to the PVR code for controlling the cheap shadow
      scale register [LS]
- DC  Added an example of the PVR's cheap shadow functionality [LS]
- DC  Added a tool for generation of bumpmaps that was sent to the mailing list
      all the way back in 2005 [Fredrik Ehnbom == FE]
- *** Added the fs_path_append() function to append path components [LS]
- *** Added a nanosleep() function to koslib by request [LS]
- *** Added rewinddir() support to the VFS and several filesystems [LS]
- *** Added in C11 threading support [LS]
- *** Added UDP Lite support to the network stack [LS]
- DC  Adjust sq_cpy() to use a const pointer for the source [JP]
- DC  Retrieve the IP address from dcload-ip when we can [LS]
- *** Added the mutex_unlock_as_thread() function to allow an IRQ handler to
      unlock a mutex as if it were a specified thread [LS]
- DC  Fixed a deadlock issue in the G1ATA code related to the use of a recursive
      mutex for locking -- Thanks to SWAT for noticing the issue [LS]
- DC  Added support for German (DE) and UK keyboards [Christian Groessler == CG]
- DC  Minor cleanups to the flashrom code [DH && LS]
- DC  Added light gun support roughly based on how it is done in libronin [LS]
- DC  Added a very simple light gun example [LS]
- DC  Added support for Spanish keyboards [Xavier Vallejo == XV]
- DC  Added rudimentary support for OCRAM in linker script [CG]
- *** Added the C11 aligned_alloc() function [LS]
- *** Added fs_fstat and modified the fstat function in the newlib handlers to
      use that or fake it for filesystems that don't support fstat [LS]
- DC  Added fstat support to fs_iso9660 and fs_vmu [LS]
- *** Added fstat support to fs_ext2, fs_ramdisk, fs_romdisk, and fs_pty [LS]
- *** Changed libc/koslib/byteorder.c functions to use the <arch/byteorder.h>
      macros, instead of being hard-coded as little-endian [LS]
- DC  Added Opus decoding example using libopusplay [LS]
- *** Removed jiffy "counter" that wasn't actually counting anything [LS]
- *** Added the thd_create_ex() function to create a thread with a given set of
      attributes set at thread creation (allowing us to expand that list of
      attributes a bit more easily than what we would have to do otherwise) [LS]
- *** Made thd_mode local to the threading code (if you need to get the mode at
      runtime, for some reason, use the new thd_get_mode() function) [LS]
- DC  Patched the GCC patch so that GCC 4.7.x compiles cleanly with a newer host
      GCC version [Luke Benstead == LB]
- *** Fixed GCC version detection in the environ script for some locales [LS]
- DC  Made it so that PVR register access is done through a volatile pointer,
      as it should be to ensure GCC doesn't mess with it any [LS]
- DC  Copy function data from maple device during hot-swap poll if already
      attached [Joe Fenton == JF]
- DC  Fixed the clobber list of several matrix-related assembly blobs. Thanks
      to kazade at DCEmulation for pointing out the issue [LS]
- *** Added the uname() function to retrieve the current kernel version [LS]
- *** Added fs_fat for SD cards and g1ata devices [LS]
- *** Added thd_each() function to iterate over all current threads [LB]
- *** Added dirname() and basename() functions to koslib [LS]
- DC  Clean up strict aliasing rule violations and remove -fno-strict-aliasing
      from the KOS_CFLAGS [mrneo240 && LS]
- NAO Added preliminary support for compiling to target the NAOMI and NAOMI 2
      arcade systems with a NetDIMM board attached [LS]
- NAO Added a simple utility to parse NetDIMM binary header data [LS]
- DC  Fixed AICA crash when volume is set to 255 [Andress Barajas == AB]
- DC  Placed a cap on the amount of samples requested by AICA so we don't get
      a Buffer overflow [AB]
- DC  Added a very simple minifont and an example of its use [LS]
- NAO Added a NAOMI-specific version of fb_console using minifont [LS]
- NAO Cleaned up the build process to not build certain parts of the DC
      hardware support that are either not useful or not (yet?) functional on
      NAOMI [LS]
- DC  Fixed fs_path_append unsafe pointer arithmetic and made it smarter [AB]
- DC  Fixed fs_ramdisk_attach so it does not cut off the first character of
      filename when attaching [AB]
- DC  Moved max open file constants for CD, Ramdisk, Romdisk to opts.h [AB]
- DC  Removed stale lwIP examples [LS]
- DC  Removed fs_dclnative declarations from opts.h [LS]
- DC  Ported lwIP/httpd example to the built-in network stack [LS]
- DC  Added functions to set the icon and color of a VMU that is shown in
      the BIOS menu, as well as functionality to read the VMU icons from the
      BIOS font [AB]
- DC  Added a function to draw an XBM image on a single VMU screen [AB]
- *** Fixed issues with erasing long file name entries and empty files in
      libkosfat [Thomas Sowell == TS]
- *** Updated time_t to be 64-bits on Newlib 3.0 and later and fixed Newlib's
      type for ino_t to be sensible in Newlib 3.3.0 patch [TS, LS]
- *** Fixed argument check in sem_init. Thanks to TapamN at DCEmulation for
      noticing the issue and proposing the fix [LS]
- NAO Updated the NAOMI header parsing tool to also support creating NAOMI
      binaries and renamed it to naomibintool [LS]
- NAO Added naominetboot - a tool to upload NAOMI formatted binaries to a
      NetDIMM board for executing on the NAOMI [LS]
- DC  Prevent double-initialization of Maple devices from breaking things [LS]
- DC  Added a user data pointer to snd_stream [LS]
- DC  Added support for -fstack-protector to Newlib 3.3 patch [LS]
- DC  Fixed wasted PVR ram in buffer allocation code [LB]
- *** Added getsockopt to TCP and UDP [LB]
- DC  Corrected sizeof in fs_dclsocket that referenced wrong struct [LB]
- *** Fixed spinlock that was left locked on key error in the
      kthread_getspecific function [LS]
- DC  Added a modem PPP example [LB]
- DC  Fixed register usage and counter in modem driver [LB]
- *** Fixed invalid read when closing UDP socket [LB]
- *** Fixed sending packets with an IP address of 0.0.0.0 [LB]
- *** Added code to attempt to lease the specified address via DHCP, if set [LB]
- DC  Fixed controller capability masks [Artemio Urbina == AU]
- *** Added simple _times_r syscall for Newlib [LS]
- *** Fixed length of DHCP options area to always be at least 64 [LB]
- *** Fixed DHCP retransmit timeout to 4 seconds, per spec [LB]
- DC  Added code to (partially) read DreamKey ISP information [LB]
- DC  Fixed G1 reactivation code for modified BIOSes [Eric Fradella == EF]
- DC  Added support for consoles modded with 32MiB of RAM [TS && EF]
- DC  Fixed wildly out of range start for pvrmark benchmark [Falco Girgis == FG]
- DC  Removed "navi" subarch, moved code to addons/libnavi [LS]
- *** Removed (completely unsupported) support for GCC 3.x and older [LS]
- *** Add timespec_get C11 function to koslib's libc [LS]
- DC  Added timer_ns_gettime64() and performance counters [AB]
- *** Added check to allow strict C++17+ to use timespec_get [FG]
- *** Cleaned up all compiler warnings for all toolchains for KOS [FG]
- *** Add support for compiling with LTO [Paul Cercueil == PC]
- DC  Fixed calling newlib's exit after returning from main so functions
      registered with atexit() are called [Colton Pawielski == CP]
- *** Cleaned up + documented RTC driver, added support for setting time [FG]
- DC  Cleaned up the register access in video to match pvr [DH]
- DC  Fixed various shutdown functions to be safer to call in an interrupt [DH]
- DC  Cleaned up asic functions and corrected potential bugs [DH]
- DC  Removed cooperative threading mode -- threading is always preemptive [DH]
- DC  Added early user init function [PC]
- *** Added Objective-C example testing/demonstrating C Runtime [FG]
- *** Updated Objective-C examples to include more thorough testing of the
      runtime aspects of the language [Andrew Apperley == AA]
- DC  Improve fipr() and fipr_magnitude_sqr() functions [PC]
- DC  Add optimized bit-reverse function && vmu_draw_lcd_rotated() [PC]
- DC  Update bfont example for Dreamcast-specific characters [DH]
- DC  Add example for VMU speaker use [DH && FG]
- DC  Add example for rumble accessory use [DH]
- *** Split init flags from <arch/arch.h> into <kos/init.h> [LS]
- *** Implemented posix_memalign() from stdlib.h [FG]
- *** Added clock_gettime(), clock_settime(), clock_getres() [FG]
- DC  Refactored controller API, added capability groups and types [FG]
- DC  VMU driver update for date/time, buttons, buzzer, and docs [FG]
- DC  Add spinlock_trylock macro [LS]
- *** Simplify kthread_once_t into a simple variable rather than a struct [LS]
- *** Simplify sync primitive structures to remove initialized member [LS]
- *** Move definition of __RESTRICT from <sys/_types.h> to <kos/cdefs.h> [LS]
- DC  Added DMA YUV converter path. Adjust some name of related #defines.
      Added yuv examples [AB]
- *** Added GCC builtin functions for supporting all of C11 atomics [FG]
- *** Added toolchain and KOS support for C/C++ compiler-level TLS [CP && FG]
- DC  Added vmu functions to check/enable/disable the extra 41 blocks [AB]
- *** Added driver for the SH4's Watchdog Timer peripheral [FG]
- DC  Added Moop powered fast path to sq_cpy, added TapamN pvr related sq
      functions [AB]
- DC  Garbage-collect network stack [PC]
- DC  Rework romdisks [PC]
- DC  Refactored g2bus API, converted magic values to macros, added
      dc/fifo.h, dc/dmac.h file [AB]
- DC  Fixes and improvements for G1 ATA devices [Ruslan Rostovtsev == RR]
- DC  Fixed and improved SCIF SPI reading for use with SD [RR]
- DC  SH4 cache improvements [RR]
- DC  Optimized separating stereo PCM [RR]
- DC  Refactored sfx and streaming to add SQ fast path [RR]
- DC  Added 4/8-bit wav support to sfx and streaming [RR]
- *** Added <netinet/tcp.h> header file and required option [LS]
- *** Added <netinet/udp.h> and <netinet/udplite.h> headers and move the related
      content from <netinet/in.h> [LS]
- *** Added __weak, __used, likely() and unlikely() [FG]
- DC  Added Maple-specific KOS_INIT_FLAGS() which allow for GC-ing unused drivers [FG]
- DC  Added basic example for micropython KOS port [Aaron Glazer == AG]
- DC  Improved performance of IRQ context save / restore [PC]
- DC  Increased resolution of TMU timers + date/time functions [FG && PC]
- *** Increased resolution of clock() and CLOCKS_PER_SEC to microseconds [FG]
- DC  Added centralized header for Dreamcast Memory map (arch/memory.h) [DH]
- DC  Refactored multibuffer video modes and added example of their use [DH]
- DC  Created separate performance counter driver and enhanced API [FG]
- *** Implemented _POSIX_CPUTIME in clock_gettime() using perf counter timer [FG]
- *** Implemented scandir() and alphasort() POSIX functions from dirent.h [FG]
- DC  Added new driver for the SH4's UBC + high-level breakpoint API [FG]
- DC  Add support for French AZERTY keyboards [PC]
- DC  Increased the resolution of pvr_stats_t from milli to nanoseconds [FG]
- *** Added support for modifying scheduler frequency at runtime [FG]
- *** Add support for worker threads [PC]
- DC  Added new System Calls module [AB]
<<<<<<< HEAD
- *** Added implementation of thread barriers [LS]
- *** Removed old pthreads implementation from kernel/libc [LS]
- *** Added new (more complete/compliant) pthreads implementation in
      addons/libpthread [LS]
=======
- DC  Add timer_spin_delay_{us,ns} and use them in scif-spi [PC]
- *** Added thread support for tracking CPU time + updated clock_gettime() [FG]
- *** Added support for one-shot timers [PC]
- DC  Use one-shot timers for timeout and a proper polling mechanism in modem [PC]
>>>>>>> 788aafa9

KallistiOS version 2.0.0 -----------------------------------------------
- DC  Broadband Adapter driver fixes [Megan Potter == MP]
- *** Imported a new version of lwIP, with proper sockets lib [MP]
- DC  Added new httpd example for lwIP [MP]
- x86 Added incomplete ia32 port [MP]
- DC  Added new DC examples for Parallax (raster_melt, sinus, delay_cube,
      rotocube) [MP]
- *** Added svnpush.py script for pushing repositories on the web [MP]
- DC  Added genmenu module and example in Tsunami [Megan Potter == MP]
- DC  Added hello-mp3 example [MP]
- DC  320x240 PAL mode [mekanaizer == MK]
- *** Fixed vqenc and kmgenc headers to be ANSI compliant [MP]
- *** New addons/ports build system [MP]
- *** Moved most addons/ports into their own tree/distribution [MP]
- *** Moved several incorrectly placed pieces into libkosutils [MP]
- *** Imported port of Lua 5.0 [MP]
- DC  Added Tsunami Matrix class [MP]
- DC  Various improvements to Tsunami classes [MP]
- *** Major build system overhaul (see RELNOTES) [MP]
- DC  Improved MII/link status handling for BBA driver [MP]
- *** Added NONE thread mode [MP]
- *** lwIP select fixes [Walter van Niftrik == WvN]
- DC  GDB stub fixes [Richard Moats == RM]
- *** New bin2c [Gil Megidish == GM]
- *** Updated genromfs [MP]
- DC  Fixed and re-enabled SPU DMA module [MP]
- DC  Cleaned up PVR DMA functions, adding support for different DMA targets [MP]
- DC  Floating point register support for the GDB stub [RM]
- DC  Added G2 DMA pausing for G2 bus read/write calls [MP]
- *** Added UDP sendto/recvfrom calls in lwIP [MP]
- DC  Added DNS client lwIP example [MP]
- DC  Added ISP settings code to flashrom module [Sam Steele == SS, DP]
- DC  Added ISP settings example [MP]
- *** Added gethostbyname support to lwIP port [MP]
- DC  Updated netcfg to load settings from flashrom [MP]
- DC  Cleaned up DC modem code and added new dialing functions [MP]
- DC  Store Queue and Matrix translation speed ups [Jim Ursetto = JU]
- DC  Support for DMAed vertex buffers in PVR [MP]
- DC  Added mat_transform_sq function [JU]
- DC  Added modified version of Jim Ursetto's serpent example [DP, JU]
- DC  New sound stream manager, sound effect channel addressing support [MP]
- *** Threading fixes for libmp3/liboggvorbisplay/libtremor
      [Viktor, Heinrich Tillack == HT]
- *** Added New dbgio system [MP]
- DC  Various fixes to support new dbgio system [MP]
- DC  Made fsqrt specify fr0 as dirtied [JU]
- *** Updated bin2o to produce properly aligned files [MP]
- DC  Added support for setting fsaa at PVR init [MP]
- DC  Added mat_trans_nodiv, fipr_magnitude_sqr, and fipr [JU]
- *** Added WORLDVIEW matrix, plx_vert_inpm3, and case-insensitive texture
      loading to libparallax [MP]
- *** Added gnu_wrappers (KOS wrappers for GNU tools) [MP]
- DC  Fixed enabling of incorrect ASIC event for SPU DMA [Vincent Penne == VP]
- *** Converted everything to use Newlib as libc/libm rather than the old
      built-in libc/libm [MP]
- *** Added byte ordering functions to koslib [MP]
- DC  Added timer_us_gettime64 function [MP]
- *** Patched things for multi-threaded libstdc++ compilation [JU]
- *** Fixed free(NULL) in debug mode [MP]
- DC  Fixed issues with scif_init and dcload-serial support [MP]
- DC  Added user-entered date support in syscfg_t [Thierry Vermeylen == TV]
- DC  Cleaned up thread usage in libkosh [MP]
- DC  Added new kosh example program using conio [MP]
- DC  Fixed adventure example for new compilers/newlib [MP]
- DC  Added New modem driver (version 1.2) [Nick Kochakian == NK]
- DC  Fixed AICA volume setting [JU]
- DC  Fixed RLE in gdb_stub [RM]
- DC  Fixed an image-garbling bug in vqenc [RM]
- DC  Fixed vqenc mipmap generation [RM]
- DC  Added support for BBA DMA, Improved SPU DMA support, added generic G2 DMA
      functions [VP]
- DC  Updated netcfg to support adding a VMU icon [SS]
- DC  Added GDB-over-dcload support [RM]
- DC  Added support for hard breakpoints/watchpoints using UBC [RM]
- *** Fixed libmp3 sndstream callback's incorrect shifting of the output buffer [RM]
- DC  Added synchronized start command for sound [RM]
- *** Fixed Tsunami genmenu's incorrect device ID in debug output [Atani]
- DC  Added partial VMUFS fixes [Tursi]
- DC  Added block write retrying to VMU driver [Tursi, DP]
- DC  Added a fix for issues with inserting/removing purupuru packs [Tursi]
- DC  Added support for PVR sprites [Lawrence Sebald == LS]
- *** Added new internal network system (alternative to lwIP) [LS]
- DC  Added automatic configuration of the BBA/Lan Adapter from flashrom [LS]
- DC  Added support for the maple Microphone peripheral [LS]
- DC  Added a purupuru driver that has rumble support [LS]
- DC  Added a skeleton Dreameye driver (doesn't do anything useful but it does
      make detection work) [LS]
- *** Fixed the newlib patch [WvN]
- *** Added/fixed various addons headers [SS]
- DC  Added support for GL_TRIANGLE_FAN in KGL [SS]
- *** Added support for antialiased fonts in libparallax [JU]
- *** Adjusted makejitter makefile to use kos-ports headers [SS]
- DC  Fill in dirent.attr for directories in is9660 [SS]
- DC  Applied patch for opening correct iso9660 filenames [Christian Groessler == CG]
- DC  Fixed bitmask for mouse buttons (makes 3rd button usable) [Fragger]
- DC  Added experimental (read: partially working) render to texture support in
      the PVR module [LS]
- DC  Added example program for render-to-texture [LS]
- *** Made thd_sleep(0) work properly [MP]
- *** Added a fix to ARP handling code so that an error is returned rather than
      an incomplete mac address [LS]
- *** Added standard network headers (arpa/inet.h, netinet/in.h, sys/socket.h) [LS]
- *** Added inet_addr function [LS]
- *** Added fs_socket, which implements the standard socket functionality using
      the built-in networking code (only UDP supported though) [LS]
- DC  Correctly set attr member of dirent_t from dcload_readdir [Anonymous]
- *** Added libmp3 volume control function [Atani]
- *** Added support for '.' and '..' in path names [WvN]
- DC  Added in AICA channel position patch [WvN]
- *** Added simple Blender model export plugin [Christian Henz == CH]
- *** Added newlib execve stub [MP]
- *** Made ARP code garbage collection run on each ARP query [LS]
- *** Removed unused net_ntohl/net_ntohs functions [LS]
- DC  Added support for polling for packets on the BBA [LS]
- DC  Added a short delay after init on the LAN adapter, since mine seems to
      crap out if you try to access it too quickly after init [LS]
- *** Made net_ipv4 layer not pass around ethernet headers [LS]
- *** Made net_ipv4 checksum work right for odd byte count messages [LS]
- *** Modify networking code to work properly in an IRQ [LS]
- DC  Added glVertex2f support to KGL [Atani]
- *** Added inet_aton, inet_ntoa, inet_ntop, inet_pton functions and made
      inet_addr use inet_aton [LS]
- DC  Fixed code that did lvalue casts [LS]
- DC  Added in sector size patch [Donald Haase == DH]
- *** Use genwait rather than the condvar in the UDP code [LS]
- DC  Patched SDL with a patch that was quite old to fix audio and controllers [Bero]
- DC  Fixed the SDL timer [OneThirty8 == 138]
- *** Made net_ipv4_send function accept arguments that represent the fields of
      the IPv4 header, rather than a structure of the IPv4 header [LS]
- *** Fixed odd-sized messages in the UDP code [LS]
- *** Removed useless debug messages in UDP code [LS]
- DC  Added support for rates less than 9600 in SCIF driver [CG]
- *** Handle loopback sends more sanely in net_ipv4 [LS]
- *** Change behavior when a send is attempted to a host that does not have a
      cached ARP entry, making sends to new hosts actually work most of the time
      on the first try [LS]
- *** Fixed recv/recvfrom in the UDP code to actually unlock the UDP mutex if
      they have to wait [LS]
- DC  Added fs_dclsocket (dcload over fs_sockets) [LS]
- DC  Fixed SDL to not return incorrect mouse buttons [Cyle Terry == CT]
- *** Added implementations of read/write/seek in fs_socket [LS]
- DC  Fixed readdir on VMUS when the VMU is empty [CG]
- *** Removed useless getAlpha argument in Tsunami's drawable class [CT]
- *** Added reader/writer semaphores [LS]
- DC  Added example program for reader/writer semaphores [LS]
- *** Made Lua use fmodf rather than fmod [Harley Laue == HL]
- *** Fixed memory leak in UDP socket code when the mutex cannot be acquired
      and the code is being executed inside an IRQ [LS]
- DC  Added support for VMU beeping [DH]
- *** Added support for upgrading a read lock on a reader/writer semaphore to
      a write lock [LS]
- *** Added a recursive lock synchronization primitive [LS]
- *** Moved checking for free(NULL) up in code to avoid potential problems [HL]
- DC  fs_ramdisk.c: Don't allow opening a file with O_DIR [CG]
- *** Removed legacy libc and libm [HL]
- DC  Handle potentially misaligned outgoing packets in the BBA driver [LS]
- DC  Added g2_memset_8 function for doing a memset over G2 with locking [LS]
- DC  If a packet is < 60 bytes, pad it with null bytes for clarity, rather than
      just transmitting whatever random junk was in the transmit buffer from
      previous sends [LS]
- DC  Rewrote microphone driver to make it support the different encodings
      available to the hardware [LS]
- DC  Add maple_enum_type_ex function to return the nth device that is of the
      requested type and supports the list of capabilities listed (i.e, the
      function_data of devinfo for that function has all the bits set that are
      set in the cap parameter [LS]
- DC  Made vid_screen_shot support any of the video modes [DH]
- *** Fixes to the network stack to support sending/receiving broadcast packets
      properly [LS]
- GBA Fixed arch/types.h so the toolchain can compile. [HL]
- DC  Adjusted the flashrom_ispcfg_t structure to account for differences
      between PlanetWeb and DreamPassport [LS]
- DC  Added reading of the ISP settings from PlanetWeb to the flashrom code [LS]
- DC  Fixed various pieces of code that rely on flashrom_ispcfg_t [LS]
- *** Added an implementation of DHCP to the network stack [LS]
- DC  Added Dreameye driver that is capable of fetching stored images from the
      device. [LS]
- *** Added kthread_once function (think pthread_once) [LS]
- *** Added pthreads-like thread-local storage [LS]
- DC  Added in support for untextured PVR sprites and added support for the more
      correct polygon header to be sent for sprites [LS]
- DC  Added in some support functions for PVR modifier volumes (and an example
      program that uses them) [LS]
- DC  Added a modifier volume example using textures [LS]
- *** Added a simple statistics system to the IPv4 and UDP layers of the
      network stack [LS]
- *** Added a MTU value to the netif structure for maintaining the maximum
      transfer size of the adapter [LS]
- *** Added the ability to fragment IP packets, and made fragmenting respect
      the MTU [LS]
- *** Added a primary network thread that can be used for timer-based,
      repetitive network tasks (like DHCP renewals), and made the DHCP code
      utilize it [LS]
- *** Added rudimentary IP reassembly support [LS]
- *** Added support for IPv6 in the network stack [LS]
- *** Added support for TCP in the network stack [LS]
- *** Added setsockopt(), getsockopt(), and fcntl() functions, mainly for
      dealing with sockets. Removed the (now useless) fs_socket_setflags()
      function [LS]
- *** Updated patches to use GCC 4.7.0 and Newlib 1.12.0 [LS]
- *** Added initializers for transient semaphores, condvars, and mutexes and
      changed the way that they should be initialized in general [LS]
- *** Added a poll() function, as well as select() [LS]
- *** Added the ability to wake a certain thread with genwait and to specify
      an error code to wake them with [LS]
- DC  Use the fsca and fsrra asm mnemonics in the fmath code since they've
      been supported by binutils since 2004 [LS]
- DC  Detect the region/type of keyboard on attach and map keys in an
      appropriate manner [LS]
- DC  Give each keyboard its own queue of keys [LS]
- DC  Added low-level SPI support on the serial port as well as a block device
      interface for using an SD card with the homebrew adapter [LS]
- *** Added a CRC16-CCITT function [LS]
- *** Added dontwait, waitall, and peek flags for use with sending and receiving
      data on sockets [LS]
- *** Added fs_ext2 to be used with the SD card code (and fixed a lot of bugs
      with it along the way) [LS]
- DC  Added missing txrenv stuff to PVR sprites (thanks to Tvspelsfreak at the
      DCEmulation forums for pointing out it was missing) [LS]
- *** Change how threads are swapped to prevent a high priority thread from
      starving everyone else [LS]
- DC  Create a map file for the ARM code during compilation [CG]
- DC  Return the old border color from vid_border_color() [CG]
- *** Return status codes from fs_close() as is expected in POSIX [CG]
- DC  Actually support 2352 byte sector reads in the cdrom code (thanks to
      Multimedia Mike for noticing it was broken) [LS]
- *** Added fs_symlink() and fs_link() functions to the VFS [LS]
- DC  Fixed a delay loop in aica_get_pos() that was optimized away [CG]
- DC  Added -N to the ARM linker switches to prevent .data from being padded to
      a 32KiB boundary [CG]
- *** Use the O_CREAT flag in fs_copy() on the destination file [LS]
- DC  Added fs_ext2/SD examples sd/ext2fs (basic example showing mounting and
      file I/O) and sd/mke2fs (create a new ext2 filesystem on the SD card) [LS]

KallistiOS version 1.2.0 -----------------------------------------------
- DC  Fix to use DCARM7_CFLAGS when compiling ARM driver [Christian Groessler == CG]
- DC  Fix for typo in vmu_pkg_crc() (submitted by anonymous)
- DC  Fix for incorrect source address in maple packets [Jim Ursetto == JU]
- *** Fix fputs() to not put an extra "\n" [Walter van Niftrik == WvN]
- DC  Fix Makefile for vqenc to work in more cases [Megan Potter == MP]
- DC  Integrated irq_disable() and irq_enable_exc() so that exceptions are
      always enabled. [MP]
- DC  Added pvr_mem_stats() (like malloc_stats but for PVR) [MP]
- *** Removed SYSCALL() usage in favor of thd_block_now() [MP]
- *** Primary timers switched to wakeup interval rather than periodic. [MP]
- *** Fix uninitialized mutex in semaphores [MP]
- *** Added generic waits, and changed semaphores/mutexes to use them [MP]
- DC  Added timer_ms_gettime64() [MP]
- DC  Fix for potential incorrectness in NDEBUG mode in pvr_txr_load_ex [MP]
- DC  Remove float usage in timer_ms_gettime() [MP]
- *** More proper condvar impl using genwaits [MP]
- DC  Strip trailing dots on extensionless ISO filenames (thanks waltervn for
      pointing this out) [MP]
- *** Fix file descriptor owner bug in fdopen [Bero]
- *** Zlib workaround for KOS file descriptors being non-POSIX [Bero]
- *** Added more proper (mutex-paired) condvars, and tests [MP]
- DC  Tremor: bug fix for mono playback, guaranteed thread exit timing, added
      thd_sleep() to make threading more efficient [MP]
- *** Use dbgio_printk instead of dbgio_printf in printf [Bero]
- DC  System ASIC module now supports IRQ priority levels [MP]
- DC  CD-Rom driver much more thread-friendly [MP]
- *** 'struct netif' renamed to 'struct knetif' to avoid conflicts with lwIP [MP]
- *** Fix for initial '/' in fs_builtin pathnames [Bero]
- *** Moved addons' includes and output libs to under addons/ [MP]
- DC  Updated liboggvorbisplay to use vorbisfile funcs like libtremor [MP]
- DC  Set size to -1 while readdir'ing on /vmu so they appear as dirs [MP]
- DC  Filter chain support for snd_stream [MP]
- DC  Basic flashrom BIOS support [MP]
- DC  Improved PVR statistics reporting [MP]
- DC  Misc improvements to Parallax and Tsunami [MP]
- DC  Add Joliet support to iso9660 and fix a big huge bug in directory
      scanning [Bero, DP]
- DC  Support for alpha channels, PNG input, and KMG output in vqenc [MP]
- DC  New libkmg for loading KMG files output by vqenc [MP]
- *** Added byte_count field to kos_img_t for paletted and VQ'd data [MP]
- DC  Typo in broadband adapter driver flags [Wayne Moorefield == WM]
- DC  Switch to genwaits and remove extra timing in maple VMU module [MP]
- DC  Added skeleton PuruPuru/Jump Pack driver [MP]
- DC  New vmufs middle-layer driver and new fs_vmu that uses it [MP]
- *** Fixed thread non-safety in readpng [MP]
- DC  SPU module wasn't clearing all of sound ram on startup/shutdown [MP]
- DC  New libkmg for loading "KOS image" files from disk [MP]
- DC  Support for opening a stream from a descriptor in liboggvorbisplay [MP]
- DC  Parent-relative colorization and positioning in libtsunami [MP]
- DC  Misc bug fixes and improvements in libtsunami [MP]
- DC  Multi-format texture loading support, getpos() for fonts in plx [MP]
- *** fs_ramdisk attach/detach support [MP]
- *** Added a NOT_OWNER flag for kos_img_t for ROM images, etc [MP]
- DC  Added WIP native dc-load client [MP]
- DC  Added generic vblank hooking system [MP]
- DC  KM_DBG_VERBOSE support for PVR malloc [MP]
- DC  Improved texture memory size detection for debug messages in PVR [MP]
- DC  Switch to vblank for page flipping, stats on vertex buffer usage in PVR [MP]
- DC  Add support for load method flags in pvr_load_texture_ex [MP]
- DC  Add snd_sfx_stop_all() and mmap support for loading samples [MP]
- DC  Improved debug output for sound malloc [MP]
- *** Removed x86-specific code in endian.h [MP]
- DC  New kmgenc utility for pre-twiddling textures [MP]
- DC  Inside-int usability for cdrom_get_status() [MP]
- DC  Tray-open detection using vblank, improved fd invalidation support
      for fs_iso9660 [MP]
- DC  Persistent volume support for liboggvorbis [MP]
- DC  Font fuzziness cleanup and pseudo-newline support in Parallax [MP]
- DC  Added modem driver from Nick Kochakian [NK]
- DC  Added a bunch of fun Kosh builtins [MP]
- DC  Slightly more verbose death message for out-of-mem panic [MP]
- *** Added pure virtual function support in libk++ [MP]

KallistiOS version 1.1.9 ------------------------------------------------
- *** Added private data field, async and stat to VFS [Megan Potter == MP]
- DC  Fix for opening VMU files as dirs [Christian Groessler == CG]
- *** Added fs_mkdir and fs_rmdir [MP]
- *** Added fs_ramdisk (on /ram) [MP]
- *** Added mutex as a wrapper to semaphores [MP]
- *** Switched VFS to use real mutex support [MP]
- *** Added vfs_handler_t parameter to some VFS calls for private data usage [MP]
- *** Changed fs_romdisk to allow multiple romdisk mounts [MP]
- *** Added fs_copy and fs_load util functions [MP]
- *** Changed sem_wait() and sem_wait_timed() so it doesn't assert() if
      called from an interrupt [MP]
- *** Added the dlmalloc debugger [MP]
- DC  Fixed bug with samples >64k looping accidentally [MP]
- DC  Added stereo sample support [MP]
- DC  Fixed some alignment issues in 3dutils in libdcutils [MP]
- *** Replace slightly broken atoi/atol with BSD versions [MP]
- *** Added endian.h from BSD [MP]
- DC  Port of OggVorbis "Tremor" lib [MP]
- DC  Added leak checker for PVR malloc [MP]
- DC  NULL parameters are allowed to timer_ms_gettime now [MP]
- *** malloc_debug is now platform independent [MP]
- DC  libdcutils has been removed; most pieces moved elsewhere in KOS [MP]
- DC  Adventure example should compile more places now [MP]
- DC  Added mat_trans_single3() [MP]
- DC  Calling pvr_list_begin() when a list is opened closes the old one first [MP]
- DC  Added wav2adpcm utility [Bero, DP]
- DC  ADPCM samples support in sfxmgr [MP]
- DC  Added 2D PVR util library Parallax [MP]
- DC  Added C++ scene graph lib Tsunami [MP]
- DC  Added frame pointer macros [MP]
- DC  Ability to hook into "double faults" [MP]
- DC  Stack tracing functions for FRAME_POINTERS mode [MP]
- *** Assert hooking capabilities, stack trace from assert when possible [MP]
- *** libtga wasn't setting format of kimg's (thanks dvanbler)
- DC  snd_init() called more than once would freeze (thanks anonymous)
- DC  Fixed "dunno" field in cdrom TOC structure (thanks bjonte)
- DC  Added GDB stub support [Jason Fritcher == JKF]
- DC  Fix for libconio to remove some duplicated code [Jim Ursetto == JU]
- DC  Timing test code for tremor and sndoggvorbis, and race condition fix
      for quick starting/stopping of songs. [MP]
- DC  Fix for loading 3-channel PNGs into an alpha-enabled buffer [MP]
- DC  Fix in libconio for incorrect output target when using dc-load-ip
      console [MP]
- GBA Code sync with Gil Megidish's GBA code base [Gil Megidish == GM]
- DC  Updates to the AICA driver due to Yamato's new docs [MP]
- DC  PVR texture DMA support [Roger Cattermole == RC]
- DC  sfxmgr changed to allow unlimited sound effects [MP]
- *** fread() fix if nmemb < size [GM]
- *** new and delete in libk++ accept size_ instead of unsigned int [GM]
- *** Fixed many warnings in the build [GM]
- DC  Disable IRQs during screen shots to make sure you get a coherent pic [MP]
- DC  Added plasma example [MP]
- DC  Some efficiency fixes in the thread scheduler [MP]
- DC  Some init/shutdown cleanups for libconio [MP]
- DC  Added libkosh, a library version of Kosh for debug purposes [MP]
- DC  Generic mode system for vid_set_mode, fixed centering on VGA [MP]
- DC  Cleaned up MMU support, added some MMU examples [MP]
- DC  Maple only queries U0 for each port for attach/detach now [MP]
- DC  Added a rudimentary (and slightly abusive :) stat call to fs_vmu [MP]
- DC  Added spu_master_mixer() to control the master mixer [MP]
- DC  Added irq_get_handler and irq_get_global_handler [MP]
- PS2 Initial skeleton port for PS2 RTE added [MP]
- DC  Misc cleanup in dcplib [MP]
- DC  Added INIT_QUIET and INIT_NO_DCLOAD for "production" versions [MP]
- *** Fix a startup error when booting the original kernel thread [MP]
- *** dbglog short-circuits to dbgio_printk to save some time [MP]
- DC  Fixed up SYSCALL macro to be much less broken [MP]
- *** Added sem_trywait() as a non-blocking semaphore wait [Bero]
- *** Added thd_wait() to wait for thread death [MP]
- *** Double-advancing gettimeofday() fixed [MP]
- DC  Added some consts in the oggvorbis libs [MP]
- DC  Added a VQ encoder and a VQ example [GM]
- DC  Added SDL port from Bero and Lawrence Sebald [Lawrence Sebald == LS]

KallistiOS version 1.1.8 ------------------------------------------------
- DC  Fixed two more memory free problems in OggVorbis [Megan Potter == MP]
- DC  Fixed GL_POINTS [Paul Boese == PB]
- DC  Fixed problem with setting gl_cur_texture to gl_null_texture in
      glmisc.c [PB]
- DC  Added "navi" subarch for my hardware experimenting work [MP]
- DC  Fixed a bug in the cdrom drive which caused a lockup if the tray
      was open during startup, and fixes compatibility with navi [MP]
- DC  Added GL_POLYGON and GL_QUAD_STRIP to gldraw.c. Thanks to Jesse Ruffin :)
      [Jesse Ruffin == JR]
- DC  Various fs_vmu fixes: properly zero out directory entries on unlink,
      confine user writes to user data area, file blocks no longer cleared
      on unlink, allow writing to existing files, implement seek/mmap,
      O_TRUNC support, case-insensitive port in path, improved error
      checking and various cleanups [Jim Ursetto = JU]
- DC  New "public" maple API (maple_enum_*) [MP]
- DC  Prevent FPU exception on underflow (DN=1, thanks Andrew!) [MP]
- DC  Fix for non-square PNG loading [Fredrik Ehnbom = FE]
- DC  Fixed race condition in snd_stream for multi-threaded operation [MP]
- DC  Stack underrun check for threads, fixed thread pwd inheritance [MP]
- *** Changed gentexfont to include more glyphs by default [MP]
- DC  lwIP support for dcload-ip [Andrew Kieschnick == ADK]
- DC  irq.h fixes and generic trapa handler support [Jason Fritcher == JKF]
- DC  Added vmu_parse function [JU]
- DC  Changed snd_stream callback to return an actual "got" value,
      added a timeout for kick_aica(), added checks so that re-initting
      the snd_stream lib won't stop currently running sound effects [MP]
- DC  Added seamless looping support for OggVorbis [MP]
- DC  Fix for "adventure" conio example under Cygwin [MP]
- *** Added "imageload" library [Jeffrey McBeth == JBM]
- DC  Added arch_exec_at [Scott Robinson == SR]
- *** Fix ar->$(KOS_AR) in lwIP Makefile [JKF]
- DC  Fix potential crash in vmu_close [JU]
- DC  New more generic sound driver [MP]
- *** Ported strtod and strtoul from BSD [MP]
- *** Include stddef.h in stdlib.h for offsetof() among other things [MP]
- *** Port of the Lua scripting language [MP]
- *** Added rule for 'S' (preprocessed assembly) to 'o' [MP]
- DC  Trilinears Z-Clipper for GL_TRIANGLES. Includes demo [Marc Hall MH]
- DC  Added Experimental volume modifier stuff to pvr and kgl [PB]
- *** Added PCX loader for libimageload [JBM]
- *** Fix for BMP loader in libimageload [JBM]
- DC  Japanese support for biosfont [Kazuaki Matsumoto == KM] [MP]
- DC  Fix a NEARZ clipper bug in KGL. Misc Fixes. Added storage for
      frustum attributes [PB]
- DC  Change for fs_dcload that lets console output keep going out over
      dcload-ip up to the last second [MP]
- DC  Removed some assert_msg's in KGL to make threaded programming with
      these more usable [MP]
- DC  Replaced cheesoid sound allocator with a real best-fit one [MP]
- DC  Fixed error handling for out-of-texture-ram so it doesn't crash
      the entire program [MP]
- DC  Left out some "break" statements in pvr_texture.c (thanks Mike Z) [MP]
- DC  Palette format support for PVR (thanks Mike Z) [MP]
- *** Fixed dirent_t to also be "struct dirent" [Christian Groessler == CG]
- DC  Added "volatile" in counters in maple [CG]
- DC  Fix for CDDA volume/panning [Fredrik Ehnbom == FE]
- DC  Improvement for randnum() [JU]
- DC  Added FASTSOUNDLIB to libmodplug flags [JU]
- DC  Enable OCRAM on init with INIT_OCRAM init flags [JKF]
- DC  Allow exceptions during G2 operations to catch bugs [MP]
- DC  Added arch_get_ret_addr to allow getting the return address from a func [MP]
- DC  Added channel inits on init for SPU, to fix CDDA [MP]
- DC  Changed spu_cdda_* functions to be a bit more sane [MP]
- DC  Added CDDA example [MP]
- DC  Added MAPLE_FOREACH macros [MP]
- DC  Changed libdcutils funcs to take pvr_ptr_t's instead of uint32's [MP]
- DC  Removed deprecated TA compat API, and kos_init_all/kos_shutdown_all [MP]
- DC  Removed deprecated init macros (BASIC_ENABLE, etc) [MP]
- DC  Updated libjpeg and libpng to use pvr_ptr_t's and PVR API [MP]
- DC  Updated Kosh to PVR API [MP]
- DC  Removed GhettoPlay/S3M in favor of GhettoPlay/Vorbis for a sample [MP]
- DC  Changed VMU low-level API to use maple_device_t [MP]
- DC  vmu_icon_init in libdcutils changed to vmu_set_icon, and it now
      sets the icon on all VMUs [MP]
- DC  readdir support in fs_vmu for "/vmu" [CG]
- *** Added strtol and _strupr [Brian Peek == BP]
- DC  Fixed theme support in libconio, and other misc cleanup [MP]
- DC  Moved Kosh to "conio" and ported to libconio [MP]
- DC  Added serial console support for libconio [MP]
- DC  Updated liboggvorbisplay to 1.0 Final [Thorsten Titze == TT]

KallistiOS version 1.1.7 ------------------------------------------------
- DC  Fix for 320x240 on NTSC TVs [Jim Ursetto == JU]
- DC  Fix for readdir in fs_dcload [Bero]
- DC  Fix for libjpeg's jpeg_to_texture [Bero]
- *** Added assert(), assert_msg(), and assert.h [Megan Potter == MP]
- *** Fix for feof()/ferror() in stdio.c [Brian Peek == BP]
- DC  Added gluLookAt() [James Susinno == JS]
- DC  New PVR API added to replace old "ta" API [MP]
- *** New network API started [MP]
- DC  Experimental SPU DMA usage has been removed for now (it was causing
      issues with CD access) [MP]
- DC  Added DC port of PLIB [Peter Hatch == PH]
- DC  Fixed IRQ bug for non-threaded mode [Roger Cattermole == RC]
- *** Added support for PWD in non-threaded mode [MP]
- DC  Ported 2ndmix example to PVR API [MP]
- *** Added conditional compilation for addons and examples in C++ [MP]
- DC  Added pauses to some more libdream examples [MP]
- *** Port of libbz2 [Sven Oliver Moll == SOM]
- *** Changed around build process a bit check the README for
      more info [MP]
- *** Libc split into separate directory [MP]
- DC  Renamed current g2_* stuff to asic_* [MP]
- DC  Added new "g2bus" module to handle writing to the G2 bus [MP]
- DC  Fixed default AICA program [RC]
- DC  New streaming sound / sound effects library [MP]
- *** Changed dbgio_printf -> printf and added NDEBUG in thread.c [MP]
- DC  Fixed include arm/aica_cmd_iface.h to mp3/arm/aica_cmd_iface.h [BP]
- *** Cygwin fix for genromfs [Florian Schulze == FS]
- DC  Rockridge fix for iso9660 [Takayama Fumihiko == TF]
- DC  Port of XMMS' modplug [FS]
- DC  Fix for store queue alignment [Andrew Kieschnick == ADK]
- DC  Fix for stricmp/strnicmp problem with different length strings [ADK]
- DC  More complete AICA driver [FS]
- DC  atexit() support [FS]
- DC  Circular buffering support for sndstream [FS]
- *** Added atol() to libc [BP]
- *** Added IRQ safety primitives to spinlock and malloc [MP]
- DC  Double fault patches for better error handling [MP]
- DC  Fixes for moved files, and texture allocation support for
      libpng [Jeffrey McBeth == JBM]
- DC  New maple system [MP]
- DC  Added first working version of Table Fog to PVR API stubs [Paul Boese PB]
- DC  Ported KGL to new PVR API and Merged in Benoit Millers Changes.
      NOTE: glRotatef now takes angle in degrees; Maths in gltrans is
      completely rewritten and should be more GL compatible. [PB]
- DC  Created new KGL demo/example subdirectory /examples/dreamcast/kgl.
      moved gl under kgl/basic/gl. Added Benoit Millers nehe02-nehe09
      ports to kgl/nehe and texenv example under /kgl/basic. [PB]
- DC  A couple of OggVorbis fixes [Thorsten Titze == TT]
- DC  Added _start to work with sh-sega-dreamcast GCC / GCC 3.0.4 [MP]
- DC  Added timer_ms_gettime() for the number of milliseconds since startup [MP]
- *** Added gettimeofday(), mktime(), and localtime_r(); fixed time() [MP]
- DC  Fixed clash with newlib's time.h [MP]
- DC  Fixed rtc_unix_secs() [MP]
- DC  Added clock example [MP]
- DC  Added pvr_set_bg_color to glClearColor in glmisc.c [PB]
- DC  Added texture wrapping enums and functionality to KGL. Cleaned up
      glTexParameteri in gltex.c in the process. [PB]
- DC  Added texwrap example [PB]
- DC  Fixed some locking issues, added real date/time support to fs_vmu [MP]
- DC  Added vmu_pkg_* for handling VMU file headers [MP]
- DC  Added fs_vmu unlink() [BP]
- DC  Added glKosMatrixIdent() and glKosMatrixApply() to allow for optimized
      direct-rendering access, along with mat_trans_single() [MP]
- DC  added tunnel demo [PB]
- *** Newlib libm now included with main distro (though still a bit DC specific) [MP]
- DC  Created KGL programming reference in LyX [PB]
- *** Implement fputc and O_TRUNC [JU]
- DC  Fix for modesize.y % 32 != 0 [MP]
- DC  Fix for compilation on NetBSD [Christian Groessler = CG]
- DC  Patch to make adding builtins easier in Kosh [SOM]
- *** Updated zlib [JBM]
- DC  Fix glViewport to correct location of origin [PB]
- DC  Added glScissor function to KGL [PB]
- DC  Added scissor test under kgl basic examples [PB]
- DC  Queueing support for OggVorbis and snd_stream [MP]
- *** clock_t/clock()/BUFSIZ for ANSI C [JBM]
- DC  KGL now uses pvr_poly_cxt_t structs and pvr_poly_compile. Also
      resolves some blending problems [PB]
- DC  Added basic UBC support [MP]
- DC  Configurable exit support (return, menu, reboot) [MP]
- DC  KGL now uses pvr_poly_cxt_t structs and pvr_poly_compile. Also
      resolves some blending problems [PB]
- DC  Enabled glDepthFunc() and remapped GL to PVR depth functions so they
      work as expected (the ones I could test anyway) [PB]
- DC  PNG loader cleanups, removed O'Reilly code [JBM]
- DC  Fixed vid_empty() to make it actually start at VRAM base [MP]
- DC  Changed init process and threading (see release notes) [MP]
- DC  Added screen-shot facility [MP]
- *** Added png_write [JBM]
- *** Added timeout-capable semaphores [MP]
- DC  Fixed a bug in syscall.c which probably didn't affect anything yet [MP]
- *** New (slightly kludgy for now) port of lwIP to KOS NetCore API [MP]
- DC  Fixed memory leak in libjpeg (thanks Jacob) [MP]
- *** Fixed a big in gettimeofday() [CG]
- *** malloc_debug added calloc() [MP]
- DC  Double-free fix for fs_dcload [DP/BP]
- DC  Cleaned up a massive memory leak in liboggvorbisplay [MP]
- *** Added readdir support for fs_romdisk [MP]
- DC  Now use assert/assert_mesg to carp on user programming errors in KGL [PB]
- DC  Use direct render API in gldraw to submit vertices to TA [PB]
- *** Platform independent image functions [MP]
- *** Added vcheck.py script for CVS assistance [MP]
- *** Split pcx functions into libpcx, adapted to PII funcs [MP]
- *** Split tga functions into libtga, adapted to PII funcs [MP]
- DC  Added POSIX-style arch_exec() function [MP]
- *** Fix for zlib compression [JU]
- DC  Added kgl benchmarks directory with trimark and quadmark [PB]
- DC  Fix for 320x240 on VGA box [CG/DP]
- DC  Updated examples to latest API changes [MP]
- DC  Added controller button combo callback [MP]
- DC  Fix all examples makefiles to use $KOS_STRIP environment variable [PB]
- *** Added beginnings of libk++ (tiny libstdc++ replacement) [Gil Megidish/DP]
- DC  Adapted C++ examples to use libk++ [MP]
- DC  Added libconio (adapted from Kosh) for "console" programs [MP]
- DC  Added wump and adventure examples for libconio [MP]

KallistiOS version 1.1.6 ------------------------------------------------
- DC  Fix for using resolutions other than 640x480 with TA [David Kuder == DCG]
- *** New version of dlmalloc with better thread safety [Megan Potter == MP]
- *** Misc fixes for the build process [Benoit Miller == BM]
- *** C++ compilation rules for cpp->o [BM]
- *** Beginnings of BSD-style C++ header support [MP]
- DC  G2 DMA locking for maple and SPU DMA [MP]
- DC  Fixes to SPU DMA to make it behave with maple and other DMAs [MP]
- DC  Default to initting SPU DMA during initall() [MP]
- *** ANSI stdio wrappers [Tobias Gloth == TG]
- DC  Experimental SPU DMU usage in mp3lib [MP]
- DC  GCC 2.x compliance fixes (var decls inside functions) [BM]
- *** Import of BSD ctype [BM *]
- *** wchar support and other ANSI fixes [BM]
- *** Lots of headers now have DECLS for C++, more on the way [MP]
- DC  Added -fno-exceptions to the default CPPFLAGS in environ.* [MP]
- *** Added C++ low-level memory primitives (__builtin_new, etc) [MP]
- DC  Added a C++ version of gltest to the examples tree [MP]
- DC  Added new 768xXXX modes [DCG]
- *** Misc source cleanups [MP]
- DC  ctor/dtor support [MP]
- *** zlib port [Jeffrey McBeth == JBM]
- DC  pnglib port plus DC texture loader [JBM]
- DC  Added cdrom_get_status() to check GD-Rom drive status [MP]
- DC  Updated liboggvorbis from RC3 [Thorsten Titze]
- *** Fixed a problem with VFS when threads weren't enabled [MP]
- DC  Cleaned up cruft in DC spinlock.h [MP]
- DC  Pre-bundled libm.a updated to latest newlib release [MP]

* Xavier Bouchoux sent this to me earlier, but I was too lazy to get
  it integrated ^_^;

KallistiOS version 1.1.5 ------------------------------------------------
- DC  Fix for spu_write_wait() -- it was doing the opposite of what it
      was supposed to! (oops!) [Anders Clerwall == Scav]
- DC  New matrix.s [Mathieu Legris] -- note that there are now some
      alignment constraints on the usage of the matrix functions.. please
      see matrix.s for the comments if you use it!
- DC  KGL support for the new matrix.s [Andrew Kieschnick == ADK]
- DC  New video.c / video.h with a real mode table, and support for
      some PAL modes and 256x256! 800x608 is apparently still
      a bit broken in this one, so if anyone is actually using it you
      might have to tweak just a bit. [Scav]
- DC  Fixed a potential race condition in kernel/main.c [Megan Potter == MP]
- *** Added some new libc stuff from BSD (abs, labs, strdup, qsort, and some
      misc is/to upper/lower funcs)
- DC  Added an early implementation of alpha-blended polys to KGL [MP]
- *** Semaphores and condition variables weren't getting initialized [MP]
- DC  First pass at SPU DMA [MP]
- *** New isdigit() and [DC] a biosfont patch [Warren Moore]
- DC  New more general twiddle function [Vincent Penne == VP]
- DC  TA frame counter, paletted texture type defines [VP]
- *** abort() function [VP/DP]
- *** atoi, dtoa, and floating point printf support [VP]
- DC  randnum() fix [VP]
- DC  Ported over the simple serial console from KOS-MMU [MP]
- DC  Inline TA commit functions [VP]
- DC  Updated gl example to show translucency [MP]
- *** Added architecture checks in header files
- *** Fixed some prototype errors with index, rindex [?]
- DC  Fixed turning off vertical smoothing on VGA [MP]
- DC  Added polygon culling controls for KGL [ADK]
- DC  Ported up MMU functions from KOS-MMU [MP]
- DC  Imported liboggvorbisplay and GhettoPlay adapted to OGG [Thorsten Titze]

KallistiOS version 1.1.4 ------------------------------------------------
- DC  Store queue support [Andrew Kieschnick == ADK]
- DC  New and improved matrix math routines [ADK]
- DC  Patch to KGL to clip polygons with bad w value [ADK]
- DC  Patch for serial I/O that does not reset the baud rate if it's already
      been set. This should eliminate a lot of problems with mismatched
      serial baud in dcload [ADK]
- DC  Patch to fix GL_QUADS constant [Greg Cooksey]
- DC  ftan support, plus KGL usage [Andrew Kieschnick == ADK]
- DC  Fix for iso_ioctl
- DC  New spinlock code works a lot better [ADK]
- DC  Fixed a bug where thd_enabled wasn't being set to 1 [ADK]
- DC  Render done seems to work again, so it's now re-enabled [ADK]
- DC  Added 'menu' command in KOSH to exit to the DC menus [Megan Potter == MP]
- DC  Added rtc_unix_secs() support for reading the current date/time [MP]
- DC  Fixed some problems in VMU writing related to timing and a mystery
      command (thanks to an oooold message from Nagra) and also did some
      fixes to fs_vmu. Please see the notes in README, this code still
      isn't really stable. [MP]
- DC  Added a new 'hello' example in the DC examples tree which shows
      a basic project skeleton which you can start with. [MP]

KallistiOS version 1.1.3 ------------------------------------------------
- DC  Included initial test version of KallistiGL (addons/libgl)
- *** strstr.c was not getting included in the compile for some reason [Regex]
- DC  Fixed bug that could cause fs_iso9660 to run out of handles [James Surine]
- DC  New inline math functions [Andrew Kieschnick]
- DC  Added (currently non-working) MPGLIB sources
- DC  Some more Makefile build fixes
- DC  Still yet more joy of ISO fncompare() fixes [Brian Peek]
- DC  Changed TA far Z clipping plane to be out even farther
- DC  Fixes for matrix.s to make it use W properly [Andrew Kieschnick]
- DC  libos wasn't being built; fixed

KallistiOS version 1.1.2 ------------------------------------------------
- DC  Fixed over-initialization of VRAM (sorry, didn't realize it was wrong)
- DC  Fixed some dc-load init/shutdown bugs (adk)
- *** Fixed a bug in the global Makefiles that made it not process
      the "SUBDIRS" entries normally
- DC  PVR functionality ("ta" module) has been separated into its own
      subdir, where it will eventually gain more functionality and be
      reorganized.
- DC  As part of the above reorganization, TA initialization is no longer
      done automatically; you can do this by adding TA_ENABLE to the
      call to kos_init_all (see below).
- DC  vid_set_mode() has been simplified to take only two arguments; a
      new function vid_set_mode_and_cable() is now there if you want to
      change cable types manually for some reason.
- DC  kos_init_all() has changed to a more flexible format; PLEASE LOOK
      at the examples to see how!
- DC  Fixed a bug in fs_dcload that made a listing of /pc not work

KallistiOS version 1.1.1 ------------------------------------------------
- *** Per-thread path functions are back now, if threads are enabled.
- DC  dc-load console and file system support is now integrated
- DC  The startup procedure has changed (i.e., how you initialize the
      library mode). Please see the dreamcast "2ndmix" example for
      details.
- DC  MP3 player lib and S3M player lib have been integrated (though the
      S3M lib is a bit incomplete as of yet)
- DC  JPEG lib, PVR and other utils from DC Tonic's libdemocd now included
- DC  More OS-mode support
- DC  Semaphore and Condition Variable sync primitives re-imported from KOS-MMU
- DC  Updated the FAQ for 1.1.x
- DC  Included the Newlib libm in binary distributions
- DC  Added functions for DC's "hidden" sin/cos/sqrt functions (dc/fmath.h)
- DC  Added CDDA functionality in the cdrom and spu modules; also added a
      new "cdrom_spin_down" call to manually spin down the CD (thanks maiwe!).
- DC  Fixed a problem where some things (hardware, irq) might be de-initted
      even though they weren't initted (and cause strange problems)
- DC  Libdream examples now ported and included in the DC examples dir

KallistiOS version 1.1.0 ------------------------------------------------
- Complete rework of the entire OS structure. Many of the incorporated
  changes and cleanups were ported over from the ill-fated KOS-MMU project.
- KallistiOS is now primarily built as a library. It has always worked this
  way in the past, but now the focus is on the library version rather than
  the OS version. All non-library-essential items have been moved out of the
  kernel tree and are currently somewhat broken. These will be fixed over
  the next couple of releases.
- KOS goes multi-platform! All architecture specific pieces are now moved
  into the 'kernel/arch' directory.
- A new GBA port was added for Nintendo(tm)'s Gameboy Advance(tm). Not much
  there yet for GBA, but that will change shortly.
- Everything is now compiled with -Wall and all warnings as of GCC-20010507
  are cleaned up.
- New threading module, including proper condition variables, semaphores, and
  microkernel-style message passing.
- Tiny PCX loading function now included for GBA
- New FS call fs_mmap() added to support using ROM files as const arrays.
- arch_exit() and arch_reboot() added for escape-hatch functionality (if
  your program is hosed and you know it, call one of these to bail in
  a nice manner)
- Threading should no longer be essential in any part of the system that
  does not explicitly depend on it (e.g., semaphores).
- Mutexes have been renamed to spinlocks (which is what they were anyway)
  and moved into a header file for inlining.
- Serial I/O on DC now times out after a second or so and disables itself
- Lots more that I can't remember!

KallistiOS version 1.0.0 ------------------------------------------------
- Turn off Y scaling on VGA box
- Added render-done interrupt support, to support lower frame rates
- Added rudimentary render-to-texture support
- Added semaphore and mailbox primitives to thread ABI
- Added thd_schedule_next, which the TA routines now use to reduce
  TA thread overhead to almost nothing
- Added fs_getwd() and fs->getwd()
- fs_romdisk is now case-insensitive
- init.klf now takes an optional command line parameter of the rc.boot name
- Added serial ABI (thanks Brian Peek)
- fs_iso9660 has improved caching now; a separate data and inode cache is
  kept so that directory info doesn't have to be re-fetched after loading
  a large file. Also increased the number of cache buffers and got rid of
  the moronic init_percd() on every file open behavior.
- Fixed bug in fs_iso9660 that caused Rockridge file names to be
  case sensitive
- Added sprintf in libc
- Kludged around a bug in maple (for now) that would trash thread structures
  at random (buffer overrun in DMA)
- Added malloc() debugger malloc_debug.c in the 'mm' directory. See that
  file for usage notes.
- Fixed some (probably irrelevant) memory leaks in startup/shutdown code
  for KOS
- Added an extra serial_init() call in startup/main.c so that serial output
  works from the very beginning.
- SVCMPX now fails (correctly) if it hasn't been initialized yet.
- Fix for Gameshark and other 3rd party VMUs that don't properly return
  an error code when trying to write to the VMU LCD screen (thanks Andrew
  Kieschnick)

KallistiOS version 0.90 -------------------------------------------------
- Fixed a bug in svcmpx that would return a fake service if you didn't have
  the named service (thanks to Andrew Kieschnick for finding that one).
- Fixed build on Cygwin for genromfs (thanks Florian Schulze and Brian Peek)
- Fixed bug in bin2o on the cmdline help (I dunno why it worked at all!)
- Updated "goals.txt" document to reflect the changes since before KOS
  was started. It was still amazingly on-track but there are a few things
  that have changed since then.
- Inclusion of new "configure" utility for setting up compilation defaults.
- Added new G2 bus module that handles G2 interrupts; will add more later
- Fixed a bug in TA that caused problems with large scenes (thanks
  Andrew K. again)
- Updated TA to use new G2 module
- Fixed some build things that I found when switching to BSD (this ought
  to help everyone building).
- Mutexes are now inactive inside interrupts, to avoid a double-fault
  that causes a reset of the DC. One result of this is...
- BSOD is back (finally), though it only works over the serial port as a
  general rule.
- Imported BSD's sys/queue.h as bsd/queue.h
- New thread scheduler that uses priority queues and an idle task (so
  the real thd_sleep ought to work again).
- Fix for trailing '.' in fs_iso9660: some CD burning software adds a dot
  if there isn't one elsewhere in the filename (thanks Brian Peek).
- Added semaphores to the thread manager.
- Added mboxes to the thread manager.
- Added labels and pwds for threads; labels will be for eventual process
  listing facilities. VFS uses pwd to resolve relative paths (somewhat).
  Kosh also now supports this facility.
- Imported lwIP BSD-licensed TCP/IP stack; it's still pretty broken
- Fixes to the RockRidge code (AndrewK)
- load_and_fork() now takes argc,argv also
- Added new userland utility, "init" (see docs/FAQ).
- fs_romdisk now supports directories
- Although this doesn't really affect anything in the code, the naming
  convention for KOS executables is now to make their extension '.klf'
  instead of '.elf'.
- Default 'zclip' in TA module is now 0.01

KallistiOS version 0.80 -------------------------------------------------
- Changed the licensing terms to full BSD-style.
- Fixed the "VGA tearing" bug for real this time (scanline int); TA should
  now be active and work in all video modes (in theory). 800x608 remains
  "experimental".
- Fixed the "tile 0 bug", which was really stupid: it was just clipping
  tile 0 as I had requested in the polygon header.
- Added new bin2o util that converts a binary into an object file for
  inclusion in the link process.
- Tightened thread locking code and irq disable code: there are still some
  situations where two threads can enter a critical section, but doing it
  "right" put an incredible load on the CPU. Thus, I just tried to minimize
  the possibility.
- Fixed a bug in 320x240 setup for RGB cables and VGA offset for 640x480 so
  it's the same as official games.
- Fixed frame buffer size in 640x480; this prevents the first bits of your
  texture from showing up on the bottom of the screen.
- Added a new ta_set_buffer_config() so that you can set the TA parameters
  like active lists and buffer sizes before calling init.
- Integrated Andrew Kieschnick's RockRidge NM extension patches for the
  ISO9660 file system.
- Added new romdisk file system. This is intended as a general replacement
  for the old "builtin" file system, though builtin still has its uses too.
- Added conio->check_getch() in Kosh and added support for that to
  Streamtest; also added conio->freeze() and conio->thaw() so that you
  can run compliant apps from Kosh now. This is just a temporary hack
  and will be changed later, but it works for now.
- New upstream version of Streamtest code (from our game).
- Increased default thread stack space again, this time to 64k. Tune to
  your liking in include/kallisti/config.h.
- Simplistic TA texture allocation system; names of texture_* funcs have
  changed; please see ta.c or ta.h.
- BIOS font API now supports opaque or not; the bfont_* functions have
  changed; please see biosfont.c or biosfont.h.
- Added default disclaimer screen for use in bootable KOS applications.
- Included new version of 2ndmix intro/demo and the original song with
  the romdisk image.
- Added the beginnings of a FAQ.

KallistiOS version 0.7
- Added some "const" keywords here and there, and made an effort to remove
  most of the in-block stack variables and in-var initializations. There are
  still a few in userland programs (jam notably).
- Most things now work with default optimizations (-O1 plus some other things).
  -O2 seems to work for that matter, but I'm not pushing it yet =)
- Increased max simultaneous open files on /bi to 8
- Fixed iso_seek() for /cd
- Added some thread safety stuff in /pc (serconsole) and fixed some memory
  leaks in there. It still doesn't work right with threads. Some reciprocal
  fixes in konsole.
- Added some DMA-safety things in maple (timeouts, etc)
- Added mutex init in maple (oops!!)
- TA has a completely new buffer allocator now that takes texture memory into
  account. Also texture_map() has changed, all texture offsets should start
  at zero and will be mapped by TA automatically.
- TA now does almost everything relevant inside its interrupt for improved
  rendering response time. It also resets after each frame in case the last
  one didn't finish (this is an improvement from locking up the TA =). The
  next version ought to properly wait until the render is done.
- Moved several config options (like thread stack size, etc) into config.h
- Fixed a lot of pointer/heap corruption bugs and memory leaks in elf.c
- Fixed memory leak in process.c (ps_load_and_fork wasn't freeing the image)
- Added 'LIBS' var in userland's Makefile.prefab
- Cleaned up a few things in JAM (including removing "required" mouse support)
- Changed Kosh's \r and \n handling to be more Unix-like
- Removed a few debug lines in libk
- New userland program "streamtest" demonstrates the beta streaming AICA
  driver, and includes a DC/KOS port of XingMP3 from FreeAmp. Note that
  compiling this program from scratch requires the ARM compiler and a
  working libm from newlib.

KallistiOS version 0.6 --------------------------------------------------
- First release<|MERGE_RESOLUTION|>--- conflicted
+++ resolved
@@ -224,17 +224,14 @@
 - *** Added support for modifying scheduler frequency at runtime [FG]
 - *** Add support for worker threads [PC]
 - DC  Added new System Calls module [AB]
-<<<<<<< HEAD
+- DC  Add timer_spin_delay_{us,ns} and use them in scif-spi [PC]
+- *** Added thread support for tracking CPU time + updated clock_gettime() [FG]
+- *** Added support for one-shot timers [PC]
+- DC  Use one-shot timers for timeout and a proper polling mechanism in modem [PC]
 - *** Added implementation of thread barriers [LS]
 - *** Removed old pthreads implementation from kernel/libc [LS]
 - *** Added new (more complete/compliant) pthreads implementation in
       addons/libpthread [LS]
-=======
-- DC  Add timer_spin_delay_{us,ns} and use them in scif-spi [PC]
-- *** Added thread support for tracking CPU time + updated clock_gettime() [FG]
-- *** Added support for one-shot timers [PC]
-- DC  Use one-shot timers for timeout and a proper polling mechanism in modem [PC]
->>>>>>> 788aafa9
 
 KallistiOS version 2.0.0 -----------------------------------------------
 - DC  Broadband Adapter driver fixes [Megan Potter == MP]
