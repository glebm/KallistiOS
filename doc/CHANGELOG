--- conflicted
+++ resolved
@@ -3,6 +3,9 @@
 is responsible for the change are listed in [square brackets] for most
 versions (where they are missing from early versions, assume that they
 should be attributed to Megan Potter).
+
+KallistiOS version 2.2.0 -----------------------------------------------
+- DC  Revamped keyboard maple driver and introduced a new event-driven API [FG]
 
 KallistiOS version 2.1.0 -----------------------------------------------
 - *** Cleaned up generated stubs files on a make clean [Lawrence Sebald == LS]
@@ -228,7 +231,6 @@
 - *** Added thread support for tracking CPU time + updated clock_gettime() [FG]
 - *** Added support for one-shot timers [PC]
 - DC  Use one-shot timers for timeout and a proper polling mechanism in modem [PC]
-<<<<<<< HEAD
 - *** Added pvrtex utility by TapamN to utils [DF  == Daniel Fairchild]
 - DC  Added a set of known working purupuru bit patterns and a browsing mechanism to the rumble example [DF]
 - *** Added full support for <time.h> additions from C23 standard. [FG]
@@ -236,9 +238,6 @@
 - DC  fs_dcload: Set errno on error in dcload_stat() [PC]
 - *** Create romdisks with bin2c instead of bin2o [PC]
 - *** Implemented versioning scheme for KOS API [FG && DH && LB]
-=======
-- DC  Revamped keyboard maple driver and introduced a new event-driven API [FG]
->>>>>>> 889e4e0c
 
 KallistiOS version 2.0.0 -----------------------------------------------
 - DC  Broadband Adapter driver fixes [Megan Potter == MP]
