Platform independent changes are marked with '***', otherwise the
applicable platform is listed. The name/initials of the person who
is responsible for the change are listed in [square brackets] for most
versions (where they are missing from early versions, assume that they
should be attributed to Megan Potter).

KallistiOS version 2.1.0 -----------------------------------------------
- *** Cleaned up generated stubs files on a make clean [Lawrence Sebald == LS]
- DC  Added a function to detect if the program is being run on a retail
      Dreamcast or a Set5.xx device [LS]
- DC  Fixed an issue with the SIP driver that would cause programs to freeze
      if a microphone was connected at program startup [LS]
- DC  Rearranged the SIP driver to get rid of the internal buffer [LS]
- *** Removed the GBA, ia32, and ps2 ports. If someone really wants them back
      and wants to maintain them, let me know. [LS]
- DC  Fixed fmath functions so they compile in C99 mode [LS]
- *** Cleaned up warnings with -std=gnu99 for C code [LS]
- *** Cleaned up warnings with -std=c99 for C code [LS]
- DC  Changed the PVR render-to-texture support to allow for two render-to-
      texture passes without an intervening render-to-screen pass [LS]
- *** Fixed an issue in fs_ext2 that would allow you to rename a directory to
      be a child of itself, thus chopping it off from the rest of the
      directory tree [LS]
- *** Added a fs_readlink() function to resolve symlinks [LS]
- *** Fixed the vqenc and kmgenc utilities for compilation on a 64-bit OS [LS]
- DC  Corrected an issue with video cable detection with GCC 4.8.x [LS]
- DC  Added support for ATA devices on the G1 bus [LS]
- DC  Fixed an infinite loop in ATA initialization if nothing except the
      GD-ROM drive is connected [LS]
- *** Added documentation for the addons tree [LS]
- DC  Made the hardware auto-initialization/shutdown functions weakly linked so
      that they can be overridden without modifying KOS [LS]
- DC  Corrected render-to-texture mode so that you don't have to wait for a
      vblank to actually render to the texture [LS]
- *** Modified fs_stat to conform (mostly) to the POSIX standard for the stat
      function [LS]
- DC  Modified the cdrom driver so that it will set itself as the active ATA
      device before trying to do any CD related reading [LS]
- DC  Fixed potential race conditions between the cdrom code and g1ata [LS]
- DC  Fixed full sector reading of non-data CDs (thanks to SWAT for pointing
      out that it needed fixing) [LS]
- DC  Added many new matrix/vector math-related macros [Josh Pearson == JP]
- *** Added libppp for dialup internet access to the addons tree [LS]
- *** Added DNS resolver functions getaddrinfo() and gethostbyname() [LS]
- *** Fixed a problem where poll() would deadlock if the timeout expired [LS]
- *** Modified getaddrinfo() so that it would try multiple times to contact
      the DNS server with a timeout between messages [LS]
- DC  Various cleanups and modifications to the cdrom code, including subcode
      reading functionality, DMA-based sector reads, and using a recursive
      mutex for the G1 lock [Donald Haase == DH]
- DC  Fixed pvr_mem_available() to report all available texture memory, not
      just what was available in the pvr_malloc() arena [LS]
- DC  Added a utility function to the PVR code for controlling the cheap shadow
      scale register [LS]
- DC  Added an example of the PVR's cheap shadow functionality [LS]
- DC  Added a tool for generation of bumpmaps that was sent to the mailing list
      all the way back in 2005 [Fredrik Ehnbom == FE]
- *** Added the fs_path_append() function to append path components [LS]
- *** Added a nanosleep() function to koslib by request [LS]
- *** Added rewinddir() support to the VFS and several filesystems [LS]
- *** Added in C11 threading support [LS]
- *** Added UDP Lite support to the network stack [LS]
- DC  Adjust sq_cpy() to use a const pointer for the source [JP]
- DC  Retrieve the IP address from dcload-ip when we can [LS]
- *** Added the mutex_unlock_as_thread() function to allow an IRQ handler to
      unlock a mutex as if it were a specified thread [LS]
- DC  Fixed a deadlock issue in the G1ATA code related to the use of a recursive
      mutex for locking -- Thanks to SWAT for noticing the issue [LS]
- DC  Added support for German (DE) and UK keyboards [Christian Groessler == CG]
- DC  Minor cleanups to the flashrom code [DH && LS]
- DC  Added light gun support roughly based on how it is done in libronin [LS]
- DC  Added a very simple light gun example [LS]
- DC  Added support for Spanish keyboards [Xavier Vallejo == XV]
- DC  Added rudimentary support for OCRAM in linker script [CG]
- *** Added the C11 aligned_alloc() function [LS]
- *** Added fs_fstat and modified the fstat function in the newlib handlers to
      use that or fake it for filesystems that don't support fstat [LS]
- DC  Added fstat support to fs_iso9660 and fs_vmu [LS]
- *** Added fstat support to fs_ext2, fs_ramdisk, fs_romdisk, and fs_pty [LS]
- *** Changed libc/koslib/byteorder.c functions to use the <arch/byteorder.h>
      macros, instead of being hard-coded as little-endian [LS]
- DC  Added Opus decoding example using libopusplay [LS]
- *** Removed jiffy "counter" that wasn't actually counting anything [LS]
- *** Added the thd_create_ex() function to create a thread with a given set of
      attributes set at thread creation (allowing us to expand that list of
      attributes a bit more easily than what we would have to do otherwise) [LS]
- *** Made thd_mode local to the threading code (if you need to get the mode at
      runtime, for some reason, use the new thd_get_mode() function) [LS]
- DC  Patched the GCC patch so that GCC 4.7.x compiles cleanly with a newer host
      GCC version [Luke Benstead == LB]
- *** Fixed GCC version detection in the environ script for some locales [LS]
- DC  Made it so that PVR register access is done through a volatile pointer,
      as it should be to ensure GCC doesn't mess with it any [LS]
- DC  Copy function data from maple device during hot-swap poll if already
      attached [Joe Fenton == JF]
- DC  Fixed the clobber list of several matrix-related assembly blobs. Thanks
      to kazade at DCEmulation for pointing out the issue [LS]
- *** Added the uname() function to retrieve the current kernel version [LS]
- *** Added fs_fat for SD cards and g1ata devices [LS]
- *** Added thd_each() function to iterate over all current threads [LB]
- *** Added dirname() and basename() functions to koslib [LS]
- DC  Clean up strict aliasing rule violations and remove -fno-strict-aliasing
      from the KOS_CFLAGS [mrneo240 && LS]
- NAO Added preliminary support for compiling to target the NAOMI and NAOMI 2
      arcade systems with a NetDIMM board attached [LS]
- NAO Added a simple utility to parse NetDIMM binary header data [LS]
- DC  Fixed AICA crash when volume is set to 255 [Andress Barajas == AB]
- DC  Placed a cap on the amount of samples requested by AICA so we don't get
      a Buffer overflow [AB]
- DC  Added a very simple minifont and an example of its use [LS]
- NAO Added a NAOMI-specific version of fb_console using minifont [LS]
- NAO Cleaned up the build process to not build certain parts of the DC
      hardware support that are either not useful or not (yet?) functional on
      NAOMI [LS]
- DC  Fixed fs_path_append unsafe pointer arithmetic and made it smarter [AB]
- DC  Fixed fs_ramdisk_attach so it does not cut off the first character of
      filename when attaching [AB]
- DC  Moved max open file constants for CD, Ramdisk, Romdisk to opts.h [AB]
- DC  Removed stale lwIP examples [LS]
- DC  Removed fs_dclnative declarations from opts.h [LS]
- DC  Ported lwIP/httpd example to the built-in network stack [LS]
- DC  Added functions to set the icon and color of a VMU that is shown in
      the BIOS menu, as well as functionality to read the VMU icons from the
      BIOS font [AB]
- DC  Added a function to draw an XBM image on a single VMU screen [AB]
- *** Fixed issues with erasing long file name entries and empty files in
      libkosfat [Thomas Sowell == TS]
- *** Updated time_t to be 64-bits on Newlib 3.0 and later and fixed Newlib's
      type for ino_t to be sensible in Newlib 3.3.0 patch [TS, LS]
- *** Fixed argument check in sem_init. Thanks to TapamN at DCEmulation for
      noticing the issue and proposing the fix [LS]
- NAO Updated the NAOMI header parsing tool to also support creating NAOMI
      binaries and renamed it to naomibintool [LS]
- NAO Added naominetboot - a tool to upload NAOMI formatted binaries to a
      NetDIMM board for executing on the NAOMI [LS]
- DC  Prevent double-initialization of Maple devices from breaking things [LS]
- DC  Added a user data pointer to snd_stream [LS]
- DC  Added support for -fstack-protector to Newlib 3.3 patch [LS]
- DC  Fixed wasted PVR ram in buffer allocation code [LB]
- *** Added getsockopt to TCP and UDP [LB]
- DC  Corrected sizeof in fs_dclsocket that referenced wrong struct [LB]
- *** Fixed spinlock that was left locked on key error in the
      kthread_getspecific function [LS]
- DC  Added a modem PPP example [LB]
- DC  Fixed register usage and counter in modem driver [LB]
- *** Fixed invalid read when closing UDP socket [LB]
- *** Fixed sending packets with an IP address of 0.0.0.0 [LB]
- *** Added code to attempt to lease the specified address via DHCP, if set [LB]
- DC  Fixed controller capability masks [Artemio Urbina == AU]
- *** Added simple _times_r syscall for Newlib [LS]
- *** Fixed length of DHCP options area to always be at least 64 [LB]
- *** Fixed DHCP retransmit timeout to 4 seconds, per spec [LB]
- DC  Added code to (partially) read DreamKey ISP information [LB]
- DC  Fixed G1 reactivation code for modified BIOSes [Eric Fradella == EF]
- DC  Added support for consoles modded with 32MiB of RAM [TS && EF]
- DC  Fixed wildly out of range start for pvrmark benchmark [Falco Girgis == FG]
- DC  Removed "navi" subarch, moved code to addons/libnavi [LS]
- *** Removed (completely unsupported) support for GCC 3.x and older [LS]
- *** Add timespec_get C11 function to koslib's libc [LS]
- DC  Added timer_ns_gettime64() and performance counters [AB]
- *** Added check to allow strict C++17+ to use timespec_get [FG]
- *** Cleaned up all compiler warnings for all toolchains for KOS [FG]
- *** Add support for compiling with LTO [Paul Cercueil == PC]
- DC  Fixed calling newlib's exit after returning from main so functions
      registered with atexit() are called [Colton Pawielski == CP]
- *** Cleaned up + documented RTC driver, added support for setting time [FG]
- DC  Cleaned up the register access in video to match pvr [DH]
- DC  Fixed various shutdown functions to be safer to call in an interrupt [DH]
- DC  Cleaned up asic functions and corrected potential bugs [DH]
- DC  Removed cooperative threading mode -- threading is always preemptive [DH]
- DC  Added early user init function [PC]
- *** Added Objective-C example testing/demonstrating C Runtime [FG]
- *** Updated Objective-C examples to include more thorough testing of the
      runtime aspects of the language [Andrew Apperley == AA]
- DC  Improve fipr() and fipr_magnitude_sqr() functions [PC]
- DC  Add optimized bit-reverse function && vmu_draw_lcd_rotated() [PC]
- DC  Update bfont example for Dreamcast-specific characters [DH]
- DC  Add example for VMU speaker use [DH && FG]
- DC  Add example for rumble accessory use [DH]
- *** Split init flags from <arch/arch.h> into <kos/init.h> [LS]
- *** Implemented posix_memalign() from stdlib.h [FG]
- *** Added clock_gettime(), clock_settime(), clock_getres() [FG]
- DC  Refactored controller API, added capability groups and types [FG]
- DC  VMU driver update for date/time, buttons, buzzer, and docs [FG]
- DC  Add spinlock_trylock macro [LS]
- *** Simplify kthread_once_t into a simple variable rather than a struct [LS]
- *** Simplify sync primitive structures to remove initialized member [LS]
- *** Move definition of __RESTRICT from <sys/_types.h> to <kos/cdefs.h> [LS]
- DC  Added DMA YUV converter path. Adjust some name of related #defines. 
      Added yuv examples [AB]
- *** Added GCC builtin functions for supporting all of C11 atomics [FG]
- *** Added toolchain and KOS support for C/C++ compiler-level TLS [CP && FG]
- DC  Added vmu functions to check/enable/disable the extra 41 blocks [AB]
- *** Added driver for the SH4's Watchdog Timer peripheral [FG]
- DC  Added Moop powered fast path to sq_cpy, added TapamN pvr related sq
      functions [AB]
- DC  Garbage-collect network stack [PC]
- DC  Rework romdisks [PC]
- DC  Refactored g2bus API, converted magic values to macros, added
      dc/fifo.h, dc/dmac.h file [AB]
- DC  Fixes and improvements for G1 ATA devices [Ruslan Rostovtsev == RR]
- DC  Fixed and improved SCIF SPI reading for use with SD [RR]
- DC  SH4 cache improvements [RR]
- DC  Optimized separating stereo PCM [RR]
- DC  Refactored sfx and streaming to add SQ fast path [RR]
- DC  Added 4/8-bit wav support to sfx and streaming [RR]
- *** Added <netinet/tcp.h> header file and required option [LS]
- *** Added <netinet/udp.h> and <netinet/udplite.h> headers and move the related
      content from <netinet/in.h> [LS]
- *** Added __weak, __used, likely() and unlikely() [FG]
- DC  Added Maple-specific KOS_INIT_FLAGS() which allow for GC-ing unused drivers [FG]
- DC  Added basic example for micropython KOS port [Aaron Glazer == AG]
- DC  Improved performance of IRQ context save / restore [PC]
- DC  Increased resolution of TMU timers + date/time functions [FG && PC]
- *** Increased resolution of clock() and CLOCKS_PER_SEC to microseconds [FG]
- DC  Added centralized header for Dreamcast Memory map (arch/memory.h) [DH]
- DC  Refactored multibuffer video modes and added example of their use [DH]
- DC  Created separate performance counter driver and enhanced API [FG]
- *** Implemented _POSIX_CPUTIME in clock_gettime() using perf counter timer [FG]
- *** Implemented scandir() and alphasort() POSIX functions from dirent.h [FG]
- DC  Added new driver for the SH4's UBC + high-level breakpoint API [FG]
- DC  Add support for French AZERTY keyboards [PC]
- DC  Increased the resolution of pvr_stats_t from milli to nanoseconds [FG]
- *** Added support for modifying scheduler frequency at runtime [FG]
- *** Add support for worker threads [PC]
- DC  Added new System Calls module [AB]
- DC  Add timer_spin_delay_{us,ns} and use them in scif-spi [PC]
- *** Added thread support for tracking CPU time + updated clock_gettime() [FG]
<<<<<<< HEAD
- DC  Added support for standard C and C++ signal handlers. [FG]
=======
- *** Added support for one-shot timers [PC]
- DC  Use one-shot timers for timeout and a proper polling mechanism in modem [PC]
- *** Added full support for <time.h> additions from C23 standard. [FG]
>>>>>>> 6e29d295

KallistiOS version 2.0.0 -----------------------------------------------
- DC  Broadband Adapter driver fixes [Megan Potter == MP]
- *** Imported a new version of lwIP, with proper sockets lib [MP]
- DC  Added new httpd example for lwIP [MP]
- x86 Added incomplete ia32 port [MP]
- DC  Added new DC examples for Parallax (raster_melt, sinus, delay_cube,
      rotocube) [MP]
- *** Added svnpush.py script for pushing repositories on the web [MP]
- DC  Added genmenu module and example in Tsunami [Megan Potter == MP]
- DC  Added hello-mp3 example [MP]
- DC  320x240 PAL mode [mekanaizer == MK]
- *** Fixed vqenc and kmgenc headers to be ANSI compliant [MP]
- *** New addons/ports build system [MP]
- *** Moved most addons/ports into their own tree/distribution [MP]
- *** Moved several incorrectly placed pieces into libkosutils [MP]
- *** Imported port of Lua 5.0 [MP]
- DC  Added Tsunami Matrix class [MP]
- DC  Various improvements to Tsunami classes [MP]
- *** Major build system overhaul (see RELNOTES) [MP]
- DC  Improved MII/link status handling for BBA driver [MP]
- *** Added NONE thread mode [MP]
- *** lwIP select fixes [Walter van Niftrik == WvN]
- DC  GDB stub fixes [Richard Moats == RM]
- *** New bin2c [Gil Megidish == GM]
- *** Updated genromfs [MP]
- DC  Fixed and re-enabled SPU DMA module [MP]
- DC  Cleaned up PVR DMA functions, adding support for different DMA targets [MP]
- DC  Floating point register support for the GDB stub [RM]
- DC  Added G2 DMA pausing for G2 bus read/write calls [MP]
- *** Added UDP sendto/recvfrom calls in lwIP [MP]
- DC  Added DNS client lwIP example [MP]
- DC  Added ISP settings code to flashrom module [Sam Steele == SS, DP]
- DC  Added ISP settings example [MP]
- *** Added gethostbyname support to lwIP port [MP]
- DC  Updated netcfg to load settings from flashrom [MP]
- DC  Cleaned up DC modem code and added new dialing functions [MP]
- DC  Store Queue and Matrix translation speed ups [Jim Ursetto = JU]
- DC  Support for DMAed vertex buffers in PVR [MP]
- DC  Added mat_transform_sq function [JU]
- DC  Added modified version of Jim Ursetto's serpent example [DP, JU]
- DC  New sound stream manager, sound effect channel addressing support [MP]
- *** Threading fixes for libmp3/liboggvorbisplay/libtremor
      [Viktor, Heinrich Tillack == HT]
- *** Added New dbgio system [MP]
- DC  Various fixes to support new dbgio system [MP]
- DC  Made fsqrt specify fr0 as dirtied [JU]
- *** Updated bin2o to produce properly aligned files [MP]
- DC  Added support for setting fsaa at PVR init [MP]
- DC  Added mat_trans_nodiv, fipr_magnitude_sqr, and fipr [JU]
- *** Added WORLDVIEW matrix, plx_vert_inpm3, and case-insensitive texture
      loading to libparallax [MP]
- *** Added gnu_wrappers (KOS wrappers for GNU tools) [MP]
- DC  Fixed enabling of incorrect ASIC event for SPU DMA [Vincent Penne == VP]
- *** Converted everything to use Newlib as libc/libm rather than the old
      built-in libc/libm [MP]
- *** Added byte ordering functions to koslib [MP]
- DC  Added timer_us_gettime64 function [MP]
- *** Patched things for multi-threaded libstdc++ compilation [JU]
- *** Fixed free(NULL) in debug mode [MP]
- DC  Fixed issues with scif_init and dcload-serial support [MP]
- DC  Added user-entered date support in syscfg_t [Thierry Vermeylen == TV]
- DC  Cleaned up thread usage in libkosh [MP]
- DC  Added new kosh example program using conio [MP]
- DC  Fixed adventure example for new compilers/newlib [MP]
- DC  Added New modem driver (version 1.2) [Nick Kochakian == NK]
- DC  Fixed AICA volume setting [JU]
- DC  Fixed RLE in gdb_stub [RM]
- DC  Fixed an image-garbling bug in vqenc [RM]
- DC  Fixed vqenc mipmap generation [RM]
- DC  Added support for BBA DMA, Improved SPU DMA support, added generic G2 DMA
      functions [VP]
- DC  Updated netcfg to support adding a VMU icon [SS]
- DC  Added GDB-over-dcload support [RM]
- DC  Added support for hard breakpoints/watchpoints using UBC [RM]
- *** Fixed libmp3 sndstream callback's incorrect shifting of the output buffer [RM]
- DC  Added synchronized start command for sound [RM]
- *** Fixed Tsunami genmenu's incorrect device ID in debug output [Atani]
- DC  Added partial VMUFS fixes [Tursi]
- DC  Added block write retrying to VMU driver [Tursi, DP]
- DC  Added a fix for issues with inserting/removing purupuru packs [Tursi]
- DC  Added support for PVR sprites [Lawrence Sebald == LS]
- *** Added new internal network system (alternative to lwIP) [LS]
- DC  Added automatic configuration of the BBA/Lan Adapter from flashrom [LS]
- DC  Added support for the maple Microphone peripheral [LS]
- DC  Added a purupuru driver that has rumble support [LS]
- DC  Added a skeleton Dreameye driver (doesn't do anything useful but it does
      make detection work) [LS]
- *** Fixed the newlib patch [WvN]
- *** Added/fixed various addons headers [SS]
- DC  Added support for GL_TRIANGLE_FAN in KGL [SS]
- *** Added support for antialiased fonts in libparallax [JU]
- *** Adjusted makejitter makefile to use kos-ports headers [SS]
- DC  Fill in dirent.attr for directories in is9660 [SS]
- DC  Applied patch for opening correct iso9660 filenames [Christian Groessler == CG]
- DC  Fixed bitmask for mouse buttons (makes 3rd button usable) [Fragger]
- DC  Added experimental (read: partially working) render to texture support in
      the PVR module [LS]
- DC  Added example program for render-to-texture [LS]
- *** Made thd_sleep(0) work properly [MP]
- *** Added a fix to ARP handling code so that an error is returned rather than
      an incomplete mac address [LS]
- *** Added standard network headers (arpa/inet.h, netinet/in.h, sys/socket.h) [LS]
- *** Added inet_addr function [LS]
- *** Added fs_socket, which implements the standard socket functionality using
      the built-in networking code (only UDP supported though) [LS]
- DC  Correctly set attr member of dirent_t from dcload_readdir [Anonymous]
- *** Added libmp3 volume control function [Atani]
- *** Added support for '.' and '..' in path names [WvN]
- DC  Added in AICA channel position patch [WvN]
- *** Added simple Blender model export plugin [Christian Henz == CH]
- *** Added newlib execve stub [MP]
- *** Made ARP code garbage collection run on each ARP query [LS]
- *** Removed unused net_ntohl/net_ntohs functions [LS]
- DC  Added support for polling for packets on the BBA [LS]
- DC  Added a short delay after init on the LAN adapter, since mine seems to
      crap out if you try to access it too quickly after init [LS]
- *** Made net_ipv4 layer not pass around ethernet headers [LS]
- *** Made net_ipv4 checksum work right for odd byte count messages [LS]
- *** Modify networking code to work properly in an IRQ [LS]
- DC  Added glVertex2f support to KGL [Atani]
- *** Added inet_aton, inet_ntoa, inet_ntop, inet_pton functions and made
      inet_addr use inet_aton [LS]
- DC  Fixed code that did lvalue casts [LS]
- DC  Added in sector size patch [Donald Haase == DH]
- *** Use genwait rather than the condvar in the UDP code [LS]
- DC  Patched SDL with a patch that was quite old to fix audio and controllers [Bero]
- DC  Fixed the SDL timer [OneThirty8 == 138]
- *** Made net_ipv4_send function accept arguments that represent the fields of
      the IPv4 header, rather than a structure of the IPv4 header [LS]
- *** Fixed odd-sized messages in the UDP code [LS]
- *** Removed useless debug messages in UDP code [LS]
- DC  Added support for rates less than 9600 in SCIF driver [CG]
- *** Handle loopback sends more sanely in net_ipv4 [LS]
- *** Change behavior when a send is attempted to a host that does not have a
      cached ARP entry, making sends to new hosts actually work most of the time
      on the first try [LS]
- *** Fixed recv/recvfrom in the UDP code to actually unlock the UDP mutex if
      they have to wait [LS]
- DC  Added fs_dclsocket (dcload over fs_sockets) [LS]
- DC  Fixed SDL to not return incorrect mouse buttons [Cyle Terry == CT]
- *** Added implementations of read/write/seek in fs_socket [LS]
- DC  Fixed readdir on VMUS when the VMU is empty [CG]
- *** Removed useless getAlpha argument in Tsunami's drawable class [CT]
- *** Added reader/writer semaphores [LS]
- DC  Added example program for reader/writer semaphores [LS]
- *** Made Lua use fmodf rather than fmod [Harley Laue == HL]
- *** Fixed memory leak in UDP socket code when the mutex cannot be acquired
      and the code is being executed inside an IRQ [LS]
- DC  Added support for VMU beeping [DH]
- *** Added support for upgrading a read lock on a reader/writer semaphore to
      a write lock [LS]
- *** Added a recursive lock synchronization primitive [LS]
- *** Moved checking for free(NULL) up in code to avoid potential problems [HL]
- DC  fs_ramdisk.c: Don't allow opening a file with O_DIR [CG]
- *** Removed legacy libc and libm [HL]
- DC  Handle potentially misaligned outgoing packets in the BBA driver [LS]
- DC  Added g2_memset_8 function for doing a memset over G2 with locking [LS]
- DC  If a packet is < 60 bytes, pad it with null bytes for clarity, rather than
      just transmitting whatever random junk was in the transmit buffer from
      previous sends [LS]
- DC  Rewrote microphone driver to make it support the different encodings
      available to the hardware [LS]
- DC  Add maple_enum_type_ex function to return the nth device that is of the
      requested type and supports the list of capabilities listed (i.e, the
      function_data of devinfo for that function has all the bits set that are
      set in the cap parameter [LS]
- DC  Made vid_screen_shot support any of the video modes [DH]
- *** Fixes to the network stack to support sending/receiving broadcast packets
      properly [LS]
- GBA Fixed arch/types.h so the toolchain can compile. [HL]
- DC  Adjusted the flashrom_ispcfg_t structure to account for differences
      between PlanetWeb and DreamPassport [LS]
- DC  Added reading of the ISP settings from PlanetWeb to the flashrom code [LS]
- DC  Fixed various pieces of code that rely on flashrom_ispcfg_t [LS]
- *** Added an implementation of DHCP to the network stack [LS]
- DC  Added Dreameye driver that is capable of fetching stored images from the
      device. [LS]
- *** Added kthread_once function (think pthread_once) [LS]
- *** Added pthreads-like thread-local storage [LS]
- DC  Added in support for untextured PVR sprites and added support for the more
      correct polygon header to be sent for sprites [LS]
- DC  Added in some support functions for PVR modifier volumes (and an example
      program that uses them) [LS]
- DC  Added a modifier volume example using textures [LS]
- *** Added a simple statistics system to the IPv4 and UDP layers of the
      network stack [LS]
- *** Added a MTU value to the netif structure for maintaining the maximum
      transfer size of the adapter [LS]
- *** Added the ability to fragment IP packets, and made fragmenting respect
      the MTU [LS]
- *** Added a primary network thread that can be used for timer-based,
      repetitive network tasks (like DHCP renewals), and made the DHCP code
      utilize it [LS]
- *** Added rudimentary IP reassembly support [LS]
- *** Added support for IPv6 in the network stack [LS]
- *** Added support for TCP in the network stack [LS]
- *** Added setsockopt(), getsockopt(), and fcntl() functions, mainly for
      dealing with sockets. Removed the (now useless) fs_socket_setflags()
      function [LS]
- *** Updated patches to use GCC 4.7.0 and Newlib 1.12.0 [LS]
- *** Added initializers for transient semaphores, condvars, and mutexes and
      changed the way that they should be initialized in general [LS]
- *** Added a poll() function, as well as select() [LS]
- *** Added the ability to wake a certain thread with genwait and to specify
      an error code to wake them with [LS]
- DC  Use the fsca and fsrra asm mnemonics in the fmath code since they've
      been supported by binutils since 2004 [LS]
- DC  Detect the region/type of keyboard on attach and map keys in an
      appropriate manner [LS]
- DC  Give each keyboard its own queue of keys [LS]
- DC  Added low-level SPI support on the serial port as well as a block device
      interface for using an SD card with the homebrew adapter [LS]
- *** Added a CRC16-CCITT function [LS]
- *** Added dontwait, waitall, and peek flags for use with sending and receiving
      data on sockets [LS]
- *** Added fs_ext2 to be used with the SD card code (and fixed a lot of bugs
      with it along the way) [LS]
- DC  Added missing txrenv stuff to PVR sprites (thanks to Tvspelsfreak at the
      DCEmulation forums for pointing out it was missing) [LS]
- *** Change how threads are swapped to prevent a high priority thread from
      starving everyone else [LS]
- DC  Create a map file for the ARM code during compilation [CG]
- DC  Return the old border color from vid_border_color() [CG]
- *** Return status codes from fs_close() as is expected in POSIX [CG]
- DC  Actually support 2352 byte sector reads in the cdrom code (thanks to
      Multimedia Mike for noticing it was broken) [LS]
- *** Added fs_symlink() and fs_link() functions to the VFS [LS]
- DC  Fixed a delay loop in aica_get_pos() that was optimized away [CG]
- DC  Added -N to the ARM linker switches to prevent .data from being padded to
      a 32KiB boundary [CG]
- *** Use the O_CREAT flag in fs_copy() on the destination file [LS]
- DC  Added fs_ext2/SD examples sd/ext2fs (basic example showing mounting and
      file I/O) and sd/mke2fs (create a new ext2 filesystem on the SD card) [LS]

KallistiOS version 1.2.0 -----------------------------------------------
- DC  Fix to use DCARM7_CFLAGS when compiling ARM driver [Christian Groessler == CG]
- DC  Fix for typo in vmu_pkg_crc() (submitted by anonymous)
- DC  Fix for incorrect source address in maple packets [Jim Ursetto == JU]
- *** Fix fputs() to not put an extra "\n" [Walter van Niftrik == WvN]
- DC  Fix Makefile for vqenc to work in more cases [Megan Potter == MP]
- DC  Integrated irq_disable() and irq_enable_exc() so that exceptions are
      always enabled. [MP]
- DC  Added pvr_mem_stats() (like malloc_stats but for PVR) [MP]
- *** Removed SYSCALL() usage in favor of thd_block_now() [MP]
- *** Primary timers switched to wakeup interval rather than periodic. [MP]
- *** Fix uninitialized mutex in semaphores [MP]
- *** Added generic waits, and changed semaphores/mutexes to use them [MP]
- DC  Added timer_ms_gettime64() [MP]
- DC  Fix for potential incorrectness in NDEBUG mode in pvr_txr_load_ex [MP]
- DC  Remove float usage in timer_ms_gettime() [MP]
- *** More proper condvar impl using genwaits [MP]
- DC  Strip trailing dots on extensionless ISO filenames (thanks waltervn for
      pointing this out) [MP]
- *** Fix file descriptor owner bug in fdopen [Bero]
- *** Zlib workaround for KOS file descriptors being non-POSIX [Bero]
- *** Added more proper (mutex-paired) condvars, and tests [MP]
- DC  Tremor: bug fix for mono playback, guaranteed thread exit timing, added
      thd_sleep() to make threading more efficient [MP]
- *** Use dbgio_printk instead of dbgio_printf in printf [Bero]
- DC  System ASIC module now supports IRQ priority levels [MP]
- DC  CD-Rom driver much more thread-friendly [MP]
- *** 'struct netif' renamed to 'struct knetif' to avoid conflicts with lwIP [MP]
- *** Fix for initial '/' in fs_builtin pathnames [Bero]
- *** Moved addons' includes and output libs to under addons/ [MP]
- DC  Updated liboggvorbisplay to use vorbisfile funcs like libtremor [MP]
- DC  Set size to -1 while readdir'ing on /vmu so they appear as dirs [MP]
- DC  Filter chain support for snd_stream [MP]
- DC  Basic flashrom BIOS support [MP]
- DC  Improved PVR statistics reporting [MP]
- DC  Misc improvements to Parallax and Tsunami [MP]
- DC  Add Joliet support to iso9660 and fix a big huge bug in directory
      scanning [Bero, DP]
- DC  Support for alpha channels, PNG input, and KMG output in vqenc [MP]
- DC  New libkmg for loading KMG files output by vqenc [MP]
- *** Added byte_count field to kos_img_t for paletted and VQ'd data [MP]
- DC  Typo in broadband adapter driver flags [Wayne Moorefield == WM]
- DC  Switch to genwaits and remove extra timing in maple VMU module [MP]
- DC  Added skeleton PuruPuru/Jump Pack driver [MP]
- DC  New vmufs middle-layer driver and new fs_vmu that uses it [MP]
- *** Fixed thread non-safety in readpng [MP]
- DC  SPU module wasn't clearing all of sound ram on startup/shutdown [MP]
- DC  New libkmg for loading "KOS image" files from disk [MP]
- DC  Support for opening a stream from a descriptor in liboggvorbisplay [MP]
- DC  Parent-relative colorization and positioning in libtsunami [MP]
- DC  Misc bug fixes and improvements in libtsunami [MP]
- DC  Multi-format texture loading support, getpos() for fonts in plx [MP]
- *** fs_ramdisk attach/detach support [MP]
- *** Added a NOT_OWNER flag for kos_img_t for ROM images, etc [MP]
- DC  Added WIP native dc-load client [MP]
- DC  Added generic vblank hooking system [MP]
- DC  KM_DBG_VERBOSE support for PVR malloc [MP]
- DC  Improved texture memory size detection for debug messages in PVR [MP]
- DC  Switch to vblank for page flipping, stats on vertex buffer usage in PVR [MP]
- DC  Add support for load method flags in pvr_load_texture_ex [MP]
- DC  Add snd_sfx_stop_all() and mmap support for loading samples [MP]
- DC  Improved debug output for sound malloc [MP]
- *** Removed x86-specific code in endian.h [MP]
- DC  New kmgenc utility for pre-twiddling textures [MP]
- DC  Inside-int usability for cdrom_get_status() [MP]
- DC  Tray-open detection using vblank, improved fd invalidation support
      for fs_iso9660 [MP]
- DC  Persistent volume support for liboggvorbis [MP]
- DC  Font fuzziness cleanup and pseudo-newline support in Parallax [MP]
- DC  Added modem driver from Nick Kochakian [NK]
- DC  Added a bunch of fun Kosh builtins [MP]
- DC  Slightly more verbose death message for out-of-mem panic [MP]
- *** Added pure virtual function support in libk++ [MP]

KallistiOS version 1.1.9 ------------------------------------------------
- *** Added private data field, async and stat to VFS [Megan Potter == MP]
- DC  Fix for opening VMU files as dirs [Christian Groessler == CG]
- *** Added fs_mkdir and fs_rmdir [MP]
- *** Added fs_ramdisk (on /ram) [MP]
- *** Added mutex as a wrapper to semaphores [MP]
- *** Switched VFS to use real mutex support [MP]
- *** Added vfs_handler_t parameter to some VFS calls for private data usage [MP]
- *** Changed fs_romdisk to allow multiple romdisk mounts [MP]
- *** Added fs_copy and fs_load util functions [MP]
- *** Changed sem_wait() and sem_wait_timed() so it doesn't assert() if
      called from an interrupt [MP]
- *** Added the dlmalloc debugger [MP]
- DC  Fixed bug with samples >64k looping accidentally [MP]
- DC  Added stereo sample support [MP]
- DC  Fixed some alignment issues in 3dutils in libdcutils [MP]
- *** Replace slightly broken atoi/atol with BSD versions [MP]
- *** Added endian.h from BSD [MP]
- DC  Port of OggVorbis "Tremor" lib [MP]
- DC  Added leak checker for PVR malloc [MP]
- DC  NULL parameters are allowed to timer_ms_gettime now [MP]
- *** malloc_debug is now platform independent [MP]
- DC  libdcutils has been removed; most pieces moved elsewhere in KOS [MP]
- DC  Adventure example should compile more places now [MP]
- DC  Added mat_trans_single3() [MP]
- DC  Calling pvr_list_begin() when a list is opened closes the old one first [MP]
- DC  Added wav2adpcm utility [Bero, DP]
- DC  ADPCM samples support in sfxmgr [MP]
- DC  Added 2D PVR util library Parallax [MP]
- DC  Added C++ scene graph lib Tsunami [MP]
- DC  Added frame pointer macros [MP]
- DC  Ability to hook into "double faults" [MP]
- DC  Stack tracing functions for FRAME_POINTERS mode [MP]
- *** Assert hooking capabilities, stack trace from assert when possible [MP]
- *** libtga wasn't setting format of kimg's (thanks dvanbler)
- DC  snd_init() called more than once would freeze (thanks anonymous)
- DC  Fixed "dunno" field in cdrom TOC structure (thanks bjonte)
- DC  Added GDB stub support [Jason Fritcher == JKF]
- DC  Fix for libconio to remove some duplicated code [Jim Ursetto == JU]
- DC  Timing test code for tremor and sndoggvorbis, and race condition fix
      for quick starting/stopping of songs. [MP]
- DC  Fix for loading 3-channel PNGs into an alpha-enabled buffer [MP]
- DC  Fix in libconio for incorrect output target when using dc-load-ip
      console [MP]
- GBA Code sync with Gil Megidish's GBA code base [Gil Megidish == GM]
- DC  Updates to the AICA driver due to Yamato's new docs [MP]
- DC  PVR texture DMA support [Roger Cattermole == RC]
- DC  sfxmgr changed to allow unlimited sound effects [MP]
- *** fread() fix if nmemb < size [GM]
- *** new and delete in libk++ accept size_ instead of unsigned int [GM]
- *** Fixed many warnings in the build [GM]
- DC  Disable IRQs during screen shots to make sure you get a coherent pic [MP]
- DC  Added plasma example [MP]
- DC  Some efficiency fixes in the thread scheduler [MP]
- DC  Some init/shutdown cleanups for libconio [MP]
- DC  Added libkosh, a library version of Kosh for debug purposes [MP]
- DC  Generic mode system for vid_set_mode, fixed centering on VGA [MP]
- DC  Cleaned up MMU support, added some MMU examples [MP]
- DC  Maple only queries U0 for each port for attach/detach now [MP]
- DC  Added a rudimentary (and slightly abusive :) stat call to fs_vmu [MP]
- DC  Added spu_master_mixer() to control the master mixer [MP]
- DC  Added irq_get_handler and irq_get_global_handler [MP]
- PS2 Initial skeleton port for PS2 RTE added [MP]
- DC  Misc cleanup in dcplib [MP]
- DC  Added INIT_QUIET and INIT_NO_DCLOAD for "production" versions [MP]
- *** Fix a startup error when booting the original kernel thread [MP]
- *** dbglog short-circuits to dbgio_printk to save some time [MP]
- DC  Fixed up SYSCALL macro to be much less broken [MP]
- *** Added sem_trywait() as a non-blocking semaphore wait [Bero]
- *** Added thd_wait() to wait for thread death [MP]
- *** Double-advancing gettimeofday() fixed [MP]
- DC  Added some consts in the oggvorbis libs [MP]
- DC  Added a VQ encoder and a VQ example [GM]
- DC  Added SDL port from Bero and Lawrence Sebald [Lawrence Sebald == LS]

KallistiOS version 1.1.8 ------------------------------------------------
- DC  Fixed two more memory free problems in OggVorbis [Megan Potter == MP]
- DC  Fixed GL_POINTS [Paul Boese == PB]
- DC  Fixed problem with setting gl_cur_texture to gl_null_texture in
      glmisc.c [PB]
- DC  Added "navi" subarch for my hardware experimenting work [MP]
- DC  Fixed a bug in the cdrom drive which caused a lockup if the tray
      was open during startup, and fixes compatibility with navi [MP]
- DC  Added GL_POLYGON and GL_QUAD_STRIP to gldraw.c. Thanks to Jesse Ruffin :)
      [Jesse Ruffin == JR]
- DC  Various fs_vmu fixes: properly zero out directory entries on unlink,
      confine user writes to user data area, file blocks no longer cleared
      on unlink, allow writing to existing files, implement seek/mmap,
      O_TRUNC support, case-insensitive port in path, improved error
      checking and various cleanups [Jim Ursetto = JU]
- DC  New "public" maple API (maple_enum_*) [MP]
- DC  Prevent FPU exception on underflow (DN=1, thanks Andrew!) [MP]
- DC  Fix for non-square PNG loading [Fredrik Ehnbom = FE]
- DC  Fixed race condition in snd_stream for multi-threaded operation [MP]
- DC  Stack underrun check for threads, fixed thread pwd inheritance [MP]
- *** Changed gentexfont to include more glyphs by default [MP]
- DC  lwIP support for dcload-ip [Andrew Kieschnick == ADK]
- DC  irq.h fixes and generic trapa handler support [Jason Fritcher == JKF]
- DC  Added vmu_parse function [JU]
- DC  Changed snd_stream callback to return an actual "got" value,
      added a timeout for kick_aica(), added checks so that re-initting
      the snd_stream lib won't stop currently running sound effects [MP]
- DC  Added seamless looping support for OggVorbis [MP]
- DC  Fix for "adventure" conio example under Cygwin [MP]
- *** Added "imageload" library [Jeffrey McBeth == JBM]
- DC  Added arch_exec_at [Scott Robinson == SR]
- *** Fix ar->$(KOS_AR) in lwIP Makefile [JKF]
- DC  Fix potential crash in vmu_close [JU]
- DC  New more generic sound driver [MP]
- *** Ported strtod and strtoul from BSD [MP]
- *** Include stddef.h in stdlib.h for offsetof() among other things [MP]
- *** Port of the Lua scripting language [MP]
- *** Added rule for 'S' (preprocessed assembly) to 'o' [MP]
- DC  Trilinears Z-Clipper for GL_TRIANGLES. Includes demo [Marc Hall MH]
- DC  Added Experimental volume modifier stuff to pvr and kgl [PB]
- *** Added PCX loader for libimageload [JBM]
- *** Fix for BMP loader in libimageload [JBM]
- DC  Japanese support for biosfont [Kazuaki Matsumoto == KM] [MP]
- DC  Fix a NEARZ clipper bug in KGL. Misc Fixes. Added storage for
      frustum attributes [PB]
- DC  Change for fs_dcload that lets console output keep going out over
      dcload-ip up to the last second [MP]
- DC  Removed some assert_msg's in KGL to make threaded programming with
      these more usable [MP]
- DC  Replaced cheesoid sound allocator with a real best-fit one [MP]
- DC  Fixed error handling for out-of-texture-ram so it doesn't crash
      the entire program [MP]
- DC  Left out some "break" statements in pvr_texture.c (thanks Mike Z) [MP]
- DC  Palette format support for PVR (thanks Mike Z) [MP]
- *** Fixed dirent_t to also be "struct dirent" [Christian Groessler == CG]
- DC  Added "volatile" in counters in maple [CG]
- DC  Fix for CDDA volume/panning [Fredrik Ehnbom == FE]
- DC  Improvement for randnum() [JU]
- DC  Added FASTSOUNDLIB to libmodplug flags [JU]
- DC  Enable OCRAM on init with INIT_OCRAM init flags [JKF]
- DC  Allow exceptions during G2 operations to catch bugs [MP]
- DC  Added arch_get_ret_addr to allow getting the return address from a func [MP]
- DC  Added channel inits on init for SPU, to fix CDDA [MP]
- DC  Changed spu_cdda_* functions to be a bit more sane [MP]
- DC  Added CDDA example [MP]
- DC  Added MAPLE_FOREACH macros [MP]
- DC  Changed libdcutils funcs to take pvr_ptr_t's instead of uint32's [MP]
- DC  Removed deprecated TA compat API, and kos_init_all/kos_shutdown_all [MP]
- DC  Removed deprecated init macros (BASIC_ENABLE, etc) [MP]
- DC  Updated libjpeg and libpng to use pvr_ptr_t's and PVR API [MP]
- DC  Updated Kosh to PVR API [MP]
- DC  Removed GhettoPlay/S3M in favor of GhettoPlay/Vorbis for a sample [MP]
- DC  Changed VMU low-level API to use maple_device_t [MP]
- DC  vmu_icon_init in libdcutils changed to vmu_set_icon, and it now
      sets the icon on all VMUs [MP]
- DC  readdir support in fs_vmu for "/vmu" [CG]
- *** Added strtol and _strupr [Brian Peek == BP]
- DC  Fixed theme support in libconio, and other misc cleanup [MP]
- DC  Moved Kosh to "conio" and ported to libconio [MP]
- DC  Added serial console support for libconio [MP]
- DC  Updated liboggvorbisplay to 1.0 Final [Thorsten Titze == TT]

KallistiOS version 1.1.7 ------------------------------------------------
- DC  Fix for 320x240 on NTSC TVs [Jim Ursetto == JU]
- DC  Fix for readdir in fs_dcload [Bero]
- DC  Fix for libjpeg's jpeg_to_texture [Bero]
- *** Added assert(), assert_msg(), and assert.h [Megan Potter == MP]
- *** Fix for feof()/ferror() in stdio.c [Brian Peek == BP]
- DC  Added gluLookAt() [James Susinno == JS]
- DC  New PVR API added to replace old "ta" API [MP]
- *** New network API started [MP]
- DC  Experimental SPU DMA usage has been removed for now (it was causing
      issues with CD access) [MP]
- DC  Added DC port of PLIB [Peter Hatch == PH]
- DC  Fixed IRQ bug for non-threaded mode [Roger Cattermole == RC]
- *** Added support for PWD in non-threaded mode [MP]
- DC  Ported 2ndmix example to PVR API [MP]
- *** Added conditional compilation for addons and examples in C++ [MP]
- DC  Added pauses to some more libdream examples [MP]
- *** Port of libbz2 [Sven Oliver Moll == SOM]
- *** Changed around build process a bit check the README for
      more info [MP]
- *** Libc split into separate directory [MP]
- DC  Renamed current g2_* stuff to asic_* [MP]
- DC  Added new "g2bus" module to handle writing to the G2 bus [MP]
- DC  Fixed default AICA program [RC]
- DC  New streaming sound / sound effects library [MP]
- *** Changed dbgio_printf -> printf and added NDEBUG in thread.c [MP]
- DC  Fixed include arm/aica_cmd_iface.h to mp3/arm/aica_cmd_iface.h [BP]
- *** Cygwin fix for genromfs [Florian Schulze == FS]
- DC  Rockridge fix for iso9660 [Takayama Fumihiko == TF]
- DC  Port of XMMS' modplug [FS]
- DC  Fix for store queue alignment [Andrew Kieschnick == ADK]
- DC  Fix for stricmp/strnicmp problem with different length strings [ADK]
- DC  More complete AICA driver [FS]
- DC  atexit() support [FS]
- DC  Circular buffering support for sndstream [FS]
- *** Added atol() to libc [BP]
- *** Added IRQ safety primitives to spinlock and malloc [MP]
- DC  Double fault patches for better error handling [MP]
- DC  Fixes for moved files, and texture allocation support for
      libpng [Jeffrey McBeth == JBM]
- DC  New maple system [MP]
- DC  Added first working version of Table Fog to PVR API stubs [Paul Boese PB]
- DC  Ported KGL to new PVR API and Merged in Benoit Millers Changes.
      NOTE: glRotatef now takes angle in degrees; Maths in gltrans is
      completely rewritten and should be more GL compatible. [PB]
- DC  Created new KGL demo/example subdirectory /examples/dreamcast/kgl.
      moved gl under kgl/basic/gl. Added Benoit Millers nehe02-nehe09
      ports to kgl/nehe and texenv example under /kgl/basic. [PB]
- DC  A couple of OggVorbis fixes [Thorsten Titze == TT]
- DC  Added _start to work with sh-sega-dreamcast GCC / GCC 3.0.4 [MP]
- DC  Added timer_ms_gettime() for the number of milliseconds since startup [MP]
- *** Added gettimeofday(), mktime(), and localtime_r(); fixed time() [MP]
- DC  Fixed clash with newlib's time.h [MP]
- DC  Fixed rtc_unix_secs() [MP]
- DC  Added clock example [MP]
- DC  Added pvr_set_bg_color to glClearColor in glmisc.c [PB]
- DC  Added texture wrapping enums and functionality to KGL. Cleaned up
      glTexParameteri in gltex.c in the process. [PB]
- DC  Added texwrap example [PB]
- DC  Fixed some locking issues, added real date/time support to fs_vmu [MP]
- DC  Added vmu_pkg_* for handling VMU file headers [MP]
- DC  Added fs_vmu unlink() [BP]
- DC  Added glKosMatrixIdent() and glKosMatrixApply() to allow for optimized
      direct-rendering access, along with mat_trans_single() [MP]
- DC  added tunnel demo [PB]
- *** Newlib libm now included with main distro (though still a bit DC specific) [MP]
- DC  Created KGL programming reference in LyX [PB]
- *** Implement fputc and O_TRUNC [JU]
- DC  Fix for modesize.y % 32 != 0 [MP]
- DC  Fix for compilation on NetBSD [Christian Groessler = CG]
- DC  Patch to make adding builtins easier in Kosh [SOM]
- *** Updated zlib [JBM]
- DC  Fix glViewport to correct location of origin [PB]
- DC  Added glScissor function to KGL [PB]
- DC  Added scissor test under kgl basic examples [PB]
- DC  Queueing support for OggVorbis and snd_stream [MP]
- *** clock_t/clock()/BUFSIZ for ANSI C [JBM]
- DC  KGL now uses pvr_poly_cxt_t structs and pvr_poly_compile. Also
      resolves some blending problems [PB]
- DC  Added basic UBC support [MP]
- DC  Configurable exit support (return, menu, reboot) [MP]
- DC  KGL now uses pvr_poly_cxt_t structs and pvr_poly_compile. Also
      resolves some blending problems [PB]
- DC  Enabled glDepthFunc() and remapped GL to PVR depth functions so they
      work as expected (the ones I could test anyway) [PB]
- DC  PNG loader cleanups, removed O'Reilly code [JBM]
- DC  Fixed vid_empty() to make it actually start at VRAM base [MP]
- DC  Changed init process and threading (see release notes) [MP]
- DC  Added screen-shot facility [MP]
- *** Added png_write [JBM]
- *** Added timeout-capable semaphores [MP]
- DC  Fixed a bug in syscall.c which probably didn't affect anything yet [MP]
- *** New (slightly kludgy for now) port of lwIP to KOS NetCore API [MP]
- DC  Fixed memory leak in libjpeg (thanks Jacob) [MP]
- *** Fixed a big in gettimeofday() [CG]
- *** malloc_debug added calloc() [MP]
- DC  Double-free fix for fs_dcload [DP/BP]
- DC  Cleaned up a massive memory leak in liboggvorbisplay [MP]
- *** Added readdir support for fs_romdisk [MP]
- DC  Now use assert/assert_mesg to carp on user programming errors in KGL [PB]
- DC  Use direct render API in gldraw to submit vertices to TA [PB]
- *** Platform independent image functions [MP]
- *** Added vcheck.py script for CVS assistance [MP]
- *** Split pcx functions into libpcx, adapted to PII funcs [MP]
- *** Split tga functions into libtga, adapted to PII funcs [MP]
- DC  Added POSIX-style arch_exec() function [MP]
- *** Fix for zlib compression [JU]
- DC  Added kgl benchmarks directory with trimark and quadmark [PB]
- DC  Fix for 320x240 on VGA box [CG/DP]
- DC  Updated examples to latest API changes [MP]
- DC  Added controller button combo callback [MP]
- DC  Fix all examples makefiles to use $KOS_STRIP environment variable [PB]
- *** Added beginnings of libk++ (tiny libstdc++ replacement) [Gil Megidish/DP]
- DC  Adapted C++ examples to use libk++ [MP]
- DC  Added libconio (adapted from Kosh) for "console" programs [MP]
- DC  Added wump and adventure examples for libconio [MP]

KallistiOS version 1.1.6 ------------------------------------------------
- DC  Fix for using resolutions other than 640x480 with TA [David Kuder == DCG]
- *** New version of dlmalloc with better thread safety [Megan Potter == MP]
- *** Misc fixes for the build process [Benoit Miller == BM]
- *** C++ compilation rules for cpp->o [BM]
- *** Beginnings of BSD-style C++ header support [MP]
- DC  G2 DMA locking for maple and SPU DMA [MP]
- DC  Fixes to SPU DMA to make it behave with maple and other DMAs [MP]
- DC  Default to initting SPU DMA during initall() [MP]
- *** ANSI stdio wrappers [Tobias Gloth == TG]
- DC  Experimental SPU DMU usage in mp3lib [MP]
- DC  GCC 2.x compliance fixes (var decls inside functions) [BM]
- *** Import of BSD ctype [BM *]
- *** wchar support and other ANSI fixes [BM]
- *** Lots of headers now have DECLS for C++, more on the way [MP]
- DC  Added -fno-exceptions to the default CPPFLAGS in environ.* [MP]
- *** Added C++ low-level memory primitives (__builtin_new, etc) [MP]
- DC  Added a C++ version of gltest to the examples tree [MP]
- DC  Added new 768xXXX modes [DCG]
- *** Misc source cleanups [MP]
- DC  ctor/dtor support [MP]
- *** zlib port [Jeffrey McBeth == JBM]
- DC  pnglib port plus DC texture loader [JBM]
- DC  Added cdrom_get_status() to check GD-Rom drive status [MP]
- DC  Updated liboggvorbis from RC3 [Thorsten Titze]
- *** Fixed a problem with VFS when threads weren't enabled [MP]
- DC  Cleaned up cruft in DC spinlock.h [MP]
- DC  Pre-bundled libm.a updated to latest newlib release [MP]

* Xavier Bouchoux sent this to me earlier, but I was too lazy to get
  it integrated ^_^;

KallistiOS version 1.1.5 ------------------------------------------------
- DC  Fix for spu_write_wait() -- it was doing the opposite of what it
      was supposed to! (oops!) [Anders Clerwall == Scav]
- DC  New matrix.s [Mathieu Legris] -- note that there are now some
      alignment constraints on the usage of the matrix functions.. please
      see matrix.s for the comments if you use it!
- DC  KGL support for the new matrix.s [Andrew Kieschnick == ADK]
- DC  New video.c / video.h with a real mode table, and support for
      some PAL modes and 256x256! 800x608 is apparently still
      a bit broken in this one, so if anyone is actually using it you
      might have to tweak just a bit. [Scav]
- DC  Fixed a potential race condition in kernel/main.c [Megan Potter == MP]
- *** Added some new libc stuff from BSD (abs, labs, strdup, qsort, and some
      misc is/to upper/lower funcs)
- DC  Added an early implementation of alpha-blended polys to KGL [MP]
- *** Semaphores and condition variables weren't getting initialized [MP]
- DC  First pass at SPU DMA [MP]
- *** New isdigit() and [DC] a biosfont patch [Warren Moore]
- DC  New more general twiddle function [Vincent Penne == VP]
- DC  TA frame counter, paletted texture type defines [VP]
- *** abort() function [VP/DP]
- *** atoi, dtoa, and floating point printf support [VP]
- DC  randnum() fix [VP]
- DC  Ported over the simple serial console from KOS-MMU [MP]
- DC  Inline TA commit functions [VP]
- DC  Updated gl example to show translucency [MP]
- *** Added architecture checks in header files
- *** Fixed some prototype errors with index, rindex [?]
- DC  Fixed turning off vertical smoothing on VGA [MP]
- DC  Added polygon culling controls for KGL [ADK]
- DC  Ported up MMU functions from KOS-MMU [MP]
- DC  Imported liboggvorbisplay and GhettoPlay adapted to OGG [Thorsten Titze]

KallistiOS version 1.1.4 ------------------------------------------------
- DC  Store queue support [Andrew Kieschnick == ADK]
- DC  New and improved matrix math routines [ADK]
- DC  Patch to KGL to clip polygons with bad w value [ADK]
- DC  Patch for serial I/O that does not reset the baud rate if it's already
      been set. This should eliminate a lot of problems with mismatched
      serial baud in dcload [ADK]
- DC  Patch to fix GL_QUADS constant [Greg Cooksey]
- DC  ftan support, plus KGL usage [Andrew Kieschnick == ADK]
- DC  Fix for iso_ioctl
- DC  New spinlock code works a lot better [ADK]
- DC  Fixed a bug where thd_enabled wasn't being set to 1 [ADK]
- DC  Render done seems to work again, so it's now re-enabled [ADK]
- DC  Added 'menu' command in KOSH to exit to the DC menus [Megan Potter == MP]
- DC  Added rtc_unix_secs() support for reading the current date/time [MP]
- DC  Fixed some problems in VMU writing related to timing and a mystery
      command (thanks to an oooold message from Nagra) and also did some
      fixes to fs_vmu. Please see the notes in README, this code still
      isn't really stable. [MP]
- DC  Added a new 'hello' example in the DC examples tree which shows
      a basic project skeleton which you can start with. [MP]

KallistiOS version 1.1.3 ------------------------------------------------
- DC  Included initial test version of KallistiGL (addons/libgl)
- *** strstr.c was not getting included in the compile for some reason [Regex]
- DC  Fixed bug that could cause fs_iso9660 to run out of handles [James Surine]
- DC  New inline math functions [Andrew Kieschnick]
- DC  Added (currently non-working) MPGLIB sources
- DC  Some more Makefile build fixes
- DC  Still yet more joy of ISO fncompare() fixes [Brian Peek]
- DC  Changed TA far Z clipping plane to be out even farther
- DC  Fixes for matrix.s to make it use W properly [Andrew Kieschnick]
- DC  libos wasn't being built; fixed

KallistiOS version 1.1.2 ------------------------------------------------
- DC  Fixed over-initialization of VRAM (sorry, didn't realize it was wrong)
- DC  Fixed some dc-load init/shutdown bugs (adk)
- *** Fixed a bug in the global Makefiles that made it not process
      the "SUBDIRS" entries normally
- DC  PVR functionality ("ta" module) has been separated into its own
      subdir, where it will eventually gain more functionality and be
      reorganized.
- DC  As part of the above reorganization, TA initialization is no longer
      done automatically; you can do this by adding TA_ENABLE to the
      call to kos_init_all (see below).
- DC  vid_set_mode() has been simplified to take only two arguments; a
      new function vid_set_mode_and_cable() is now there if you want to
      change cable types manually for some reason.
- DC  kos_init_all() has changed to a more flexible format; PLEASE LOOK
      at the examples to see how!
- DC  Fixed a bug in fs_dcload that made a listing of /pc not work

KallistiOS version 1.1.1 ------------------------------------------------
- *** Per-thread path functions are back now, if threads are enabled.
- DC  dc-load console and file system support is now integrated
- DC  The startup procedure has changed (i.e., how you initialize the
      library mode). Please see the dreamcast "2ndmix" example for
      details.
- DC  MP3 player lib and S3M player lib have been integrated (though the
      S3M lib is a bit incomplete as of yet)
- DC  JPEG lib, PVR and other utils from DC Tonic's libdemocd now included
- DC  More OS-mode support
- DC  Semaphore and Condition Variable sync primitives re-imported from KOS-MMU
- DC  Updated the FAQ for 1.1.x
- DC  Included the Newlib libm in binary distributions
- DC  Added functions for DC's "hidden" sin/cos/sqrt functions (dc/fmath.h)
- DC  Added CDDA functionality in the cdrom and spu modules; also added a
      new "cdrom_spin_down" call to manually spin down the CD (thanks maiwe!).
- DC  Fixed a problem where some things (hardware, irq) might be de-initted
      even though they weren't initted (and cause strange problems)
- DC  Libdream examples now ported and included in the DC examples dir

KallistiOS version 1.1.0 ------------------------------------------------
- Complete rework of the entire OS structure. Many of the incorporated
  changes and cleanups were ported over from the ill-fated KOS-MMU project.
- KallistiOS is now primarily built as a library. It has always worked this
  way in the past, but now the focus is on the library version rather than
  the OS version. All non-library-essential items have been moved out of the
  kernel tree and are currently somewhat broken. These will be fixed over
  the next couple of releases.
- KOS goes multi-platform! All architecture specific pieces are now moved
  into the 'kernel/arch' directory.
- A new GBA port was added for Nintendo(tm)'s Gameboy Advance(tm). Not much
  there yet for GBA, but that will change shortly.
- Everything is now compiled with -Wall and all warnings as of GCC-20010507
  are cleaned up.
- New threading module, including proper condition variables, semaphores, and
  microkernel-style message passing.
- Tiny PCX loading function now included for GBA
- New FS call fs_mmap() added to support using ROM files as const arrays.
- arch_exit() and arch_reboot() added for escape-hatch functionality (if
  your program is hosed and you know it, call one of these to bail in
  a nice manner)
- Threading should no longer be essential in any part of the system that
  does not explicitly depend on it (e.g., semaphores).
- Mutexes have been renamed to spinlocks (which is what they were anyway)
  and moved into a header file for inlining.
- Serial I/O on DC now times out after a second or so and disables itself
- Lots more that I can't remember!

KallistiOS version 1.0.0 ------------------------------------------------
- Turn off Y scaling on VGA box
- Added render-done interrupt support, to support lower frame rates
- Added rudimentary render-to-texture support
- Added semaphore and mailbox primitives to thread ABI
- Added thd_schedule_next, which the TA routines now use to reduce
  TA thread overhead to almost nothing
- Added fs_getwd() and fs->getwd()
- fs_romdisk is now case-insensitive
- init.klf now takes an optional command line parameter of the rc.boot name
- Added serial ABI (thanks Brian Peek)
- fs_iso9660 has improved caching now; a separate data and inode cache is
  kept so that directory info doesn't have to be re-fetched after loading
  a large file. Also increased the number of cache buffers and got rid of
  the moronic init_percd() on every file open behavior.
- Fixed bug in fs_iso9660 that caused Rockridge file names to be
  case sensitive
- Added sprintf in libc
- Kludged around a bug in maple (for now) that would trash thread structures
  at random (buffer overrun in DMA)
- Added malloc() debugger malloc_debug.c in the 'mm' directory. See that
  file for usage notes.
- Fixed some (probably irrelevant) memory leaks in startup/shutdown code
  for KOS
- Added an extra serial_init() call in startup/main.c so that serial output
  works from the very beginning.
- SVCMPX now fails (correctly) if it hasn't been initialized yet.
- Fix for Gameshark and other 3rd party VMUs that don't properly return
  an error code when trying to write to the VMU LCD screen (thanks Andrew
  Kieschnick)

KallistiOS version 0.90 -------------------------------------------------
- Fixed a bug in svcmpx that would return a fake service if you didn't have
  the named service (thanks to Andrew Kieschnick for finding that one).
- Fixed build on Cygwin for genromfs (thanks Florian Schulze and Brian Peek)
- Fixed bug in bin2o on the cmdline help (I dunno why it worked at all!)
- Updated "goals.txt" document to reflect the changes since before KOS
  was started. It was still amazingly on-track but there are a few things
  that have changed since then.
- Inclusion of new "configure" utility for setting up compilation defaults.
- Added new G2 bus module that handles G2 interrupts; will add more later
- Fixed a bug in TA that caused problems with large scenes (thanks
  Andrew K. again)
- Updated TA to use new G2 module
- Fixed some build things that I found when switching to BSD (this ought
  to help everyone building).
- Mutexes are now inactive inside interrupts, to avoid a double-fault
  that causes a reset of the DC. One result of this is...
- BSOD is back (finally), though it only works over the serial port as a
  general rule.
- Imported BSD's sys/queue.h as bsd/queue.h
- New thread scheduler that uses priority queues and an idle task (so
  the real thd_sleep ought to work again).
- Fix for trailing '.' in fs_iso9660: some CD burning software adds a dot
  if there isn't one elsewhere in the filename (thanks Brian Peek).
- Added semaphores to the thread manager.
- Added mboxes to the thread manager.
- Added labels and pwds for threads; labels will be for eventual process
  listing facilities. VFS uses pwd to resolve relative paths (somewhat).
  Kosh also now supports this facility.
- Imported lwIP BSD-licensed TCP/IP stack; it's still pretty broken
- Fixes to the RockRidge code (AndrewK)
- load_and_fork() now takes argc,argv also
- Added new userland utility, "init" (see docs/FAQ).
- fs_romdisk now supports directories
- Although this doesn't really affect anything in the code, the naming
  convention for KOS executables is now to make their extension '.klf'
  instead of '.elf'.
- Default 'zclip' in TA module is now 0.01

KallistiOS version 0.80 -------------------------------------------------
- Changed the licensing terms to full BSD-style.
- Fixed the "VGA tearing" bug for real this time (scanline int); TA should
  now be active and work in all video modes (in theory). 800x608 remains
  "experimental".
- Fixed the "tile 0 bug", which was really stupid: it was just clipping
  tile 0 as I had requested in the polygon header.
- Added new bin2o util that converts a binary into an object file for
  inclusion in the link process.
- Tightened thread locking code and irq disable code: there are still some
  situations where two threads can enter a critical section, but doing it
  "right" put an incredible load on the CPU. Thus, I just tried to minimize
  the possibility.
- Fixed a bug in 320x240 setup for RGB cables and VGA offset for 640x480 so
  it's the same as official games.
- Fixed frame buffer size in 640x480; this prevents the first bits of your
  texture from showing up on the bottom of the screen.
- Added a new ta_set_buffer_config() so that you can set the TA parameters
  like active lists and buffer sizes before calling init.
- Integrated Andrew Kieschnick's RockRidge NM extension patches for the
  ISO9660 file system.
- Added new romdisk file system. This is intended as a general replacement
  for the old "builtin" file system, though builtin still has its uses too.
- Added conio->check_getch() in Kosh and added support for that to
  Streamtest; also added conio->freeze() and conio->thaw() so that you
  can run compliant apps from Kosh now. This is just a temporary hack
  and will be changed later, but it works for now.
- New upstream version of Streamtest code (from our game).
- Increased default thread stack space again, this time to 64k. Tune to
  your liking in include/kallisti/config.h.
- Simplistic TA texture allocation system; names of texture_* funcs have
  changed; please see ta.c or ta.h.
- BIOS font API now supports opaque or not; the bfont_* functions have
  changed; please see biosfont.c or biosfont.h.
- Added default disclaimer screen for use in bootable KOS applications.
- Included new version of 2ndmix intro/demo and the original song with
  the romdisk image.
- Added the beginnings of a FAQ.

KallistiOS version 0.7
- Added some "const" keywords here and there, and made an effort to remove
  most of the in-block stack variables and in-var initializations. There are
  still a few in userland programs (jam notably).
- Most things now work with default optimizations (-O1 plus some other things).
  -O2 seems to work for that matter, but I'm not pushing it yet =)
- Increased max simultaneous open files on /bi to 8
- Fixed iso_seek() for /cd
- Added some thread safety stuff in /pc (serconsole) and fixed some memory
  leaks in there. It still doesn't work right with threads. Some reciprocal
  fixes in konsole.
- Added some DMA-safety things in maple (timeouts, etc)
- Added mutex init in maple (oops!!)
- TA has a completely new buffer allocator now that takes texture memory into
  account. Also texture_map() has changed, all texture offsets should start
  at zero and will be mapped by TA automatically.
- TA now does almost everything relevant inside its interrupt for improved
  rendering response time. It also resets after each frame in case the last
  one didn't finish (this is an improvement from locking up the TA =). The
  next version ought to properly wait until the render is done.
- Moved several config options (like thread stack size, etc) into config.h
- Fixed a lot of pointer/heap corruption bugs and memory leaks in elf.c
- Fixed memory leak in process.c (ps_load_and_fork wasn't freeing the image)
- Added 'LIBS' var in userland's Makefile.prefab
- Cleaned up a few things in JAM (including removing "required" mouse support)
- Changed Kosh's \r and \n handling to be more Unix-like
- Removed a few debug lines in libk
- New userland program "streamtest" demonstrates the beta streaming AICA
  driver, and includes a DC/KOS port of XingMP3 from FreeAmp. Note that
  compiling this program from scratch requires the ARM compiler and a
  working libm from newlib.

KallistiOS version 0.6 --------------------------------------------------
- First release<|MERGE_RESOLUTION|>--- conflicted
+++ resolved
@@ -226,13 +226,10 @@
 - DC  Added new System Calls module [AB]
 - DC  Add timer_spin_delay_{us,ns} and use them in scif-spi [PC]
 - *** Added thread support for tracking CPU time + updated clock_gettime() [FG]
-<<<<<<< HEAD
-- DC  Added support for standard C and C++ signal handlers. [FG]
-=======
 - *** Added support for one-shot timers [PC]
 - DC  Use one-shot timers for timeout and a proper polling mechanism in modem [PC]
 - *** Added full support for <time.h> additions from C23 standard. [FG]
->>>>>>> 6e29d295
+- DC  Added support for standard C and C++ signal handlers. [FG]
 
 KallistiOS version 2.0.0 -----------------------------------------------
 - DC  Broadband Adapter driver fixes [Megan Potter == MP]
