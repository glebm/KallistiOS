/* KallistiOS ##version##

   include/kos/thread.h
   Copyright (C) 2000, 2001, 2002, 2003 Megan Potter
<<<<<<< HEAD
   Copyright (C) 2009, 2010, 2016, 2023 Lawrence Sebald
=======
   Copyright (C) 2009, 2010, 2016 Lawrence Sebald
   Copyright (C) 2023 Colton Pawielski
   Copyright (C) 2023, 2024 Falco Girgis
>>>>>>> 8a8b56a0

*/

/** \file    kos/thread.h
    \brief   Threading support.
    \ingroup kthreads

    This file contains the interface to the threading system of KOS. Timer
    interrupts are used to reschedule threads within the system.

    \see    arch/timer.h
    \see    kos/genwait.h
    \see    kos/mutex.h
    \see    kos/once.h
    \see    kos/recursive_lock.h
    \see    kos/rwsem.h
    \see    kos/sem.h
    \see    kos/tls.h

    \todo
        - Remove deprecated thread mode API
        - Remove global extern pointer to current thread

    \author Megan Potter
    \author Lawrence Sebald
    \author Falco Girgis
*/

#ifndef __KOS_THREAD_H
#define __KOS_THREAD_H

#include <sys/cdefs.h>
__BEGIN_DECLS

#include <kos/cdefs.h>
#include <kos/tls.h>
#include <arch/irq.h>
#include <sys/queue.h>
#include <sys/reent.h>

#include <stdint.h>
#include <stdbool.h>

/** \defgroup kthreads  Kernel
    \brief              KOS Native Kernel Threading API
    \ingroup            threading

    The thread scheduler itself is a relatively simplistic priority scheduler.
    There is no provision for priorities to erode over time, so keep that in
    mind. That practically means that if you have 2 high priority threads that
    are always runnable and one low priority thread that is always runnable, the
    low priority thread will never actually run (since it will never get to the
    front of the run queue because of the high priority threads).

    The scheduler supports two distinct types of threads: joinable and detached
    threads. A joinable thread is one that can return a value to the creating
    thread (or for that matter, any other thread that wishes to join it). A
    detached thread is one that is completely detached from the rest of the
    system and cannot return values by "normal" means. Detached threads
    automatically clean up all of the internal resources associated with the
    thread when it exits. Joinable threads, on the other hand, must keep some
    state available for the ability to return values. To make sure that all
    memory allocated by the thread's internal structures gets freed, you must
    either join with the thread (with thd_join()) or detach it (with
    thd_detach()). The old KOS threading system only had what would be
    considered detached threads.

    \sa semaphore_t, mutex_t, kthread_once_t, kthread_key_t, rw_semaphore_t

    @{
*/

/** \brief  Process ID

    This macro defines the single process ID that encompasses all of KOS and the
    running application along with all of its threads.
*/
#define KOS_PID 1

/** \brief   Maximal thread priority

    This macro defines the maximum value for a thread's priority. Note that the
    larger this number, the lower the priority of the thread.
*/
#define PRIO_MAX 4096

/** \brief   Default thread priority

    Threads are created by default with the priority specified.
*/
#define PRIO_DEFAULT 10

/** \brief   Size of a kthread's label

    Maximum number of characters in a thread's label or name
    (including NULL terminator).
*/
#define KTHREAD_LABEL_SIZE  256

/** \brief   Size of a kthread's current directory

    Maximum number of characters in a thread's current working
    directory (including NULL terminator).
*/
#define KTHREAD_PWD_SIZE    256

/* Pre-define list/queue types */
struct kthread;

/* \cond */
TAILQ_HEAD(ktqueue, kthread);
LIST_HEAD(ktlist, kthread);
/* \endcond */

/** \name     Thread flag values
    \brief    Flags for kthread_flags_t

    These are possible values for the flags field on the kthread_t structure.
    These can be ORed together.

    @{
*/
#define THD_DEFAULTS    0  /**< \brief Defaults: no flags */
#define THD_USER        1  /**< \brief Thread runs in user mode */
#define THD_QUEUED      2  /**< \brief Thread is in the run queue */
#define THD_DETACHED    4  /**< \brief Thread is detached */
/** @} */

/** \brief Kernel thread flags type */
typedef uint8_t kthread_flags_t;

/** \brief Kernel thread state

    Each thread in the system is in exactly one of this set of states.
*/
typedef enum kthread_state {
    STATE_ZOMBIE   = 0x0000,  /**< \brief Waiting to die */
    STATE_RUNNING  = 0x0001,  /**< \brief Process is "current" */
    STATE_READY    = 0x0002,  /**< \brief Ready to be scheduled */
    STATE_WAIT     = 0x0003,  /**< \brief Blocked on a genwait */
    STATE_FINISHED = 0x0004   /**< \brief Finished execution */
} kthread_state_t;

/** \brief   Thread Control Block Header

    Header preceding the static TLS data segments as defined by
    the SH-ELF TLS ABI (version 1). This is what the thread pointer 
    (GBR) points to for compiler access to thread-local data. 
*/
typedef struct tcbhead {
    void *dtv;               /**< \brief Dynamic TLS vector (unused) */
    uintptr_t pointer_guard; /**< \brief Pointer guard (unused) */
} tcbhead_t;

/** \brief   Structure describing one running thread.

    Each thread has one of these structures assigned to it, which holds all the
    data associated with the thread. There are various functions to manipulate
    the data in here, so you shouldn't generally do so manually.
*/
typedef __attribute__((aligned(32))) struct kthread {
    /** \brief  Register store -- used to save thread context. */
    irq_context_t context;

    /** \brief  Thread list handle. Not a function. */
    LIST_ENTRY(kthread) t_list;

    /** \brief  Run/Wait queue handle. Once again, not a function. */
    TAILQ_ENTRY(kthread) thdq;

    /** \brief  Timer queue handle (if applicable). Also not a function. */
    TAILQ_ENTRY(kthread) timerq;

    /** \brief  Kernel thread id. */
    tid_t tid;

    /** \brief  Static priority: 0..PRIO_MAX (higher means lower priority). */
    prio_t prio;

    /** \brief  Thread flags. */
    kthread_flags_t flags;

    /** \brief  Process state */
    kthread_state_t state;

    /** \brief  Generic wait target, if waiting.

        \see    kos/genwait.h
    */
    void *wait_obj;

    /** \brief  Generic wait message, if waiting.

        \see    kos/genwait.h
    */
    const char *wait_msg;

    /** \brief  Wait timeout callback.

        If the genwait times out while waiting, this function will be called.
        This allows hooks for things like fixing up semaphore count values, etc.

        \param  obj         The object that we were waiting on.
    */
    void (*wait_callback)(void *obj);

    /** \brief  Next scheduled time.

        This value is used for sleep and timed block operations. This value is
        in milliseconds since the start of timer_ms_gettime(). This should be
        enough for something like 2 million years of wait time. ;)
    */
    uint64_t wait_timeout;

    /** \brief Per-Thread CPU Time. */
    struct {
        uint64_t scheduled; /**< \brief time when the thread became active */
        uint64_t total;     /**< \brief total running CPU time for thread */
    } cpu_time;

    /** \brief  Thread label.

        This value is used when printing out a user-readable process listing.
    */
    char label[KTHREAD_LABEL_SIZE];

    /** \brief  Current file system path. */
    char pwd[KTHREAD_PWD_SIZE];

    /** \brief  Thread private stack.

        This should be a pointer to the base of a stack page.
    */
    void *stack;

    /** \brief  Size of the thread's stack, in bytes. */
    size_t stack_size;

    /** \brief  Thread errno variable. */
    int thd_errno;

    /** \brief  Our reent struct for newlib. */
    struct _reent thd_reent;

    /** \brief  OS-level thread-local storage.

        \see    kos/tls.h
    */
    struct kthread_tls_kv_list tls_list;

    /** \brief Compiler-level thread-local storage. */
    tcbhead_t* tcbhead;

    /** \brief  Return value of the thread function.

        This is only used in joinable threads.
    */
    void *rv;
} kthread_t;

/** \brief   Thread creation attributes.

    This structure allows you to specify the various attributes for a thread to
    have when it is created. These can only be modified (in general) at thread
    creation time (with the exception of detaching a thread, which can be done
    later with thd_detach()).

    Leaving any of the attributes in this structure 0 will set them to their
    default value.

    \headerfile kos/thread.h
*/
typedef struct kthread_attr {
    /** \brief  1 for a detached thread. */
    bool create_detached;

    /** \brief  Set the size of the stack to be created. */
    size_t stack_size;

    /** \brief  Pre-allocate a stack for the thread.
        \note   If you use this attribute, you must also set stack_size. */
    void *stack_ptr;

    /** \brief  Set the thread's priority. */
    prio_t prio;

    /** \brief  Thread label. */
    const char *label;
} kthread_attr_t;

/** \brief  kthread mode values

    \deprecated
    Only preemptive scheduling is still supported!

    The threading system will always be in one of the following modes. This
    represents either pre-emptive scheduling or an un-initialized state.
*/
typedef enum kthread_mode {
    THD_MODE_NONE    = -1,  /**< \brief Threads not running */
    THD_MODE_COOP    =  0,  /**< \brief Cooperative mode \deprecated */
    THD_MODE_PREEMPT =  1   /**< \brief Preemptive threading mode */
} kthread_mode_t;

/** \cond The currently executing thread -- Do not manipulate directly! */
extern kthread_t *thd_current;
/** \endcond */

/** \brief   Block the current thread.

    Blocks the calling thread and performs a reschedule as if a context switch
    timer had been executed. This is useful for, e.g., blocking on sync
    primitives. The param 'mycxt' should point to the calling thread's context
    block. This is implemented in arch-specific code.

    The meaningfulness of the return value depends on whether the unblocker set
    a return value or not.

    \param  mycxt           The IRQ context of the calling thread.

    \return                 Whatever the unblocker deems necessary to return.
*/
int thd_block_now(irq_context_t *mycxt);

/** \brief   Find a new thread to swap in.

    This function looks at the state of the system and returns a new thread
    context to swap in. This is called from thd_block_now() and from the
    preemptive context switcher. Note that thd_current might be NULL on entering
    this function, if the caller blocked itself.

    It is assumed that by the time this returns, the irq_srt_addr and
    thd_current will be updated.

    \return                 The IRQ context of the thread selected.
*/
irq_context_t *thd_choose_new(void);

/** \brief       Given a thread ID, locates the thread structure.
    \relatesalso kthread_t

    \param  tid             The thread ID to retrieve.

    \return                 The thread on success, NULL on failure.
*/
kthread_t *thd_by_tid(tid_t tid);

/** \brief       Enqueue a process in the runnable queue.
    \relatesalso kthread_t

    This function adds a thread to the runnable queue after the process group of
    the same priority if front_of_line is zero, otherwise queues it at the front
    of its priority group. Generally, you will not have to do this manually.

    \param  t               The thread to queue.
    \param  front_of_line   Set to true to put this thread in front of other
                            threads of the same priority, false to put it
                            behind the other threads (normal behavior).

    \sa thd_remove_from_runnable
*/
void thd_add_to_runnable(kthread_t *t, bool front_of_line);

/** \brief       Removes a thread from the runnable queue, if it's there.
    \relatesalso kthread_t

    This function removes a thread from the runnable queue, if it is currently
    in that queue. Generally, you shouldn't have to do this manually, as waiting
    on synchronization primitives and the like will do this for you if needed.

    \param  thd             The thread to remove from the runnable queue.

    \retval 0               On success, or if the thread isn't runnable.

    \sa thd_add_to_runnable
*/
int thd_remove_from_runnable(kthread_t *thd);

/** \brief       Create a new thread.
    \relatesalso kthread_t

    This function creates a new kernel thread with default parameters to run the
    given routine. The thread will terminate and clean up resources when the
    routine completes if the thread is created detached, otherwise you must
    join the thread with thd_join() to clean up after it.

    \param  detach          Set to true to create a detached thread. Set to
                            false to create a joinable thread.
    \param  routine         The function to call in the new thread.
    \param  param           A parameter to pass to the function called.

    \return                 The new thread on success, NULL on failure.

    \sa thd_create_ex, thd_destroy
*/
kthread_t *thd_create(bool detach, void *(*routine)(void *param), void *param);

/** \brief       Create a new thread with the specified set of attributes.
    \relatesalso kthread_t

    This function creates a new kernel thread with the specified set of
    parameters to run the given routine.

    \param  attr            A set of thread attributes for the created thread.
                            Passing NULL will initialize all attributes to their
                            default values.
    \param  routine         The function to call in the new thread.
    \param  param           A parameter to pass to the function called.

    \return                 The new thread on success, NULL on failure.

    \sa thd_create, thd_destroy
*/
kthread_t *thd_create_ex(const kthread_attr_t *__RESTRICT attr,
                         void *(*routine)(void *param), void *param);

/** \brief       Brutally kill the given thread.
    \relatesalso kthread_t

    This function kills the given thread, removing it from the execution chain,
    cleaning up thread-local data and other internal structures. In general, you
    shouldn't call this function at all.

    \warning
    You should never call this function on the current thread.

    \param  thd             The thread to destroy.
    \retval 0               On success.

    \sa thd_create
*/
int thd_destroy(kthread_t *thd);

/** \brief   Exit the current thread.

    This function ends the execution of the current thread, removing it from all
    execution queues. This function will never return to the thread. Returning
    from the thread's function is equivalent to calling this function.

    \param  rv              The return value of the thread.
*/
void thd_exit(void *rv) __noreturn;

/** \brief   Force a thread reschedule.

    This function is the thread scheduler, and MUST be called in an interrupt
    context (typically from the primary timer interrupt).

    For most cases, you'll want to set front_of_line to zero, but read the
    comments in kernel/thread/thread.c for more info, especially if you need to
    guarantee low latencies. This function just updates irq_srt_addr and
    thd_current. Set 'now' to non-zero if you want to use a particular system
    time for checking timeouts.

    \param  front_of_line   Set to false, unless you have a good reason not to.
    \param  now             Set to 0, unless you have a good reason not to.

    \sa thd_schedule_next
    \warning                Never call this function from outside of an
                            interrupt context! Doing so will almost certainly
                            end very poorly.
*/
void thd_schedule(bool front_of_line, uint64_t now);

/** \brief       Force a given thread to the front of the queue.
    \relatesalso kthread_t

    This function promotes the given thread to be the next one that will be
    swapped in by the scheduler. This function is only callable inside an
    interrupt context (it simply returns otherwise).

    \param  thd     The thread to schedule next.
*/
void thd_schedule_next(kthread_t *thd);

/** \brief   Throw away the current thread's timeslice.

    This function manually yields the current thread's timeslice to the system,
    forcing a reschedule to occur.
*/
void thd_pass(void);

/** \brief   Sleep for a given number of milliseconds.

    This function puts the current thread to sleep for the specified amount of
    time. The thread will be removed from the runnable queue until the given
    number of milliseconds passes. That is to say that the thread will sleep for
    at least the given number of milliseconds. If another thread is running, it
    will likely sleep longer.

    \note
    When \p ms is given a value of `0`, this is equivalent to thd_pass().

    \param  ms              The number of milliseconds to sleep.
*/
void thd_sleep(unsigned ms);

/** \brief       Set a thread's priority value.
    \relatesalso kthread_t

    This function is used to change the priority value of a thread. If the
    thread is scheduled already, it will be rescheduled with the new priority
    value.

    \param  thd             The thread to change the priority of.
    \param  prio            The priority value to assign to the thread.

    \retval 0               On success.
    \retval -1              thd is NULL.
    \retval -2              prio requested was out of range.

    \sa thd_get_prio
*/
int thd_set_prio(kthread_t *thd, prio_t prio);

/** \brief       Retrieve a thread's priority value.
    \relatesalso kthread_t

    \param  thd             The thread to retrieve from. If NULL, the current
                            thread will be used.

    \return                 The priority value of the thread

    \sa thd_set_prio
*/
prio_t thd_get_prio(kthread_t *thd);

/** \brief       Retrieve a thread's numeric identifier.
    \relatesalso kthread_t

    \param  thd             The thread to retrieve from. If NULL, the current
                            thread will be used.

    \return                 The identifier of the thread
*/
tid_t thd_get_id(kthread_t *thd);

/** \brief       Retrieve the current thread's kthread struct.
    \relatesalso kthread_t

    \return                 The current thread's structure.
*/
kthread_t *thd_get_current(void);

/** \brief       Retrieve the thread's label.
    \relatesalso kthread_t

    \param  thd             The thread to retrieve from.

    \return                 The human-readable label of the thread.

    \sa thd_set_label
*/
const char *thd_get_label(kthread_t *thd);

/** \brief       Set the thread's label.
    \relatesalso kthread_t

    This function sets the label of a thread, which is simply a human-readable
    string that is used to identify the thread. These labels aren't used for
    anything internally, and you can give them any label you want. These are
    mainly seen in the printouts from thd_pslist() or thd_pslist_queue().

    \param  thd             The thread to set the label of.
    \param  label           The string to set as the label.

    \sa thd_get_label
*/
void thd_set_label(kthread_t *__RESTRICT thd, const char *__RESTRICT label);

/** \brief       Retrieve the thread's current working directory.
    \relatesalso kthread_t

    This function retrieves the working directory of a thread. Generally, you
    will want to use either fs_getwd() or one of the standard C functions for
    doing this, but this is here in case you need it when the thread isn't
    active for some reason.

    \param  thd             The thread to retrieve from.

    \return                 The thread's working directory.

    \sa thd_set_pd
*/
const char *thd_get_pwd(kthread_t *thd);

/** \brief       Set the thread's current working directory.
    \relatesalso kthread_t

    This function will set the working directory of a thread. Generally, you
    will want to use either fs_chdir() or the standard C chdir() function to
    do this, but this is here in case you need to do it while the thread isn't
    active for some reason.

    \param  thd             The thread to set the working directory of.
    \param  pwd             The directory to set as active.

    \sa thd_get_pwd
*/
void thd_set_pwd(kthread_t *__RESTRICT thd, const char *__RESTRICT pwd);

/** \brief       Retrieve a pointer to the thread errno.
    \relatesalso kthread_t

    This function retrieves a pointer to the errno value for the thread. You
    should generally just use the errno variable to access this.

    \param  thd             The thread to retrieve from.

    \return                 A pointer to the thread's errno.
*/
int *thd_get_errno(kthread_t *thd);

/** \brief       Retrieve a pointer to the thread reent struct.
    \relatesalso kthread_t

    This function is used to retrieve some internal state that is used by
    newlib to provide a reentrant libc.

    \param  thd             The thread to retrieve from.

    \return                 The thread's reent struct.
*/
struct _reent *thd_get_reent(kthread_t *thd);


/** \brief       Retrieves the thread's elapsed CPU time
    \relatesalso kthread_t

    Returns the amount of active CPU time the thread has consumed in
    nanoseconds.

    \warning
    The implementation uses perf_cntr_timer_ns() internally when maintaining
    this CPU time, so disabling or clearing the nanosecond timer will
    interfere with this time keeping.

    \param thd          The thead to retrieve the CPU time for

    \retval             Total utilized CPU time in nanoseconds OR
                        0 if the nanosecond timer of the performance
                        counters has been disturbed.
*/
uint64_t thd_get_cpu_time(kthread_t *thd);

/** \brief   Change threading modes.

    This function changes the current threading mode of the system.
    With preemptive threading being the only mode.

    \deprecated
    This is now deprecated

    \param  mode            One of the THD_MODE values.

    \return                 The old mode of the threading system.

    \sa thd_get_mode
*/
int thd_set_mode(kthread_mode_t mode) __deprecated;

/** \brief   Fetch the current threading mode.

    With preemptive threading being the only mode.

    \deprecated
    This is now deprecated.

    \return                 The current mode of the threading system.

    \sa thd_set_mode
*/
kthread_mode_t thd_get_mode(void) __deprecated;

/** \brief   Set the scheduler's frequency.

    Sets the frequency of the scheduler interrupts in hertz.

    \param hertz    The new frequency in hertz (1-1000)

    \retval 0       The frequency was updated successfully.
    \retval -1      \p hertz is invalid.

    \sa thd_get_hz(), HZ
*/
int thd_set_hz(unsigned int hertz);

/** \brief   Fetch the scheduler's current frequency.

    Queries the scheduler for its interrupt frequency in hertz.

    \return                 Scheduler frequency in hertz.

    \sa thd_set_hz(), HZ
*/
unsigned thd_get_hz(void);

/** \brief       Wait for a thread to exit.
    \relatesalso kthread_t

    This function "joins" a joinable thread. This means effectively that the
    calling thread blocks until the specified thread completes execution. It is
    invalid to join a detached thread, only joinable threads may be joined.

    \param  thd             The joinable thread to join.
    \param  value_ptr       A pointer to storage for the thread's return value,
                            or NULL if you don't care about it.

    \return                 0 on success, or less than 0 if the thread is
                            non-existent or not joinable.

    \sa thd_detach
*/
int thd_join(kthread_t *thd, void **value_ptr);

/** \brief       Detach a joinable thread.
    \relatesalso kthread_t

    This function switches the specified thread's mode from THD_MODE_JOINABLE
    to THD_MODE_DETACHED. This will ensure that the thread cleans up all of its
    internal resources when it exits.

    \param  thd             The joinable thread to detach.

    \return                 0 on success or less than 0 if the thread is
                            non-existent or already detached.
    \sa thd_join()
*/
int thd_detach(kthread_t *thd);

/** \brief       Iterate all threads and call the passed callback for each
    \relatesalso kthread_t

    \param cb               The callback to call for each thread. 
                            If a nonzero value is returned, iteration
                            ceases immediately.
    \param data             User data to be passed to the callback

    \retval                 0 or the first nonzero value returned by \p cb.

    \sa thd_pslist
*/
int thd_each(int (*cb)(kthread_t *thd, void *user_data), void *data);

/** \brief   Print a list of all threads using the given print function.

    \param  pf              The printf-like function to print with.

    \retval 0               On success.

    \sa thd_pslist_queue
*/
int thd_pslist(int (*pf)(const char *fmt, ...));

/** \brief   Print a list of all queued threads using the given print function.

    \param  pf              The printf-like function to print with.

    \retval 0               On success.

    \sa thd_pslist
*/
int thd_pslist_queue(int (*pf)(const char *fmt, ...));

/** \cond INTERNAL */

/** \brief  Initialize the threading system.
    
    This is normally done for you by default when KOS starts. This will also
    initialize all the various synchronization primitives.
    \retval -1              If threads are already initialized.
    \retval 0               On success.
    \sa thd_shutdown
*/
int thd_init(void);


/** \brief   Shutdown the threading system.
 
    This is done for you by the normal shutdown procedure of KOS. This will
    also shutdown all the various synchronization primitives.
 
    \sa thd_init
*/
void thd_shutdown(void);

/** \endcond */

/** @} */

__END_DECLS

#endif  /* __KOS_THREAD_H */<|MERGE_RESOLUTION|>--- conflicted
+++ resolved
@@ -2,13 +2,9 @@
 
    include/kos/thread.h
    Copyright (C) 2000, 2001, 2002, 2003 Megan Potter
-<<<<<<< HEAD
    Copyright (C) 2009, 2010, 2016, 2023 Lawrence Sebald
-=======
-   Copyright (C) 2009, 2010, 2016 Lawrence Sebald
    Copyright (C) 2023 Colton Pawielski
    Copyright (C) 2023, 2024 Falco Girgis
->>>>>>> 8a8b56a0
 
 */
 
@@ -155,8 +151,8 @@
 /** \brief   Thread Control Block Header
 
     Header preceding the static TLS data segments as defined by
-    the SH-ELF TLS ABI (version 1). This is what the thread pointer 
-    (GBR) points to for compiler access to thread-local data. 
+    the SH-ELF TLS ABI (version 1). This is what the thread pointer
+    (GBR) points to for compiler access to thread-local data.
 */
 typedef struct tcbhead {
     void *dtv;               /**< \brief Dynamic TLS vector (unused) */
@@ -742,7 +738,7 @@
 /** \brief       Iterate all threads and call the passed callback for each
     \relatesalso kthread_t
 
-    \param cb               The callback to call for each thread. 
+    \param cb               The callback to call for each thread.
                             If a nonzero value is returned, iteration
                             ceases immediately.
     \param data             User data to be passed to the callback
@@ -776,7 +772,7 @@
 /** \cond INTERNAL */
 
 /** \brief  Initialize the threading system.
-    
+
     This is normally done for you by default when KOS starts. This will also
     initialize all the various synchronization primitives.
     \retval -1              If threads are already initialized.
@@ -787,10 +783,10 @@
 
 
 /** \brief   Shutdown the threading system.
- 
+
     This is done for you by the normal shutdown procedure of KOS. This will
     also shutdown all the various synchronization primitives.
- 
+
     \sa thd_init
 */
 void thd_shutdown(void);
