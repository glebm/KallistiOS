/* KallistiOS ##version##

   include/kos/thread.h
   Copyright (C) 2000, 2001, 2002, 2003 Megan Potter
<<<<<<< HEAD
   Copyright (C) 2009, 2010, 2016, 2023 Lawrence Sebald
=======
   Copyright (C) 2009, 2010, 2016 Lawrence Sebald
   Copyright (C) 2023 Colton Pawielski
   Copyright (C) 2023, 2024 Falco Girgis
>>>>>>> b51c6aa3

*/

/** \file    kos/thread.h
    \brief   Threading support.
    \ingroup kthreads

    This file contains the interface to the threading system of KOS. Timer
    interrupts are used to reschedule threads within the system.

    \author Megan Potter
    \author Lawrence Sebald

    \see    arch/timer.h
    \see    kos/genwait.h
    \see    kos/mutex.h
    \see    kos/once.h
    \see    kos/recursive_lock.h
    \see    kos/rwsem.h
    \see    kos/sem.h
    \see    kos/tls.h
*/

#ifndef __KOS_THREAD_H
#define __KOS_THREAD_H

#include <sys/cdefs.h>
__BEGIN_DECLS

#include <kos/cdefs.h>
#include <kos/tls.h>
#include <arch/irq.h>
#include <sys/queue.h>
#include <sys/reent.h>
#include <stdint.h>

/** \defgroup kthreads  Kernel
    \brief              KOS Native Kernel Threading API
    \ingroup            threading

    The thread scheduler itself is a relatively simplistic priority scheduler.
    There is no provision for priorities to erode over time, so keep that in
    mind. That practically means that if you have 2 high priority threads that
    are always runnable and one low priority thread that is always runnable, the
    low priority thread will never actually run (since it will never get to the
    front of the run queue because of the high priority threads).

    The scheduler supports two distinct types of threads: joinable and detached
    threads. A joinable thread is one that can return a value to the creating
    thread (or for that matter, any other thread that wishes to join it). A
    detached thread is one that is completely detached from the rest of the
    system and cannot return values by "normal" means. Detached threads
    automatically clean up all of the internal resources associated with the
    thread when it exits. Joinable threads, on the other hand, must keep some
    state available for the ability to return values. To make sure that all
    memory allocated by the thread's internal structures gets freed, you must
    either join with the thread (with thd_join()) or detach it (with
    thd_detach()). The old KOS threading system only had what would be
    considered detached threads.

    \sa semaphore_t, mutex_t, kthread_once_t, kthread_key_t, rw_semaphore_t
*/

/** \brief  Process ID

    This macro defines the single process ID that encompasses all of KOS and the
    running application along with all of its threads.
*/
#define KOS_PID 1

/** \brief   Maximal thread priority

    This macro defines the maximum value for a thread's priority. Note that the
    larger this number, the lower the priority of the thread.
*/
#define PRIO_MAX 4096

/** \brief   Default thread priority

    Threads are created by default with the priority specified.
*/
#define PRIO_DEFAULT 10

/** \brief   Size of a kthread's label

    Maximum number of characters in a thread's label or name
    (including NULL terminator).
*/
#define KTHREAD_LABEL_SIZE  256

/** \brief   Size of a kthread's current directory

    Maximum number of characters in a thread's current working
    directory (including NULL terminator).
*/
#define KTHREAD_PWD_SIZE    256

/* Pre-define list/queue types */
struct kthread;

/* \cond */
TAILQ_HEAD(ktqueue, kthread);
LIST_HEAD(ktlist, kthread);
/* \endcond */

/** \brief   Control Block Header

    Header preceding the static TLS data segments as defined by
    the SH-ELF TLS ABI (version 1). This is what the thread pointer 
    (GBR) points to for compiler access to thread-local data. 
*/
typedef struct tcbhead {
    void *dtv;               /**< \brief Dynamic TLS vector (unused) */
    uintptr_t pointer_guard; /**< \brief Pointer guard (unused) */
} tcbhead_t;

/** \brief   Structure describing one running thread.

    Each thread has one of these structures assigned to it, which holds all the
    data associated with the thread. There are various functions to manipulate
    the data in here, so you shouldn't generally do so manually.

    \headerfile kos/thread.h
*/
typedef __attribute__((aligned(32))) struct kthread {
    /** \brief  Register store -- used to save thread context. */
    irq_context_t context;

    /** \brief  Thread list handle. Not a function. */
    LIST_ENTRY(kthread) t_list;

    /** \brief  Run/Wait queue handle. Once again, not a function. */
    TAILQ_ENTRY(kthread) thdq;

    /** \brief  Timer queue handle (if applicable). Also not a function. */
    TAILQ_ENTRY(kthread) timerq;

    /** \brief  Kernel thread id. */
    tid_t tid;

    /** \brief  Static priority: 0..PRIO_MAX (higher means lower priority). */
    prio_t prio;

    /** \brief  Thread flags.
        \see    thd_flags   */
    uint32_t flags;

    /** \brief  Process state.
        \see    thd_states  */
    int state;

    /** \brief  Generic wait target, if waiting.
        \see    kos/genwait.h   */
    void *wait_obj;

    /** \brief  Generic wait message, if waiting.
        \see    kos/genwait.h   */
    const char *wait_msg;

    /** \brief  Wait timeout callback.

        If the genwait times out while waiting, this function will be called.
        This allows hooks for things like fixing up semaphore count values, etc.

        \param  obj         The object that we were waiting on.
    */
    void (*wait_callback)(void *obj);

    /** \brief  Next scheduled time.
        This value is used for sleep and timed block operations. This value is
        in milliseconds since the start of timer_ms_gettime(). This should be
        enough for something like 2 million years of wait time. ;) */
    uint64_t wait_timeout;

    /** \brief  Thread label.
        This value is used when printing out a user-readable process listing. */
    char label[KTHREAD_LABEL_SIZE];

    /** \brief  Current file system path. */
    char pwd[KTHREAD_PWD_SIZE];

    /** \brief  Thread private stack.
        This should be a pointer to the base of a stack page. */
    uint32_t *stack;

    /** \brief  Size of the thread's stack, in bytes. */
    uint32_t stack_size;

    /** \brief  Thread errno variable. */
    int thd_errno;

    /** \brief  Our reent struct for newlib. */
    struct _reent thd_reent;

    /** \brief  OS-level thread-local storage.
        \see    kos/tls.h   */
    struct kthread_tls_kv_list tls_list;

    /** \brief Compiler-level thread-local storage. */
    tcbhead_t* tcbhead;

    /** \brief  Return value of the thread function.
        This is only used in joinable threads.  */
    void *rv;
} kthread_t;

/** \name     Thread flag values
    \brief    kthread_t::flags values

    These are possible values for the flags field on the kthread_t structure.
    These can be ORed together.

    @{
*/
#define THD_DEFAULTS    0       /**< \brief Defaults: no flags */
#define THD_USER        1       /**< \brief Thread runs in user mode */
#define THD_QUEUED      2       /**< \brief Thread is in the run queue */
#define THD_DETACHED    4       /**< \brief Thread is detached */
/** @} */

/** \name     Thread states
    \brief    kthread_t::state values

    Each thread in the system is in exactly one of this set of states.

    @{
*/
#define STATE_ZOMBIE    0x0000  /**< \brief Waiting to die */
#define STATE_RUNNING   0x0001  /**< \brief Process is "current" */
#define STATE_READY     0x0002  /**< \brief Ready to be scheduled */
#define STATE_WAIT      0x0003  /**< \brief Blocked on a genwait */
#define STATE_FINISHED  0x0004  /**< \brief Finished execution */
/** @} */

/** \brief   Thread creation attributes.

    This structure allows you to specify the various attributes for a thread to
    have when it is created. These can only be modified (in general) at thread
    creation time (with the exception of detaching a thread, which can be done
    later with thd_detach()).

    Leaving any of the attributes in this structure 0 will set them to their
    default value.

    \headerfile kos/thread.h
*/
typedef struct kthread_attr {
    /** \brief  1 for a detached thread. */
    int create_detached;

    /** \brief  Set the size of the stack to be created. */
    uint32_t stack_size;

    /** \brief  Pre-allocate a stack for the thread.
        \note   If you use this attribute, you must also set stack_size. */
    void *stack_ptr;

    /** \brief  Set the thread's priority. */
    prio_t prio;

    /** \brief  Thread label. */
    const char *label;
} kthread_attr_t;

/** \name   Threading system modes
    \brief  kthread mode values

    The threading system will always be in one of the following modes. This
    represents either pre-emptive scheduling or an un-initialized state.

    @{
*/
#define THD_MODE_NONE       -1  /**< \brief Threads not running */
#define THD_MODE_COOP       0   /**< \brief Cooperative mode \deprecated */
#define THD_MODE_PREEMPT    1   /**< \brief Preemptive threading mode */
/** @} */

/** \cond The currently executing thread -- Do not manipulate directly! */
extern kthread_t *thd_current;
/** \endcond */

/** \brief   Block the current thread.

    Blocks the calling thread and performs a reschedule as if a context switch
    timer had been executed. This is useful for, e.g., blocking on sync
    primitives. The param 'mycxt' should point to the calling thread's context
    block. This is implemented in arch-specific code.

    The meaningfulness of the return value depends on whether the unblocker set
    a return value or not.

    \param  mycxt           The IRQ context of the calling thread.

    \return                 Whatever the unblocker deems necessary to return.
*/
int thd_block_now(irq_context_t *mycxt);

/** \brief   Find a new thread to swap in.

    This function looks at the state of the system and returns a new thread
    context to swap in. This is called from thd_block_now() and from the
    preemptive context switcher. Note that thd_current might be NULL on entering
    this function, if the caller blocked itself.

    It is assumed that by the time this returns, the irq_srt_addr and
    thd_current will be updated.

    \return                 The IRQ context of the thread selected.
*/
irq_context_t *thd_choose_new(void);

/** \brief       Given a thread ID, locates the thread structure.
    \relatesalso kthread_t

    \param  tid             The thread ID to retrieve.

    \return                 The thread on success, NULL on failure.
*/
kthread_t *thd_by_tid(tid_t tid);

/** \brief       Enqueue a process in the runnable queue.
    \relatesalso kthread_t

    This function adds a thread to the runnable queue after the process group of
    the same priority if front_of_line is zero, otherwise queues it at the front
    of its priority group. Generally, you will not have to do this manually.

    \param  t               The thread to queue.
    \param  front_of_line   Set to 1 to put this thread in front of other
                            threads of the same priority, 0 to put it behind the
                            other threads (normal behavior).

    \sa thd_remove_from_runnable
*/
void thd_add_to_runnable(kthread_t *t, int front_of_line);

/** \brief       Removes a thread from the runnable queue, if it's there.
    \relatesalso kthread_t

    This function removes a thread from the runnable queue, if it is currently
    in that queue. Generally, you shouldn't have to do this manually, as waiting
    on synchronization primitives and the like will do this for you if needed.

    \param  thd             The thread to remove from the runnable queue.

    \retval 0               On success, or if the thread isn't runnable.

    \sa thd_add_to_runnable
*/
int thd_remove_from_runnable(kthread_t *thd);

/** \brief       Create a new thread.
    \relatesalso kthread_t

    This function creates a new kernel thread with default parameters to run the
    given routine. The thread will terminate and clean up resources when the
    routine completes if the thread is created detached, otherwise you must
    join the thread with thd_join() to clean up after it.

    \param  detach          Set to 1 to create a detached thread. Set to 0 to
                            create a joinable thread.
    \param  routine         The function to call in the new thread.
    \param  param           A parameter to pass to the function called.

    \return                 The new thread on success, NULL on failure.

    \sa thd_create_ex, thd_destroy
*/
kthread_t *thd_create(int detach, void *(*routine)(void *param), void *param);

/** \brief   Create a new thread with the specified set of attributes.
    \relatesalso kthread_t

    This function creates a new kernel thread with the specified set of
    parameters to run the given routine.

    \param  attr            A set of thread attributes for the created thread.
                            Passing NULL will initialize all attributes to their
                            default values.
    \param  routine         The function to call in the new thread.
    \param  param           A parameter to pass to the function called.

    \return                 The new thread on success, NULL on failure.

    \sa thd_create, thd_destroy
*/
kthread_t *thd_create_ex(const kthread_attr_t *__RESTRICT attr,
                         void *(*routine)(void *param), void *param);

/** \brief       Brutally kill the given thread.
    \relatesalso kthread_t

    This function kills the given thread, removing it from the execution chain,
    cleaning up thread-local data and other internal structures. In general, you
    shouldn't call this function at all.

    \warning
    You should never call this function on the current thread.

    \param  thd             The thread to destroy.
    \retval 0               On success.

    \sa thd_create
*/
int thd_destroy(kthread_t *thd);

/** \brief   Exit the current thread.

    This function ends the execution of the current thread, removing it from all
    execution queues. This function will never return to the thread. Returning
    from the thread's function is equivalent to calling this function.

    \param  rv              The return value of the thread.
*/
void thd_exit(void *rv) __noreturn;

/** \brief   Force a thread reschedule.

    This function is the thread scheduler, and MUST be called in an interrupt
    context (typically from the primary timer interrupt).

    For most cases, you'll want to set front_of_line to zero, but read the
    comments in kernel/thread/thread.c for more info, especially if you need to
    guarantee low latencies. This function just updates irq_srt_addr and
    thd_current. Set 'now' to non-zero if you want to use a particular system
    time for checking timeouts.

    \param  front_of_line   Set to 0, unless you have a good reason not to.
    \param  now             Set to 0, unless you have a good reason not to.

    \sa thd_schedule_next
    \warning                Never call this function from outside of an
                            interrupt context! Doing so will almost certainly
                            end very poorly.
*/
void thd_schedule(int front_of_line, uint64_t now);

/** \brief       Force a given thread to the front of the queue.
    \relatesalso kthread_t

    This function promotes the given thread to be the next one that will be
    swapped in by the scheduler. This function is only callable inside an
    interrupt context (it simply returns otherwise).
*/
void thd_schedule_next(kthread_t *thd);

/** \brief   Throw away the current thread's timeslice.

    This function manually yields the current thread's timeslice to the system,
    forcing a reschedule to occur.
*/
void thd_pass(void);

/** \brief   Sleep for a given number of milliseconds.

    This function puts the current thread to sleep for the specified amount of
    time. The thread will be removed from the runnable queue until the given
    number of milliseconds passes. That is to say that the thread will sleep for
    at least the given number of milliseconds. If another thread is running, it
    will likely sleep longer.

    \param  ms              The number of milliseconds to sleep.
*/
void thd_sleep(int ms);

/** \brief       Set a thread's priority value.
    \relatesalso kthread_t

    This function is used to change the priority value of a thread. If the
    thread is scheduled already, it will be rescheduled with the new priority
    value.

    \param  thd             The thread to change the priority of.
    \param  prio            The priority value to assign to the thread.

    \retval 0               On success.
    \retval -1              thd is NULL.
    \retval -2              prio requested was out of range.

    \sa thd_get_prio
*/
int thd_set_prio(kthread_t *thd, prio_t prio);

/** \brief       Retrieve a thread's priority value.
    \relatesalso kthread_t

    \param  thd             The thread to retrieve from. If NULL, the current
                            thread will be used.

    \return                 The priority value of the thread

    \sa thd_set_prio
*/
prio_t thd_get_prio(kthread_t *thd);

/** \brief       Retrieve a thread's numeric identifier.
    \relatesalso kthread_t

    \param  thd             The thread to retrieve from. If NULL, the current
                            thread will be used.

    \return                 The identifier of the thread
*/
tid_t thd_get_id(kthread_t *thd);

/** \brief       Retrieve the current thread's kthread struct.
    \relatesalso kthread_t

    \return                 The current thread's structure.
*/
kthread_t *thd_get_current(void);

/** \brief       Retrieve the thread's label.
    \relatesalso kthread_t

    \param  thd             The thread to retrieve from.

    \return                 The human-readable label of the thread.

    \sa thd_set_label
*/
const char *thd_get_label(kthread_t *thd);

/** \brief       Set the thread's label.
    \relatesalso kthread_t

    This function sets the label of a thread, which is simply a human-readable
    string that is used to identify the thread. These labels aren't used for
    anything internally, and you can give them any label you want. These are
    mainly seen in the printouts from thd_pslist() or thd_pslist_queue().

    \param  thd             The thread to set the label of.
    \param  label           The string to set as the label.

    \sa thd_get_label
*/
void thd_set_label(kthread_t *__RESTRICT thd, const char *__RESTRICT label);

/** \brief       Retrieve the thread's current working directory.
    \relatesalso kthread_t

    This function retrieves the working directory of a thread. Generally, you
    will want to use either fs_getwd() or one of the standard C functions for
    doing this, but this is here in case you need it when the thread isn't
    active for some reason.

    \param  thd             The thread to retrieve from.

    \return                 The thread's working directory.

    \sa thd_set_pd
*/
const char *thd_get_pwd(kthread_t *thd);

/** \brief       Set the thread's current working directory.
    \relatesalso kthread_t

    This function will set the working directory of a thread. Generally, you
    will want to use either fs_chdir() or the standard C chdir() function to
    do this, but this is here in case you need to do it while the thread isn't
    active for some reason.

    \param  thd             The thread to set the working directory of.
    \param  pwd             The directory to set as active.

    \sa thd_get_pwd
*/
void thd_set_pwd(kthread_t *__RESTRICT thd, const char *__RESTRICT pwd);

/** \brief       Retrieve a pointer to the thread errno.
    \relatesalso kthread_t

    This function retrieves a pointer to the errno value for the thread. You
    should generally just use the errno variable to access this.

    \param  thd             The thread to retrieve from.

    \return                 A pointer to the thread's errno.
*/
int *thd_get_errno(kthread_t *thd);

/** \brief       Retrieve a pointer to the thread reent struct.
    \relatesalso kthread_t

    This function is used to retrieve some internal state that is used by
    newlib to provide a reentrant libc.

    \param  thd             The thread to retrieve from.

    \return                 The thread's reent struct.
*/
struct _reent *thd_get_reent(kthread_t *thd);

/** \brief   Change threading modes.

    This function changes the current threading mode of the system.
    With preemptive threading being the only mode.

    \deprecated
    This is now deprecated.

    \param  mode            One of the THD_MODE values.
    \return                 The old mode of the threading system.

    \sa thd_get_mode
*/
int thd_set_mode(int mode) __deprecated;

/** \brief   Fetch the current threading mode.

    With preemptive threading being the only mode.

    \deprecated
    This is now deprecated.

    \return                 The current mode of the threading system.

    \sa thd_set_mode
*/
int thd_get_mode(void) __deprecated;

/** \brief   Set the scheduler's frequency.

    Sets the frequency of the scheduler interrupts in hertz.

    \param hertz    The new frequency in hertz (1-1000)

    \retval 0       The frequency was updated successfully.
    \retval -1      \p hertz is invalid.

    \sa thd_get_hz(), HZ
*/
int thd_set_hz(unsigned int hertz);

/** \brief   Fetch the scheduler's current frequency.

    Queries the scheduler for its interrupt frequency in hertz.

    \return                 Scheduler frequency in hertz.

    \sa thd_set_hz(), HZ
*/
unsigned thd_get_hz(void);

/** \brief       Wait for a thread to exit.
    \relatesalso kthread_t

    This function "joins" a joinable thread. This means effectively that the
    calling thread blocks until the specified thread completes execution. It is
    invalid to join a detached thread, only joinable threads may be joined.

    \param  thd             The joinable thread to join.
    \param  value_ptr       A pointer to storage for the thread's return value,
                            or NULL if you don't care about it.

    \return                 0 on success, or less than 0 if the thread is
                            non-existent or not joinable.

    \sa thd_detach
*/
int thd_join(kthread_t *thd, void **value_ptr);

/** \brief       Detach a joinable thread.
    \relatesalso kthread_t

    This function switches the specified thread's mode from THD_MODE_JOINABLE
    to THD_MODE_DETACHED. This will ensure that the thread cleans up all of its
    internal resources when it exits.

    \param  thd             The joinable thread to detach.

    \return                 0 on success or less than 0 if the thread is
                            non-existent or already detached.
    \sa    thd_join()
*/
int thd_detach(kthread_t *thd);

/** \brief       Iterate all threads and call the passed callback for each
    \relatesalso kthread_t

    \param cb               The callback to call for each thread. 
                            If a nonzero value is returned, iteration
                            ceases immediately.
    \param data             User data to be passed to the callback

    \retval                 0 or the first nonzero value returned by \p cb.

    \sa thd_pslist
*/
int thd_each(int (*cb)(kthread_t *thd, void *user_data), void *data);

/** \brief   Print a list of all threads using the given print function.

    \param  pf              The printf-like function to print with.

    \retval 0               On success.

    \sa thd_pslist_queue
*/
int thd_pslist(int (*pf)(const char *fmt, ...));

/** \brief   Print a list of all queued threads using the given print function.

    \param  pf              The printf-like function to print with.

    \retval 0               On success.

    \sa thd_pslist
*/
int thd_pslist_queue(int (*pf)(const char *fmt, ...));

/** \brief   Initialize the threading system.

    This is normally done for you by default when KOS starts. This will also
    initialize all the various synchronization primitives.

    \retval -1              If threads are already initialized.
    \retval 0               On success.

    \sa thd_shutdown
*/
int thd_init(void);

/** \brief   Shutdown the threading system.

    This is done for you by the normal shutdown procedure of KOS. This will
    also shutdown all the various synchronization primitives.

    \sa thd_init
*/
void thd_shutdown(void);

__END_DECLS

#endif  /* __KOS_THREAD_H */<|MERGE_RESOLUTION|>--- conflicted
+++ resolved
@@ -2,13 +2,9 @@
 
    include/kos/thread.h
    Copyright (C) 2000, 2001, 2002, 2003 Megan Potter
-<<<<<<< HEAD
    Copyright (C) 2009, 2010, 2016, 2023 Lawrence Sebald
-=======
-   Copyright (C) 2009, 2010, 2016 Lawrence Sebald
    Copyright (C) 2023 Colton Pawielski
    Copyright (C) 2023, 2024 Falco Girgis
->>>>>>> b51c6aa3
 
 */
 
