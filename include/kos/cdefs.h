--- conflicted
+++ resolved
@@ -68,11 +68,6 @@
 #define __pure2     __pure      /* ditto */
 #endif
 
-<<<<<<< HEAD
-#ifndef __packed  
-/** \brief  Specifies that the minimum required memory be used. */
-#define __packed __attribute__((__packed__))
-=======
 #ifndef likely
 /** \brief  Directive to inform the compiler the condition is in the likely path.
 
@@ -97,13 +92,13 @@
     \sa likely()
 */
 #define unlikely(exp) __builtin_expect(!!(exp), 0)
->>>>>>> a745fcfc
 #endif
 
 #ifndef __deprecated
 /** \brief  Mark something as deprecated.
     This should be used to warn users that a function/type/etc will be removed
-    in a future version of KOS. */
+    in a future version of KOS. 
+*/
 #define __deprecated    __attribute__((deprecated))
 #endif
 
@@ -113,7 +108,8 @@
     in a future version of KOS and to suggest an alternative that they can use
     instead.
     \param  m       A string literal that is included with the warning message
-                    at compile time. */
+                    at compile time. 
+*/
 #define __depr(m) __attribute__((deprecated(m)))
 #endif
 
@@ -157,6 +153,20 @@
 #define __always_inline inline __attribute__((__always_inline__))
 #endif
 
+/* Utility Macros */
+#ifndef STATIC_ASSERT
+/** \brief Fail to compile based on condition
+    This macro is used to verify some condition, \p cond, at compile-time,
+    failing to compile if it resolves to `0`. \p msg is just to add some extra
+    context information to the error.
+
+    \note
+    This macro is for C99 and prior. C11 and onward introduced 
+    _Static_assert() and static_assert(). 
+*/
+#define STATIC_ASSERT(cond, msg) typedef char static_assertion_##MSG[(cond) ? 1 : -1]
+#endif
+
 /* GCC macros for special cases */
 /* #if __GNUC__ ==  */
 
