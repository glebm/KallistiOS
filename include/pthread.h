/* KallistiOS ##version##

<<<<<<< HEAD
   pthread.h
   Copyright (C) 2023 Lawrence Sebald
=======
/** \file   pthread.h
    \brief  POSIX-compatibile (sorta) threading support.
    \ingroup threading_posix

    This file was imported (with a few changes) from Newlib. If you really want
    to know about the functions in here, you should probably consult the Single
    Unix Specification and the POSIX specification. Here's a link to that:
    http://pubs.opengroup.org/onlinepubs/007904875/basedefs/pthread.h.html
>>>>>>> b316401a

*/

/** \file   pthread.h
    \brief  POSIX threading support.

    This file contains functions and declarations related to POSIX threading
    support. Please note that this support is not anywhere near actually POSIX-
    compliant, but it provides much of the functionality that is useful in
    porting code to KOS.

    It is not recommended to use this POSIX threading support in code designed
    specifically for KOS -- instead it is recommended to use the built-in
    threading support provided in-kernel.

    \author Lawrence Sebald
*/

#ifndef __PTHREAD_H
#define __PTHREAD_H

#include <sys/cdefs.h>
#include <sys/features.h>
#include <sys/_pthreadtypes.h>

#include <sched.h>
#include <time.h>

__BEGIN_DECLS

/* Process shared/private flag. Since we don't support multiple processes, these
   don't actually do anything different. */
#define PTHREAD_PROCESS_PRIVATE     0
#define PTHREAD_PROCESS_SHARED      1

/* Scope handling. We only support PTHREAD_SCOPE_SYSTEM (although, we don't
   actually support processes, so maybe they should be the same?) */
#define PTHREAD_SCOPE_PROCESS       0
#define PTHREAD_SCOPE_SYSTEM        1

#define PTHREAD_CANCEL_DISABLE      0
#define PTHREAD_CANCEL_ENABLE       1

#define PTHREAD_CANCEL_DEFERRED     0
#define PTHREAD_CANCEL_ASYNCHRONOUS 1

#define PTHREAD_CREATE_DETACHED     0
#define PTHREAD_CREATE_JOINABLE     1

#define PTHREAD_STACK_MIN           256
#define PTHREAD_STACK_MIN_ALIGNMENT 32

/* Threads */
int pthread_create(pthread_t *__RESTRICT thread,
                   const pthread_attr_t *__RESTRICT attr,
                   void *(*start_routine)(void *), void *__RESTRICT arg);
int pthread_detach(pthread_t thread);
int pthread_equal(pthread_t t1, pthread_t t2);
void pthread_exit(void *value_ptr);
int pthread_join(pthread_t thread, void **value_ptr);
pthread_t pthread_self(void);
int pthread_setschedprio(pthread_t thread, int prio);

#if __GNU_VISIBLE || __BSD_VISIBLE
int pthread_getname_np(pthread_t thread, char *buf, size_t buflen);
int pthread_setname_np(pthread_t thread, const char *buf);
#endif /* __GNU_VISIBLE || __BSD_VISIBLE */

#if __BSD_VISIBLE
int pthread_getprio(pthread_t thread);
int pthread_setprio(pthread_t thread, int prio);
#endif /* __BSD_VISIBLE */

/* Thread attributes */
int pthread_attr_init(pthread_attr_t *attr);
int pthread_attr_destroy(pthread_attr_t *attr);

int pthread_attr_getdetachstate(const pthread_attr_t *attr,
                                int *detachstate);
int pthread_attr_setdetachstate(pthread_attr_t *attr, int detachstate);

int pthread_attr_getguardsize(const pthread_attr_t *__RESTRICT attr,
                              size_t *__RESTRICT guardsize);
int pthread_attr_setguardsize(pthread_attr_t *attr, size_t guardsize);

int pthread_attr_getschedparam(const pthread_attr_t *__RESTRICT attr,
                               struct sched_param *__RESTRICT param);
int pthread_attr_setschedparam(pthread_attr_t *__RESTRICT attr,
                               const struct sched_param *__RESTRICT par);
int pthread_attr_getstack(const pthread_attr_t *__RESTRICT attr,
                          void **__RESTRICT stackaddr,
                          size_t *__RESTRICT stacksize);
int pthread_attr_setstack(pthread_attr_t *__RESTRICT attr,
                          void *__RESTRICT stackaddr, size_t stacksize);
int pthread_attr_getstacksize(const pthread_attr_t *__RESTRICT attr,
                              size_t *__RESTRICT stacksize);
int pthread_attr_setstacksize(pthread_attr_t *attr,
                              size_t stacksize);
int pthread_attr_getscope(const pthread_attr_t *__RESTRICT attr,
                          int *__RESTRICT contentionscope);
int pthread_attr_setscope(pthread_attr_t *attr, int contentionscope);
int pthread_attr_getname_np(const pthread_attr_t *__RESTRICT attr,
                            char *__RESTRICT buf, size_t buflen);
int pthread_attr_setname_np(pthread_attr_t *__RESTRICT attr,
                            const char *__RESTRICT name);

/* Thread cancellation (Not supported) */
int pthread_cancel(pthread_t thd);
void pthread_testcancel(void);
int pthread_setcancelstate(int state, int *oldstate);
int pthread_setcanceltype(int type, int *oldtype);

/* Condition variables */
int pthread_cond_init(pthread_cond_t *__RESTRICT cond,
                      const pthread_condattr_t *__RESTRICT attr);
int pthread_cond_destroy(pthread_cond_t *cond);

#define PTHREAD_COND_INITIALIZER    { .__data = { 0 } }

int pthread_cond_broadcast(pthread_cond_t *cond);
int pthread_cond_signal(pthread_cond_t *cond);
int pthread_cond_wait(pthread_cond_t *__RESTRICT cond,
                      pthread_mutex_t *__RESTRICT mutex);
int pthread_cond_timedwait(pthread_cond_t *__RESTRICT cond,
                           pthread_mutex_t *__RESTRICT mutex,
                           const struct timespec *__RESTRICT abstime);

int pthread_condattr_init(pthread_condattr_t *attr);
int pthread_condattr_destroy(pthread_condattr_t *attr);

int pthread_condattr_getclock(const pthread_condattr_t *__RESTRICT attr,
                              clockid_t *__RESTRICT clock_id);
int pthread_condattr_setclock(pthread_condattr_t *attr,
                              clockid_t clock_id);

/* Thread-specific data */
typedef int pthread_key_t;
int pthread_key_create(pthread_key_t *key, void (*destructor)(void *));
int pthread_key_delete(pthread_key_t key);
void *pthread_getspecific(pthread_key_t key);
int pthread_setspecific(pthread_key_t key, const void *value);

/* Mutexes */
int pthread_mutex_init(pthread_mutex_t *__RESTRICT mutex,
                       const pthread_mutexattr_t *__RESTRICT attr);
int pthread_mutex_destroy(pthread_mutex_t *mutex);

#define PTHREAD_MUTEX_INITIALIZER   { .__data = { 0 } }
#define PTHREAD_MUTEX_NORMAL        0
#define PTHREAD_MUTEX_DEFAULT       PTHREAD_MUTEX_NORMAL
#define PTHREAD_MUTEX_ERRORCHECK    2
#define PTHREAD_MUTEX_RECURSIVE     3

#define PTHREAD_MUTEX_ROBUST        0
#define PTHREAD_MUTEX_STALLED       1

int pthread_mutex_lock(pthread_mutex_t *mutex);
int pthread_mutex_trylock(pthread_mutex_t *mutex);
int pthread_mutex_timedlock(pthread_mutex_t *__RESTRICT mutex,
                            const struct timespec *__RESTRICT abstime);
int pthread_mutex_unlock(pthread_mutex_t *mutex);
int pthread_mutex_consistent(pthread_mutex_t *mutex);

int pthread_mutexattr_init(pthread_mutexattr_t *attr);
int pthread_mutexattr_destroy(pthread_mutexattr_t *attr);

int pthread_mutexattr_getrobust(const pthread_mutexattr_t *__RESTRICT at,
                                int *__RESTRICT robust);
int pthread_mutexattr_setrobust(pthread_mutexattr_t *attr, int robust);

int pthread_mutexattr_gettype(const pthread_mutexattr_t *__RESTRICT attr,
                              int *__RESTRICT type);
int pthread_mutexattr_settype(pthread_mutexattr_t *attr, int type);

/* Dynamic package initialization */
typedef volatile int pthread_once_t;
#define PTHREAD_ONCE_INIT           0

int pthread_once(pthread_once_t *once_control, void (*init_routine)(void));

/* Reader/writer locks */
int pthread_rwlock_init(pthread_rwlock_t *__RESTRICT rwlock,
                        const pthread_rwlockattr_t *__RESTRICT attr);
int pthread_rwlock_destroy(pthread_rwlock_t *rwlock);

#define PTHREAD_RWLOCK_INITIALIZER  { .__data = { 0 } }

int pthread_rwlock_rdlock(pthread_rwlock_t *rwlock);
int pthread_rwlock_timedrdlock(pthread_rwlock_t *__RESTRICT rwlock,
                               const struct timespec *__RESTRICT abstm);
int pthread_rwlock_tryrdlock(pthread_rwlock_t *rwlock);
int pthread_rwlock_wrlock(pthread_rwlock_t *rwlock);
int pthread_rwlock_timedwrlock(pthread_rwlock_t *__RESTRICT rwlock,
                               const struct timespec *__RESTRICT abstm);
int pthread_rwlock_trywrlock(pthread_rwlock_t *rwlock);
int pthread_rwlock_unlock(pthread_rwlock_t *rwlock);

int pthread_rwlockattr_init(pthread_rwlockattr_t *attr);
int pthread_rwlockattr_destroy(pthread_rwlockattr_t *attr);

/* Spin locks */
typedef volatile int pthread_spinlock_t;

int pthread_spin_init(pthread_spinlock_t *lock, int pshared);
int pthread_spin_destroy(pthread_spinlock_t *lock);
int pthread_spin_lock(pthread_spinlock_t *lock);
int pthread_spin_trylock(pthread_spinlock_t *lock);
int pthread_spin_unlock(pthread_spinlock_t *lock);

/* Misc. */
int pthread_getconcurrency(void);
int pthread_setconcurrency(int new_level);
int pthread_atfork(void (*prepare)(void), void (*parent)(void),
                   void (*child)(void));

#if __GNU_VISIBLE || __BSD_VISIBLE
/* Technically, the BSD prototype for this is to return void, not int.
   Oh well... It always returns 0 anyway. */
int pthread_yield(void);
#endif /* __GNU_VISIBLE || __BSD_VISIBLE */

__END_DECLS

#endif /* !__PTHREAD_H */<|MERGE_RESOLUTION|>--- conflicted
+++ resolved
@@ -1,23 +1,13 @@
 /* KallistiOS ##version##
 
-<<<<<<< HEAD
    pthread.h
    Copyright (C) 2023 Lawrence Sebald
-=======
-/** \file   pthread.h
-    \brief  POSIX-compatibile (sorta) threading support.
+
+*/
+
+/** \file    pthread.h
+    \brief   POSIX threading support.
     \ingroup threading_posix
-
-    This file was imported (with a few changes) from Newlib. If you really want
-    to know about the functions in here, you should probably consult the Single
-    Unix Specification and the POSIX specification. Here's a link to that:
-    http://pubs.opengroup.org/onlinepubs/007904875/basedefs/pthread.h.html
->>>>>>> b316401a
-
-*/
-
-/** \file   pthread.h
-    \brief  POSIX threading support.
 
     This file contains functions and declarations related to POSIX threading
     support. Please note that this support is not anywhere near actually POSIX-
@@ -30,6 +20,8 @@
 
     \author Lawrence Sebald
 */
+
+/** \cond **/
 
 #ifndef __PTHREAD_H
 #define __PTHREAD_H
@@ -236,4 +228,6 @@
 
 __END_DECLS
 
+/** \endcond */
+
 #endif /* !__PTHREAD_H */