--- conflicted
+++ resolved
@@ -68,10 +68,6 @@
 
     bgframe();
 
-    struct timespec spec;
-    timespec_get(&spec, TIME_UTC);
-    struct tm *brokenDown = localtime(&spec.tv_sec);
-
     pvr_wait_ready();
     pvr_scene_begin();
     pvr_list_begin(PVR_LIST_TR_POLY);
@@ -84,37 +80,17 @@
     text->begin();
     text->setColor(1, 1, 1);
     text->start2f(20, y);
-    text->puts("(Not So) Simple DC Clock");
+    text->puts("Reested DC Clock");
     text->end();
-    y += 50;
+    y += 100;
 
-<<<<<<< HEAD
-    sprintf(tmpbuf, "%s %s %02u %04u",
-            days[brokenDown->tm_wday], 
-            months[brokenDown->tm_mon], 
-            brokenDown->tm_mday, 
-            1900 + brokenDown->tm_year);
-=======
-    sprintf(tmpbuf, "Unix Time: %lld", t);
->>>>>>> ad6524db
+    struct timespec spec;
 
-    text->begin();
-    text->setColor(1, 1, 1);
-    text->start2f(20, y);
-    text->puts(tmpbuf);
-    text->end();
-    y += 50;
+    /* C11 time internally uses NS timer. */
+    timespec_get(&spec, TIME_UTC);
+    struct tm *brokenDown = localtime(&spec.tv_sec);
 
-    sprintf(tmpbuf, "Unix Time: %llu.%.9lu", spec.tv_sec, spec.tv_nsec);
-
-    text->begin();
-    text->setColor(1, 1, 1);
-    text->start2f(20, y);
-    text->puts(tmpbuf);
-    text->end();
-    y += 50;
-
-    sprintf(tmpbuf, "C Time: %2u:%02u:%02u.%.9lu",
+    sprintf(tmpbuf, "NS Time: %2u:%02u:%02u.%.9lu",
             brokenDown->tm_hour, brokenDown->tm_min, brokenDown->tm_sec, spec.tv_nsec);
 
     text->begin();
@@ -124,76 +100,19 @@
     text->end();
     y += 50;
 
-    std::stringstream ss;
+    /* POSIX time internally uses MS timer. */
+    clock_gettime(CLOCK_REALTIME, &spec);
+    brokenDown = localtime(&spec.tv_sec);
 
-    std::chrono::time_point<std::chrono::system_clock> now = std::chrono::high_resolution_clock::now();
-    auto duration = now.time_since_epoch();
+    sprintf(tmpbuf, "MS Time: %2u:%02u:%02u.%.9lu",
+            brokenDown->tm_hour, brokenDown->tm_min, brokenDown->tm_sec, spec.tv_nsec);
 
-    typedef std::chrono::duration<int> Days; /* UTC: +0:00 */
-
-    Days days = std::chrono::duration_cast<Days>(duration);
-        duration -= days;
-    auto hours = std::chrono::duration_cast<std::chrono::hours>(duration);
-        duration -= hours;
-    auto minutes = std::chrono::duration_cast<std::chrono::minutes>(duration);
-        duration -= minutes;
-    auto seconds = std::chrono::duration_cast<std::chrono::seconds>(duration);
-        duration -= seconds;
-    auto milliseconds = std::chrono::duration_cast<std::chrono::milliseconds>(duration);
-        duration -= milliseconds;
-    auto microseconds = std::chrono::duration_cast<std::chrono::microseconds>(duration);
-        duration -= microseconds;
-    auto nanoseconds = std::chrono::duration_cast<std::chrono::nanoseconds>(duration);
-
-    std::time_t nowTime = std::chrono::high_resolution_clock::to_time_t(now);
-
-    ss << std::ctime(&nowTime);
-#if 0
-    ss        << "C++ Chrono: " 
-              << hours.count() << ":"
-              << minutes.count() << ":"
-              << seconds.count() << ":"
-              << milliseconds.count() << ":"
-              << microseconds.count() << ":"
-              << nanoseconds.count() << std::endl;
-#endif
-    std::string cppStr = ss.str();
-    text->begin();
-    text->setColor(1, 1, 1);
-    text->start2f(20, y);
-    text->puts(cppStr.c_str());
-    text->end();
-    y += 50;
-
-    char buffer[100];
-    struct timeval tv;
-    gettimeofday(&tv, NULL);
-    brokenDown = localtime(&tv.tv_sec);
-    strftime(buffer, sizeof(buffer), "%I:%M:%S %p", brokenDown);
-
-    ss.str("");
-
-    ss << "POSIX Time: " << buffer; 
-
-    cppStr = ss.str();
-    text->begin();
-    text->setColor(1, 1, 1);
-    text->start2f(20, y);
-    text->puts(cppStr.c_str());
-    text->end();
-    y += 50;
-
-    const clock_t clockValue = clock();
-    const unsigned clockSecs = clockValue / CLOCKS_PER_SEC;
-    const unsigned clockUSecs = clockValue % CLOCKS_PER_SEC;
-    sprintf(tmpbuf, "C clock: %u.%.6u", clockSecs, clockUSecs);
     text->begin();
     text->setColor(1, 1, 1);
     text->start2f(20, y);
     text->puts(tmpbuf);
     text->end();
     y += 50;
-
 
     pvr_list_finish();
     pvr_scene_finish();
