# KallistiOS ##version##
#
# examples/dreamcast/Makefile
# Copyright (C) 2003 Megan Potter
#

DIRS = 2ndmix basic libdream kgl hello sound png network vmu conio pvr video \
<<<<<<< HEAD
       lua parallax modem dreameye sd g1ata lightgun keyboard sdl random \
       rumble pthread
=======
	   lua parallax modem dreameye sd g1ata lightgun keyboard sdl random rumble \
	   micropython

>>>>>>> 42e36042
ifdef KOS_CCPLUS
	DIRS += cpp tsunami
endif

all:
	for i in $(DIRS); do $(KOS_MAKE) -C $$i || exit -1; done

clean:
	for i in $(DIRS); do $(KOS_MAKE) -C $$i clean || exit -1; done

dist:
	for i in $(DIRS); do $(KOS_MAKE) -C $$i dist || exit -1; done<|MERGE_RESOLUTION|>--- conflicted
+++ resolved
@@ -5,14 +5,9 @@
 #
 
 DIRS = 2ndmix basic libdream kgl hello sound png network vmu conio pvr video \
-<<<<<<< HEAD
        lua parallax modem dreameye sd g1ata lightgun keyboard sdl random \
-       rumble pthread
-=======
-	   lua parallax modem dreameye sd g1ata lightgun keyboard sdl random rumble \
-	   micropython
+       rumble micropython pthread
 
->>>>>>> 42e36042
 ifdef KOS_CCPLUS
 	DIRS += cpp tsunami
 endif
