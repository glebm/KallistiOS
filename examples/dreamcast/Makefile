--- conflicted
+++ resolved
@@ -2,20 +2,12 @@
 #
 # examples/dreamcast/Makefile
 # Copyright (C) 2003 Megan Potter
-<<<<<<< HEAD
-#
-
-DIRS = 2ndmix basic libdream kgl hello sound png network vmu conio pvr video \
-       lua parallax modem dreameye sd g1ata lightgun keyboard sdl random \
-       rumble micropython pthread
-=======
 # Copyright (C) 2024 Andy Barajas
 #
 
 DIRS = 2ndmix basic libdream kgl hello sound png network vmu conio pvr video \
 	   lua parallax modem dreameye sd g1ata lightgun keyboard sdl dev rumble \
-	   micropython
->>>>>>> 8a8b56a0
+	   micropython pthread
 
 ifdef KOS_CCPLUS
 	DIRS += cpp tsunami
@@ -36,24 +28,24 @@
 	@rm -f errors.txt error_count.txt
 
 # ALGORITHM EXPLANATION:
-# This script recursively checks each directory to determine if it should 
+# This script recursively checks each directory to determine if it should
 # execute its Makefile based on the presence of Makefiles in its subdirectories.
 #
 # Steps:
 # 1. For each directory, identify all direct subdirectories.
 # 2. Check each subdirectory for the existence of a Makefile.
-# 3. If any subdirectory contains a Makefile, recursively perform this check on 
+# 3. If any subdirectory contains a Makefile, recursively perform this check on
 #    that subdirectory and do not execute the Makefile in the current directory.
-# 4. If no subdirectories contain a Makefile, execute the Makefile in the 
+# 4. If no subdirectories contain a Makefile, execute the Makefile in the
 #    current directory.
 #
 # Purpose:
-# - This approach ensures that Makefiles are only executed in the most specific 
-#   (deepest) directories that do not contain further subdirectories with 
+# - This approach ensures that Makefiles are only executed in the most specific
+#   (deepest) directories that do not contain further subdirectories with
 #   Makefiles.
 # - This prevents redundant builds in parent directories and ensures errors are
-#   logged with specific directory paths, providing clear visibility into which 
-#   particular build process failed without aggregating errors at a higher 
+#   logged with specific directory paths, providing clear visibility into which
+#   particular build process failed without aggregating errors at a higher
 #   directory level.
 check-dir:
 	@should_make="yes"; \
@@ -80,4 +72,4 @@
 dist:
 	@for dir in $(DIRS); do \
 		$(KOS_MAKE) -C $$dir dist; \
-	done
+	done