# KallistiOS ##version##
#
# thread/Makefile
# Copyright (C) 2001 Megan Potter
#

OBJS =  sem.o cond.o mutex.o genwait.o
<<<<<<< HEAD
OBJS += thread.o rwsem.o recursive_lock.o once.o tls.o barrier.o
=======
OBJS += thread.o rwsem.o recursive_lock.o once.o tls.o
OBJS += oneshot_timer.o worker.o
>>>>>>> 8a8b56a0
SUBDIRS = 

include $(KOS_BASE)/Makefile.prefab


<|MERGE_RESOLUTION|>--- conflicted
+++ resolved
@@ -5,14 +5,8 @@
 #
 
 OBJS =  sem.o cond.o mutex.o genwait.o
-<<<<<<< HEAD
 OBJS += thread.o rwsem.o recursive_lock.o once.o tls.o barrier.o
-=======
-OBJS += thread.o rwsem.o recursive_lock.o once.o tls.o
 OBJS += oneshot_timer.o worker.o
->>>>>>> 8a8b56a0
 SUBDIRS = 
 
-include $(KOS_BASE)/Makefile.prefab
-
-
+include $(KOS_BASE)/Makefile.prefab