--- conflicted
+++ resolved
@@ -2,14 +2,9 @@
 
    arch/dreamcast/include/timer.h
    Copyright (c) 2000, 2001 Megan Potter
-<<<<<<< HEAD
    Copyright (c) 2023, 2024 Falco Girgis
-   
-=======
-   Copyright (c) 2023 Falco Girgis
    Copyright (c) 2024 Paul Cercueil
 
->>>>>>> 241724aa
 */
 
 /** \file    arch/timer.h
@@ -26,7 +21,7 @@
     \sa arch/wdt.h
 
     \todo
-    - Remove spin_loop_sleep() legacy compatibility macro.
+    - Remove timer_spin_sleep() legacy compatibility macro.
 
     \author Megan Potter
     \author Falco Girgis
@@ -363,74 +358,69 @@
     @{
 */
 
-/** \brief      Spin-loop millisecond sleep function.
-    \deprecated Use timer_spin_sleep_ms().
+/** \brief      Spin-loop millisecond delay function.
+    \deprecated Use timer_spin_delay_ms().
 
     Compatibility macro for legacy millisecond spin sleep API.
 
-    \param ms 	The number of milliseconds to sleep.
-*/
-#define timer_spin_sleep timer_spin_sleep_ms
-
-/** \brief  Spin-loop millisecond sleep function.
+    \param ms 	The number of milliseconds to delay.
+*/
+#define timer_spin_sleep timer_spin_delay_ms
+
+/** \brief  Spin-loop delay function with millisecond granularity
 
     This function is meant as a very accurate delay function, even if threading
     and interrupts are disabled.
 
+    \remark
+    It is a delay and not a sleep, which means that the CPU will be
+    busy-looping during that time frame. 
+
+    \warning
+    Even a single millisecond is a long time to be busy-waiting. Consider
+    using thd_sleep() to allow other threads to be serviced.
+
     \param  ms              The number of milliseconds to sleep.
 
-    \sa timer_spin_sleep_us(), timer_spin_sleep_ns()
-*/
-void timer_spin_sleep_ms(uint32_t ms);
-
-/** \brief 	Spin-loop microsecond sleep function.
+    \sa timer_spin_delay_us(), timer_spin_delay_ns()
+*/
+void timer_spin_delay_ms(unsigned short ms);
+
+/** \brief  Spin-loop delay function with microsecond granularity
 
     This function is meant as a very accurate delay function, even if threading
-    and interrupts are disabled.
-
-    \param us 	            The number of microseconds to sleep.
-
-    \sa timer_spin_sleep_ms(), timer_spin_sleep_ns()
-*/
-void timer_spin_sleep_us(uint32_t us);
-
-/** \brief      Spin-loop nanosecond sleep function.
+    and interrupts are disabled. 
+    
+    \remark
+    It is a delay and not a sleep, which means that the CPU will be
+    busy-looping during that time frame. 
+    
+    \note
+    For any time frame bigger than a few hundred microseconds, it is
+    recommended to sleep instead.
+
+    \param  us              The number of microseconds to wait for.
+
+    \sa timer_spin_delay_ns(), thd_sleep()
+*/
+void timer_spin_delay_us(unsigned short us);
+
+/** \brief  Spin-loop delay function with nanosecond granularity
 
     This function is meant as a very accurate delay function, even if threading
-    and interrupts are disabled.
-
-    \param ns               The number of nanoseconds to sleep.
-
-    \sa timer_spin_sleep_ms(), timer_spin_sleep_us()
-*/
-void timer_spin_sleep_ns(uint32_t ns);
+    and interrupts are disabled. 
+    
+    \remark
+    It is a delay and not a sleep, which means that the CPU will be
+    busy-looping during that time frame.
+
+    \param  ns              The number of nanoseconds to wait for.
+    
+    \sa timer_spin_delay_us(), thd_sleep()
+*/
+void timer_spin_delay_ns(unsigned short ns);
 
 /** @} */
-
-/** \brief  Spin-loop delay function with microsecond granularity
-    \ingroup tmu_sleep
-
-    This function is meant as a very accurate delay function, even if threading
-    and interrupts are disabled. It is a delay and not a sleep, which means that
-    the CPU will be busy-looping during that time frame. For any time frame
-    bigger than a few hundred microseconds, it is recommended to sleep instead.
-
-    \param  us              The number of microseconds to wait for.
-    \sa timer_spin_delay_ns, thd_sleep
-*/
-void timer_spin_delay_us(unsigned short us);
-
-/** \brief  Spin-loop delay function with nanosecond granularity
-    \ingroup tmu_sleep
-
-    This function is meant as a very accurate delay function, even if threading
-    and interrupts are disabled. It is a delay and not a sleep, which means that
-    the CPU will be busy-looping during that time frame.
-
-    \param  ns              The number of nanoseconds to wait for.
-    \sa timer_spin_delay_us, thd_sleep
-*/
-void timer_spin_delay_ns(unsigned short ns);
 
 /** \defgroup tmu_primary   Primary Timer
     \brief                  Primary timer used by the kernel.
@@ -486,7 +476,7 @@
 
 /** @} */
 
-/** \cond */
+/** \cond INTERNAL */
 /* Init function */
 int timer_init(void);
 /* Shutdown */
