--- conflicted
+++ resolved
@@ -639,12 +639,6 @@
 */
 void irq_shutdown(void);
 
-<<<<<<< HEAD
-/** \endcond */
-
-/** @} */
-=======
-/** \cond */
 static inline void __irq_scoped_cleanup(int *state) {
     irq_restore(*state);
 }
@@ -655,14 +649,15 @@
 #define __irq_disable_scoped(l) ___irq_disable_scoped(l)
 /** \endcond */
 
-/** \brief  Disable interrupts with scope management.
+/** \brief  Disable interrupts with scope management.s
 
     This macro will disable interrupts, similarly to irq_disable(), with the
     difference that the interrupt state will automatically be restored once the
     execution exits the functional block in which the macro was called.
 */
 #define irq_disable_scoped() __irq_disable_scoped(__LINE__)
->>>>>>> 91f5e7a5
+
+/** @} */
 
 __END_DECLS
 
