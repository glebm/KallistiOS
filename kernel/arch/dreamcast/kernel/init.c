/* KallistiOS ##version##

   init.c
   Copyright (C) 2003 Megan Potter
   Copyright (C) 2015 Lawrence Sebald
*/

#include <stdio.h>
#include <malloc.h>
#include <string.h>
#include <stdlib.h>
#include <kos/dbgio.h>
#include <arch/arch.h>
#include <arch/irq.h>
#include <arch/memory.h>
#include <arch/rtc.h>
#include <arch/timer.h>
#include <dc/ubc.h>
#include <dc/pvr.h>
#include <dc/vmufs.h>

#include "initall_hdrs.h"

extern int _bss_start, end;

/* ctor/dtor stuff from libgcc. */
#if __GNUC__ == 4
#define _init init
#define _fini fini
#endif

extern void _init(void);
extern void _fini(void);
extern void __verify_newlib_patch();

void (*__kos_init_early_fn)(void) __attribute__((weak,section(".data"))) = NULL;

int main(int argc, char **argv);
uint32 _fs_dclsocket_get_ip(void);

#ifdef _arch_sub_naomi
#define SAR2    ((vuint32 *)0xFFA00020)
#define CHCR2   ((vuint32 *)0xFFA0002C)
#define DMAOR   ((vuint32 *)0xFFA00040)
#endif

/* We have to put this here so we can include plat-specific devices */
dbgio_handler_t * dbgio_handlers[] = {
#ifndef _arch_sub_naomi
    &dbgio_dcload,
    &dbgio_dcls,
    &dbgio_scif,
    &dbgio_null,
    &dbgio_fb
#else
    &dbgio_null,
    &dbgio_fb
#endif
};
int dbgio_handler_cnt = sizeof(dbgio_handlers) / sizeof(dbgio_handler_t *);

void arch_init_net(void) {
    union {
        uint32 ipl;
        uint8 ipb[4];
    } ip = { 0 };

    if(!(__kos_init_flags & INIT_NO_DCLOAD) && dcload_type == DCLOAD_TYPE_IP) {
        /* Grab the IP address from dcload before we disable dbgio... */
        ip.ipl = _fs_dclsocket_get_ip();
        dbglog(DBG_INFO, "dc-load says our IP is %d.%d.%d.%d\n", ip.ipb[3],
               ip.ipb[2], ip.ipb[1], ip.ipb[0]);
        dbgio_disable();
    }

    net_init(ip.ipl);     /* Enable networking (and drivers) */

    if(!(__kos_init_flags & INIT_NO_DCLOAD) && dcload_type == DCLOAD_TYPE_IP) {
        fs_dclsocket_init_console();

        if(!fs_dclsocket_init()) {
            dbgio_dev_select("fs_dclsocket");
            dbgio_enable();
            dbglog(DBG_INFO, "fs_dclsocket console support enabled\n");
        }
    }
}

KOS_INIT_FLAG_WEAK(void, arch_init_net);
KOS_INIT_FLAG_WEAK(int, vmu_fs_init);
KOS_INIT_FLAG_WEAK(int, fs_romdisk_init);
KOS_INIT_FLAG_WEAK(int, fs_romdisk_mount);

int vmu_fs_init(void) {
    fs_vmu_shutdown();
    vmufs_shutdown();

    return 0;
}

int (*fs_romdisk_init_weak)(void) __attribute__((weak));
int (*fs_romdisk_shutdown_weak)(void) __attribute__((weak));
int (*fs_romdisk_mount_weak)(void) __attribute__((weak));

/* Auto-init stuff: override with a non-weak symbol if you don't want all of
   this to be linked into your code (and do the same with the
   arch_auto_shutdown function too). */
int  __weak arch_auto_init(void) {
    /* Initialize memory management */
    mm_init();

    /* Do this immediately so we can receive exceptions for init code
       and use ints for dbgio receive. */
    irq_init();         /* IRQs */
    irq_disable();      /* Turn on exceptions */

#ifndef _arch_sub_naomi
    if(!(__kos_init_flags & INIT_NO_DCLOAD))
        fs_dcload_init_console();   /* Init dc-load console, if applicable */

    /* Init SCIF for debug stuff (maybe) */
    scif_init();
#endif

    /* Init debug IO */
    dbgio_init();

    /* Print a banner */
    if(__kos_init_flags & INIT_QUIET)
        dbgio_disable();
    else {
        /* PTYs not initialized yet */
        dbgio_write_str("\n--\n");
        dbgio_write_str(kos_get_banner());
    }

    timer_init();           /* Timers */
    hardware_sys_init();    /* DC low-level hardware init */

    /* Initialize our timer */
    timer_ns_enable();
    timer_ms_enable();
    rtc_init();

    /* Threads */
    if(!(__kos_init_flags & INIT_THD_PREEMPT))
        dbglog(DBG_WARNING, "Cooperative threading mode is deprecated. KOS is \
        always in pre-emptive threading mode. \n");

    thd_init();

    nmmgr_init();

<<<<<<< HEAD
    fs_init();                              /* VFS */
    fs_pty_init();                          /* Pty */
    fs_ramdisk_init();                      /* Ramdisk */
    KOS_INIT_FLAG_CALL(fs_romdisk_init);    /* Romdisk */
=======
    fs_init();          /* VFS */
    fs_pty_init();          /* Pty */
    fs_ramdisk_init();      /* Ramdisk */

    if(fs_romdisk_init_weak) {
        fs_romdisk_init_weak(); /* Romdisk */
    }
>>>>>>> edf4d168

/* The arc4random_buf() function used for random & urandom is only
   available in newlib starting with version 2.4.0 */
#if defined(__NEWLIB__) && !(__NEWLIB__ < 2 && __NEWLIB_MINOR__ < 4)
    fs_dev_init();          /* /dev/urandom etc. */
#else
#warning "/dev filesystem is not supported with Newlib < 2.4.0"
#endif

    hardware_periph_init();     /* DC peripheral init */

<<<<<<< HEAD
    KOS_INIT_FLAG_CALL(fs_romdisk_mount);
=======
    if(fs_romdisk_mount_weak) {
        fs_romdisk_mount_weak();
    }
>>>>>>> edf4d168

#ifndef _arch_sub_naomi
    if(!(__kos_init_flags & INIT_NO_DCLOAD) && *DCLOADMAGICADDR == DCLOADMAGICVALUE) {
        dbglog(DBG_INFO, "dc-load console support enabled\n");
        fs_dcload_init();
    }

    fs_iso9660_init();
#endif

    KOS_INIT_FLAG_CALL(vmu_fs_init);

    /* Initialize library handling */
    library_init();

    /* Now comes the optional stuff */
    if(__kos_init_flags & INIT_IRQ) {
        irq_enable();       /* Turn on IRQs */
        maple_wait_scan();  /* Wait for the maple scan to complete */
    }

#ifndef _arch_sub_naomi
    KOS_INIT_FLAG_CALL(arch_init_net);
#endif

    return 0;
}

KOS_INIT_FLAG_WEAK(void, net_shutdown);
KOS_INIT_FLAG_WEAK(void, vmu_fs_shutdown);
KOS_INIT_FLAG_WEAK(int, fs_romdisk_shutdown);

void vmu_fs_shutdown(void) {
    fs_vmu_shutdown();
    vmufs_shutdown();
}

void  __weak arch_auto_shutdown(void) {
#ifndef _arch_sub_naomi
    fs_dclsocket_shutdown();
    KOS_INIT_FLAG_CALL(net_shutdown);
#endif

    irq_disable();
    snd_shutdown();
    timer_shutdown();
    hardware_shutdown();
    pvr_shutdown();
    library_shutdown();
#ifndef _arch_sub_naomi
    fs_dcload_shutdown();
#endif
    KOS_INIT_FLAG_CALL(vmu_fs_shutdown);
#ifndef _arch_sub_naomi
    fs_iso9660_shutdown();
#endif
#if defined(__NEWLIB__) && !(__NEWLIB__ < 2 && __NEWLIB_MINOR__ < 4)
    fs_dev_shutdown();
#endif
    fs_ramdisk_shutdown();
<<<<<<< HEAD
    KOS_INIT_FLAG_CALL(fs_romdisk_shutdown);
=======
    if(fs_romdisk_shutdown_weak) {
        fs_romdisk_shutdown_weak();
    }
>>>>>>> edf4d168
    fs_pty_shutdown();
    fs_shutdown();
    thd_shutdown();
    rtc_shutdown();
}

/* This is the entry point inside the C program */
void arch_main(void) {
    uint8 *bss_start = (uint8 *)(&_bss_start);
    uint8 *bss_end = (uint8 *)(&end);
    int rv;

#ifdef _arch_sub_naomi
    /* Ugh. I'm really not sure why we have to set up these DMA registers this
       way on boot, but failing to do so breaks maple... */
    *SAR2 = 0;
    *CHCR2 = 0x1201;
    *DMAOR = 0x8201;
#endif /* _arch_sub_naomi */

    /* Ensure that UBC is not enabled from a previous session */
    ubc_disable_all();

    /* Handle optional callback provided by KOS_INIT_EARLY() */
    if(__kos_init_early_fn)
        __kos_init_early_fn();

    /* Clear out the BSS area */
    memset(bss_start, 0, bss_end - bss_start);

    /* Do auto-init stuff */
    arch_auto_init();

    __verify_newlib_patch();

    /* Run ctors */
    _init();

    /* Call the user's main function */
    rv = main(0, NULL);

    /* Call kernel exit */
    exit(rv);
}

/* Set the exit path (default is RETURN) */
int arch_exit_path = ARCH_EXIT_RETURN;
void arch_set_exit_path(int path) {
    assert(path >= ARCH_EXIT_RETURN && path <= ARCH_EXIT_REBOOT);
    arch_exit_path = path;
}

/* Does the actual shutdown stuff for a proper shutdown */
void arch_shutdown(void) {
    /* Run dtors */
    _fini();

    dbglog(DBG_CRITICAL, "arch: shutting down kernel\n");

    /* Turn off UBC breakpoints, if any */
    ubc_disable_all();

    /* Do auto-shutdown... or use the "light weight" version underneath */
#if 1
    arch_auto_shutdown();
#else
    /* Ensure that interrupts are disabled */
    irq_disable();

    /* Make sure that PVR and Maple are shut down */
    pvr_shutdown();
    maple_shutdown();

    /* Shut down any other hardware things */
    hardware_shutdown();
#endif

    if(__kos_init_flags & INIT_MALLOCSTATS) {
        malloc_stats();
    }

    /* Shut down IRQs */
    irq_shutdown();
}

/* Generic kernel exit point */
void arch_exit(void) {
    /* arch_exit always returns EXIT_SUCCESS (0)
       if return codes are desired then a call to
       newlib's exit() should be used in its place */
    exit(EXIT_SUCCESS);
}

/* Return point from newlib's _exit() (configurable) */
void arch_exit_handler(int ret_code) {
    dbglog(DBG_INFO, "arch: exit return code %d\n", ret_code);

    /* Shut down */
    arch_shutdown();

    switch(arch_exit_path) {
        default:
            dbglog(DBG_CRITICAL, "arch: arch_exit_path has invalid value!\n");
            __fallthrough;
        case ARCH_EXIT_RETURN:
            arch_return(ret_code);
            break;
        case ARCH_EXIT_MENU:
            arch_menu();
            break;
        case ARCH_EXIT_REBOOT:
            arch_reboot();
            break;
    }
}

/* Called to shut down the system and return to the debug handler (if any) */
void arch_return(int ret_code) {
    /* Jump back to the boot loader */
    arch_real_exit(ret_code);
}

/* Called to jump back to the BIOS menu; assumes a normal shutdown is possible */
void arch_menu(void) {
    typedef void (*menufunc)(int) __noreturn;
    menufunc menu;

    /* Jump to the menus */
    dbglog(DBG_CRITICAL, "arch: exiting the system to the BIOS menu\n");
    menu = (menufunc)(*((uint32 *) 0x8c0000e0));
    menu(1);
}

/* Called to shut down non-gracefully; assume the system is in peril
   and don't try to call the dtors */
void arch_abort(void) {
    /* Turn off UBC breakpoints, if any */
    ubc_disable_all();

    dbglog(DBG_CRITICAL, "arch: aborting the system\n");

    /* PVR disable-by-fire */
    PVR_SET(PVR_RESET, PVR_RESET_ALL);
    PVR_SET(PVR_RESET, PVR_RESET_NONE);

    /* Maple disable-by-fire */
    maple_dma_stop();

    /* Sound disable (nothing weird done in here) */
    spu_disable();

    /* Turn off any IRQs */
    irq_disable();

    arch_real_exit(EXIT_FAILURE);
}

/* Called to reboot the system; assume the system is in peril and don't
   try to call the dtors */
void arch_reboot(void) {
    typedef void (*reboot_func)() __noreturn;
    reboot_func rb;

    dbglog(DBG_CRITICAL, "arch: rebooting the system\n");

    /* Ensure that interrupts are disabled */
    irq_disable();

    /* Reboot */
    rb = (reboot_func)(MEM_AREA_P2_BASE | 0x00000000);
    rb();
}<|MERGE_RESOLUTION|>--- conflicted
+++ resolved
@@ -151,20 +151,10 @@
 
     nmmgr_init();
 
-<<<<<<< HEAD
     fs_init();                              /* VFS */
     fs_pty_init();                          /* Pty */
     fs_ramdisk_init();                      /* Ramdisk */
     KOS_INIT_FLAG_CALL(fs_romdisk_init);    /* Romdisk */
-=======
-    fs_init();          /* VFS */
-    fs_pty_init();          /* Pty */
-    fs_ramdisk_init();      /* Ramdisk */
-
-    if(fs_romdisk_init_weak) {
-        fs_romdisk_init_weak(); /* Romdisk */
-    }
->>>>>>> edf4d168
 
 /* The arc4random_buf() function used for random & urandom is only
    available in newlib starting with version 2.4.0 */
@@ -176,13 +166,7 @@
 
     hardware_periph_init();     /* DC peripheral init */
 
-<<<<<<< HEAD
     KOS_INIT_FLAG_CALL(fs_romdisk_mount);
-=======
-    if(fs_romdisk_mount_weak) {
-        fs_romdisk_mount_weak();
-    }
->>>>>>> edf4d168
 
 #ifndef _arch_sub_naomi
     if(!(__kos_init_flags & INIT_NO_DCLOAD) && *DCLOADMAGICADDR == DCLOADMAGICVALUE) {
@@ -243,13 +227,7 @@
     fs_dev_shutdown();
 #endif
     fs_ramdisk_shutdown();
-<<<<<<< HEAD
     KOS_INIT_FLAG_CALL(fs_romdisk_shutdown);
-=======
-    if(fs_romdisk_shutdown_weak) {
-        fs_romdisk_shutdown_weak();
-    }
->>>>>>> edf4d168
     fs_pty_shutdown();
     fs_shutdown();
     thd_shutdown();
