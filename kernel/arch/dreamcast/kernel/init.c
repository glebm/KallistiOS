--- conflicted
+++ resolved
@@ -89,7 +89,8 @@
 KOS_INIT_FLAG_WEAK(void, arch_init_net);
 KOS_INIT_FLAG_WEAK(int, vmu_fs_init);
 KOS_INIT_FLAG_WEAK(int, fs_romdisk_init);
-KOS_INIT_FLAG_WEAK(int, fs_romdisk_mount);
+KOS_INIT_FLAG_WEAK(int, fs_romdisk_mount_builtin);
+KOS_INIT_FLAG_WEAK(int, fs_romdisk_mount_builtin_legacy);
 
 int vmu_fs_init(void) {
     fs_vmu_shutdown();
@@ -97,11 +98,6 @@
 
     return 0;
 }
-
-int (*fs_romdisk_init_weak)(void) __attribute__((weak));
-int (*fs_romdisk_shutdown_weak)(void) __attribute__((weak));
-int (*fs_romdisk_mount_builtin_weak)(void) __attribute__((weak));
-int (*fs_romdisk_mount_builtin_weak_legacy)(void) __attribute__((weak));
 
 /* Mount the built-in romdisk to /rd. */
 int fs_romdisk_mount_builtin(void) {
@@ -172,14 +168,8 @@
 
     hardware_periph_init();     /* DC peripheral init */
 
-<<<<<<< HEAD
-    KOS_INIT_FLAG_CALL(fs_romdisk_mount);
-=======
-    if(fs_romdisk_mount_builtin_weak)
-        fs_romdisk_mount_builtin_weak();
-    else if(fs_romdisk_mount_builtin_weak_legacy)
-        fs_romdisk_mount_builtin_weak_legacy();
->>>>>>> affe568d
+    if(!KOS_INIT_FLAG_CALL(fs_romdisk_mount_builtin))
+        KOS_INIT_FLAG_CALL(fs_romdisk_mount_builtin_legacy);
 
 #ifndef _arch_sub_naomi
     if(!(__kos_init_flags & INIT_NO_DCLOAD) && *DCLOADMAGICADDR == DCLOADMAGICVALUE) {
