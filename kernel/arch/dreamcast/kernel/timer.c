/* KallistiOS ##version##

   timer.c
   Copyright (C) 2000, 2001, 2002 Megan Potter
<<<<<<< HEAD
   Copyright (C) 2023, 2024 Falco Girgis
   Copyright (C) 2023 Paul Cercueil <paul@crapouillou.net>
=======
   Copyright (C) 2023 Falco Girgis
   Copyright (C) 2023, 2024 Paul Cercueil <paul@crapouillou.net>
>>>>>>> 241724aa
*/

#include <assert.h>
#include <stdio.h>

#include <arch/arch.h>
#include <arch/timer.h>
#include <arch/irq.h>

/* Register access macros */
#define TIMER8(o)   ( *((volatile uint8_t  *)(TIMER_BASE + (o))) )
#define TIMER16(o)  ( *((volatile uint16_t *)(TIMER_BASE + (o))) )
#define TIMER32(o)  ( *((volatile uint32_t *)(TIMER_BASE + (o))) )

/* Register base address */
#define TIMER_BASE 0xffd80000 

/* Register offsets */
#define TOCR    0x00    /* Timer Output Control Register */
#define TSTR    0x04    /* Timer Start Register */
#define TCOR0   0x08    /* Timer Constant Register 0 */
#define TCNT0   0x0c    /* Timer Counter Register 0 */
#define TCR0    0x10    /* Timer Control Register 0 */
#define TCOR1   0x14    /* Timer Constant Register 1 */
#define TCNT1   0x18    /* Timer Counter Register 1 */
#define TCR1    0x1c    /* Timer Control Register 1 */
#define TCOR2   0x20    /* Timer Constant Register 2 */
#define TCNT2   0x24    /* Timer Counter Register 2 */
#define TCR2    0x28    /* Timer Control Register 2 */
#define TCPR2   0x2c    /* Timer Input Capture */

/* Timer Start Register fields */
#define STR2    2   /* TCNT2 Counter Start */
#define STR1    1   /* TCNT1 Counter Start */
#define STR0    0   /* TCNT0 Counter Start */

/* Timer Control Register fields */
#define ICPF    (1 << 9)   /* Input Capture Interrupt Flag (TMU2 only) */
#define UNF     (1 << 8)   /* Underflow Flag */
#define ICPE    (3 << 6)   /* Input Capture Control (TMU2 only) */
#define UNIE    (1 << 5)   /* Underflow Interrupt Control */
#define CKEG    (3 << 3)   /* Clock Edge */
#define TPSC    (7 << 0)   /* Timer Prescalar */

/* Clock divisor value for each TPSC value. */
#define TDIV(div)   (4 << (2 * div))

/* Timer Prescalar TPSC values (Peripheral clock divided by N) */
typedef enum PCK_DIV { 
    PCK_DIV_4,      /* Pck/4    => 80ns */
    PCK_DIV_16,     /* Pck/16   => 320ns*/
    PCK_DIV_64,     /* Pck/64   => 1280ns*/
    PCK_DIV_256,    /* Pck/256  => 5120ns*/
    PCK_DIV_1024    /* Pck/1024 => 20480ns*/
} PCK_DIV;

/* Timer TPSC values (4 for highest resolution timings) */
#define TIMER_TPSC      PCK_DIV_4
/* Timer IRQ priority levels (0-15) */
#define TIMER_PRIO      15
/* Peripheral clock rate (50Mhz) */
#define TIMER_PCK       50000000

/* Timer registers, indexed by Timer ID. */
static const unsigned tcors[] = { TCOR0, TCOR1, TCOR2 };
static const unsigned tcnts[] = { TCNT0, TCNT1, TCNT2 };
static const unsigned tcrs[] = { TCR0, TCR1, TCR2 };

/* Apply timer configuration to registers. */
static int timer_prime_apply(timer_channel_t which, uint32_t count, bool interrupts) { 
    assert(which <= TMU2);

    TIMER32(tcnts[which]) = count;
    TIMER32(tcors[which]) = count; 

    TIMER16(tcrs[which]) = TIMER_TPSC;

    /* Enable IRQ generation plus unmask and set priority */
    if(interrupts) {
        TIMER16(tcrs[which]) |= UNIE;
        timer_enable_ints(which);
    }

    return 0;
}

/* Pre-initialize a timer; set values but don't start it.
   "speed" is the number of desired ticks per second. */
int timer_prime(timer_channel_t which, uint32_t speed, bool interrupts) {
    /* Initialize counters; formula is P0/(tps*div) */
    const uint32_t cd = TIMER_PCK / (speed * TDIV(TIMER_TPSC));

    return timer_prime_apply(which, cd, interrupts);
}

/* Works like timer_prime, but takes an interval in milliseconds
   instead of a rate. Used by the primary timer stuff. */
static int timer_prime_wait(timer_channel_t which, uint32_t millis, bool interrupts) {
    /* Calculate the countdown, formula is P0 * millis/div*1000. We
       rearrange the math a bit here to avoid integer overflows. */
    const uint32_t cd = (TIMER_PCK / TDIV(TIMER_TPSC)) * millis / 1000;

    return timer_prime_apply(which, cd, interrupts);
}

/* Start a timer -- starts it running (and interrupts if applicable) */
int timer_start(timer_channel_t which) {
    assert(which <= TMU2);

    TIMER8(TSTR) |= (1 << which);
    return 0;
}

/* Stop a timer -- and disables its interrupt */
int timer_stop(timer_channel_t which) {
    assert(which <= TMU2);

    timer_disable_ints(which);

    /* Stop timer */
    TIMER8(TSTR) &= ~(1 << which);

    return 0;
}

bool timer_running(timer_channel_t which) {
    assert(which <= TMU2);

    return !!(TIMER8(TSTR) & (1 << which));
}

/* Returns the count value of a timer */
uint32_t timer_count(timer_channel_t which) {
    assert(which <= TMU2);

    return TIMER32(tcnts[which]);
}

/* Clears the timer underflow bit and returns what its value was */
int timer_clear(timer_channel_t which) {
    uint16_t value;

    assert(which <= TMU2);
    value = TIMER16(tcrs[which]);

    TIMER16(tcrs[which]) &= ~UNF;
    return !!(value & UNF);
}

<<<<<<< HEAD
=======
/* Spin-loop kernel sleep func: uses the secondary timer in the
   SH-4 to very accurately delay even when interrupts are disabled */
void timer_spin_sleep(int ms) {
    timer_prime(TMU1, 1000, 0);
    timer_clear(TMU1);
    timer_start(TMU1);

    while(ms > 0) {
        while(!(TIMER16(tcrs[TMU1]) & UNF))
            ;

        timer_clear(TMU1);
        ms--;
    }

    timer_stop(TMU1);
}

void timer_spin_delay_ns(unsigned short ns) {
    uint64_t timeout = timer_ns_gettime64() + ns;

    /* Note that we don't actually care about the counter overflowing.
       Nobody will run their Dreamcast straight for 585 years. */
    while(timer_ns_gettime64() < timeout);
}

void timer_spin_delay_us(unsigned short us) {
    uint64_t timeout = timer_us_gettime64() + us;

    /* Note that we don't actually care about the counter overflowing.
       Nobody will run their Dreamcast straight for 584942 years. */
    while(timer_us_gettime64() < timeout);
}

>>>>>>> 241724aa
/* Enable timer interrupts; needs to move to irq.c sometime. */
void timer_enable_ints(timer_channel_t which) {
    assert(which <= TMU2);

    volatile uint16_t *ipra = (uint16_t *)0xffd00004;
    *ipra |= (TIMER_PRIO << (12 - 4 * which));
}

/* Disable timer interrupts; needs to move to irq.c sometime. */
void timer_disable_ints(timer_channel_t which) {
    assert(which <= TMU2);

    volatile uint16_t *ipra = (uint16_t *)0xffd00004;
    *ipra &= ~(TIMER_PRIO << (12 - 4 * which));
}

/* Check whether ints are enabled */
bool timer_ints_enabled(timer_channel_t which) {
    assert(which <= TMU2);

    volatile uint16_t *ipra = (uint16_t *)0xffd00004;
    return (*ipra & (TIMER_PRIO << (12 - 4 * which))) != 0;
}

/* Seconds elapsed (since KOS startup), updated from the TMU2 underflow ISR */
static volatile uint32_t timer_ms_counter = 0; 
/* Max counter value (used as TMU2 reload), to target a 1 second interval */
static          uint32_t timer_ms_countdown;   

/* TMU2 interrupt handler, called every second. Simply updates our
   running second counter and clears the underflow flag. */
static void timer_ms_handler(irq_t source, irq_context_t *context, void *data) {
    (void)source;
    (void)context;
    (void)data;

    timer_ms_counter++;

    /* Clear overflow bit so we can check it when returning time */
    TIMER16(tcrs[TMU2]) &= ~UNF;
}

void timer_ms_enable(void) {
    irq_set_handler(EXC_TMU2_TUNI2, timer_ms_handler, NULL);
    timer_prime(TMU2, 1, 1);
    timer_ms_countdown = timer_count(TMU2);
    timer_clear(TMU2);
    timer_start(TMU2);
}

void timer_ms_disable(void) {
    timer_stop(TMU2);
    timer_disable_ints(TMU2);
}

/* Internal structure used to hold timer values in seconds + ticks. */
typedef struct timer_value {
    uint32_t secs, ticks;
} timer_val_t;

/* Generic function for retrieving the current time maintained by TMU2. 
   Returns the total amount of time that has elapsed since KOS has been
   initialized by using a LUT of precomputed, scaled timing values (tns)
   plus a shift for optimized division. */
static timer_val_t timer_getticks(const uint32_t *tns, uint32_t shift) {
    uint32_t secs, unf1, unf2, counter1, counter2, delta, ticks;
    uint16_t tmu2;
    
    do {
        /* Read the underflow flag twice, and the counter twice.
           - If both flags are set, it's just unrealistic that one
             second elapsed between the two reads, therefore we can
             assume that the interrupt did not fire yet, and both
             the timer value and the computation of "secs" are valid.
           - If one underflow flag is set, and the other is not,
             the timer value or the "secs" value cannot be trusted;
             loop and try again.
           - If both flags are cleared, either the timer did not
             underflow, or it did but the interrupt handler was quick
             enough to clear the flag, in which case the computation
             of "secs" may be wrong. We can check that by reading
             the timer value again, and if it's above the previous
             value, the timer underflowed and we have to try again.

           This complex setup avoids the issue where the timer
           underflows between the moment where you compute the
           seconds value, and the moment where you read the timer.
           It also does not require the interrupts to be masked. */
        counter1 = TIMER32(tcnts[TMU2]);
        tmu2 = TIMER16(tcrs[TMU2]);
        unf1 = !!(tmu2 & UNF);
        secs = timer_ms_counter + unf1;

        counter2 = TIMER32(tcnts[TMU2]);
        tmu2 = TIMER16(tcrs[TMU2]);
        unf2 = !!(tmu2 & UNF);
    } while (unf1 != unf2 || counter1 < counter2);

    delta = timer_ms_countdown - counter2;

    /* We have to do the elapsed time calculations as a 64-bit unsigned
    integer, otherwise when using the fastest clock speed for timers,
    this value will very quickly overflow mid-expression, before the
    final division. */
    ticks = ((uint64_t)delta * tns[tmu2 & TPSC]) >> shift;

    return (timer_val_t){ .secs = secs, .ticks = ticks, };
}

/* Millisecond timer */
static const uint32_t tns_values_ms[] = {
    /* 80, 320, 1280, 5120, 20480
       each multiplied by (1 << 37) / (1000 * 1000) */
    10995116, 43980465, 175921860, 703687442, 2814749767
};

void timer_ms_gettime(uint32_t *secs, uint32_t *msecs) {
    const timer_val_t val = timer_getticks(tns_values_ms, 37);

    if(secs)  *secs = val.secs;
    if(msecs) *msecs = val.ticks;
}

uint64_t timer_ms_gettime64(void) {
   const timer_val_t val = timer_getticks(tns_values_ms, 37);

    return (uint64_t)val.secs * 1000ull + (uint64_t)val.ticks;
}

/* Microsecond timer */
static const uint32_t tns_values_us[] = {
    /* 80, 320, 1280, 5120, 20480,
       each multiplied by (1 << 27) / 1000 */
    10737418, 42949673, 171798692, 687194767, 2748779069,
};

void timer_us_gettime(uint32_t *secs, uint32_t *usecs) {
    const timer_val_t val = timer_getticks(tns_values_us, 27);

    if(secs)  *secs = val.secs;
    if(usecs) *usecs = val.ticks;
}

uint64_t timer_us_gettime64(void) {
   const timer_val_t val = timer_getticks(tns_values_us, 27);

    return (uint64_t)val.secs * 1000000ull + (uint64_t)val.ticks;
}

/* Nanosecond timer */
static const uint32_t tns_values_ns[] = {
    80, 320, 1280, 5120, 20480,
};

void timer_ns_gettime(uint32_t *secs, uint32_t *nsecs) { 
    const timer_val_t val = timer_getticks(tns_values_ns, 0);

    if(secs)  *secs = val.secs;
    if(nsecs) *nsecs = val.ticks;
}

uint64_t timer_ns_gettime64(void) {
   const timer_val_t val = timer_getticks(tns_values_ns, 0);

    return (uint64_t)val.secs * 1000000000ull + (uint64_t)val.ticks;
}

void timer_spin_sleep_ms(uint32_t ms) {
    const uint64_t target = timer_ms_gettime64() + ms;

    while(timer_ms_gettime64() < target);
}

void timer_spin_sleep_us(uint32_t us) {
    const uint64_t target = timer_us_gettime64() + us;

    while(timer_us_gettime64() < target);
}

void timer_spin_sleep_ns(uint32_t ns) {
    const uint64_t target = timer_ns_gettime64() + ns;

    while(timer_ns_gettime64() < target);
}

/* Primary kernel timer. What we'll do here is handle actual timer IRQs
   internally, and call the callback only after the appropriate number of
   millis has passed. For the DC you can't have timers spaced out more
   than about one second, so we emulate longer waits with a counter. */
static timer_primary_callback_t tp_callback;
static uint32_t tp_ms_remaining;

/* IRQ handler for the primary timer interrupt. */
static void tp_handler(irq_t src, irq_context_t *cxt, void *data) {
    (void)src;
    (void)data;

    /* Are we at zero? */
    if(tp_ms_remaining == 0) {
        /* Disable any further timer events. The callback may
           re-enable them of course. */
        timer_stop(TMU0);
        timer_disable_ints(TMU0);

        /* Call the callback, if any */
        if(tp_callback)
            tp_callback(cxt);
    } 
    /* Do we have less than a second remaining? */
    else if(tp_ms_remaining < 1000) {
        /* Schedule a "last leg" timer. */
        timer_stop(TMU0);
        timer_prime_wait(TMU0, tp_ms_remaining, 1);
        timer_clear(TMU0);
        timer_start(TMU0);
        tp_ms_remaining = 0;
    } 
    /* Otherwise, we're just counting down. */
    else {
        tp_ms_remaining -= 1000;
    }
}

/* Enable / Disable primary kernel timer */
static void timer_primary_init(void) {
    /* Clear out our vars */
    tp_callback = NULL;

    /* Clear out TMU0 and get ready for wakeups */
    irq_set_handler(EXC_TMU0_TUNI0, tp_handler, NULL);
    timer_clear(TMU0);
}

static void timer_primary_shutdown(void) {
    timer_stop(TMU0);
    timer_disable_ints(TMU0);
    irq_set_handler(EXC_TMU0_TUNI0, NULL, NULL);
}

timer_primary_callback_t timer_primary_set_callback(timer_primary_callback_t cb) {
    timer_primary_callback_t cbold = tp_callback;
    tp_callback = cb;
    return cbold;
}

void timer_primary_wakeup(uint32_t millis) {
    /* Don't allow zero */
    if(millis == 0) {
        assert_msg(millis != 0, "Received invalid wakeup delay");
        millis++;
    }

    /* Make sure we stop any previous wakeup */
    timer_stop(TMU0);

    /* If we have less than a second to wait, then just schedule the
       timeout event directly. Otherwise schedule a periodic second
       timer. We'll replace this on the last leg in the IRQ. */
    if(millis >= 1000) {
        timer_prime_wait(TMU0, 1000, 1);
        timer_clear(TMU0);
        timer_start(TMU0);
        tp_ms_remaining = millis - 1000;
    }
    else {
        timer_prime_wait(TMU0, millis, 1);
        timer_clear(TMU0);
        timer_start(TMU0);
        tp_ms_remaining = 0;
    }
}

/* Init */
int timer_init(void) {
    /* Disable all timers */
    TIMER8(TSTR) = 0;

    /* Set to internal clock source */
    TIMER8(TOCR) = 0;

    /* Setup the primary timer stuff */
    timer_primary_init();

    return 0;
}

/* Shutdown */
void timer_shutdown(void) {
    /* Shutdown primary timer stuff */
    timer_primary_shutdown();

    /* Disable all timers */
    TIMER8(TSTR) = 0;
    timer_disable_ints(TMU0);
    timer_disable_ints(TMU1);
    timer_disable_ints(TMU2);
}<|MERGE_RESOLUTION|>--- conflicted
+++ resolved
@@ -2,13 +2,8 @@
 
    timer.c
    Copyright (C) 2000, 2001, 2002 Megan Potter
-<<<<<<< HEAD
    Copyright (C) 2023, 2024 Falco Girgis
-   Copyright (C) 2023 Paul Cercueil <paul@crapouillou.net>
-=======
-   Copyright (C) 2023 Falco Girgis
    Copyright (C) 2023, 2024 Paul Cercueil <paul@crapouillou.net>
->>>>>>> 241724aa
 */
 
 #include <assert.h>
@@ -158,43 +153,32 @@
     return !!(value & UNF);
 }
 
-<<<<<<< HEAD
-=======
 /* Spin-loop kernel sleep func: uses the secondary timer in the
    SH-4 to very accurately delay even when interrupts are disabled */
-void timer_spin_sleep(int ms) {
-    timer_prime(TMU1, 1000, 0);
-    timer_clear(TMU1);
-    timer_start(TMU1);
-
-    while(ms > 0) {
-        while(!(TIMER16(tcrs[TMU1]) & UNF))
-            ;
-
-        timer_clear(TMU1);
-        ms--;
-    }
-
-    timer_stop(TMU1);
+void timer_spin_delay_ms(unsigned short ms) {
+    const uint64_t timeout = timer_ms_gettime64() + ms;
+
+    /* Note that we don't actually care about the counter overflowing.
+       Nobody will run their Dreamcast straight for 584942417 years. */
+    while(timer_ms_gettime64() < timeout);
+}
+
+void timer_spin_delay_us(unsigned short us) {
+    const uint64_t timeout = timer_us_gettime64() + us;
+
+    /* Note that we don't actually care about the counter overflowing.
+       Nobody will run their Dreamcast straight for 584942 years. */
+    while(timer_us_gettime64() < timeout);
 }
 
 void timer_spin_delay_ns(unsigned short ns) {
-    uint64_t timeout = timer_ns_gettime64() + ns;
+    const uint64_t timeout = timer_ns_gettime64() + ns;
 
     /* Note that we don't actually care about the counter overflowing.
        Nobody will run their Dreamcast straight for 585 years. */
     while(timer_ns_gettime64() < timeout);
 }
 
-void timer_spin_delay_us(unsigned short us) {
-    uint64_t timeout = timer_us_gettime64() + us;
-
-    /* Note that we don't actually care about the counter overflowing.
-       Nobody will run their Dreamcast straight for 584942 years. */
-    while(timer_us_gettime64() < timeout);
-}
-
->>>>>>> 241724aa
 /* Enable timer interrupts; needs to move to irq.c sometime. */
 void timer_enable_ints(timer_channel_t which) {
     assert(which <= TMU2);
