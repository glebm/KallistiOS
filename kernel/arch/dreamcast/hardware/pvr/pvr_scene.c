--- conflicted
+++ resolved
@@ -71,11 +71,7 @@
 }
 
 void pvr_vertbuf_written(pvr_list_t list, size_t amt) {
-<<<<<<< HEAD
-    uint32 val;
-=======
     uint32_t val;
->>>>>>> bbce586d
 
     // Check the validity of the request.
     assert(list < PVR_OPB_COUNT);
