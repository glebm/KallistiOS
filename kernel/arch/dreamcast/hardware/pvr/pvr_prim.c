--- conflicted
+++ resolved
@@ -22,15 +22,11 @@
 /* Compile a polygon context into a polygon header */
 void pvr_poly_compile(pvr_poly_hdr_t *dst, const pvr_poly_cxt_t *src) {
     int u, v;
-<<<<<<< HEAD
-    uint32_t  txr_base;
-=======
     uint32_t txr_base;
     /* Temporary variables we can read-write-modify, since we cannot do so from
        within the SQs, and we want to be able to compile this header from a PVR
        DR API submission target. */
     uint32_t cmd, mode[3];
->>>>>>> 018ca3e8
 
     /* Basically we just take each parameter, clip it, shift it
        into place, and OR it into the final result. */
@@ -344,10 +340,7 @@
 void pvr_sprite_compile(pvr_sprite_hdr_t *dst, const pvr_sprite_cxt_t *src) {
     int u, v;
     uint32_t txr_base;
-<<<<<<< HEAD
-=======
     uint32_t cmd, mode[3];
->>>>>>> 018ca3e8
 
     /* Basically we just take each parameter, clip it, shift it
        into place, and OR it into the final result. */
@@ -492,12 +485,8 @@
    modifier volumes */
 void pvr_poly_mod_compile(pvr_poly_mod_hdr_t *dst, const pvr_poly_cxt_t *src) {
     int u, v;
-<<<<<<< HEAD
-    uint32_t  txr_base;
-=======
     uint32_t txr_base;
     uint32_t cmd, mode1, mode2[2], mode3[2];
->>>>>>> 018ca3e8
 
     /* Basically we just take each parameter, clip it, shift it
        into place, and OR it into the final result. */
