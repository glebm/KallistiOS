/* KallistiOS ##version##

   pvr_palette.c
   (C)2002 Megan Potter

 */

#include <assert.h>
#include <dc/pvr.h>
#include "pvr_internal.h"

/*
   In addition to its 16-bit truecolor modes, the PVR also supports some
   nice paletted modes. These aren't useful for super high quality images
   most of the time, but they can be useful for doing some interesting
   special effects, like the old cheap "worm hole".
*/

/* Set the palette format */
<<<<<<< HEAD
void pvr_set_pal_format(pvr_pal_t fmt) {
=======
void pvr_set_pal_format(pvr_palfmt_t fmt) {
>>>>>>> f9786ba4
    PVR_SET(PVR_PALETTE_CFG, fmt);
}
<|MERGE_RESOLUTION|>--- conflicted
+++ resolved
@@ -17,10 +17,6 @@
 */
 
 /* Set the palette format */
-<<<<<<< HEAD
-void pvr_set_pal_format(pvr_pal_t fmt) {
-=======
 void pvr_set_pal_format(pvr_palfmt_t fmt) {
->>>>>>> f9786ba4
     PVR_SET(PVR_PALETTE_CFG, fmt);
 }
