# KallistiOS ##version##
#
# kernel/libc/c11/Makefile
# Copyright (C) 2014, 2015, 2023 Lawrence Sebald
#

KOS_CFLAGS += -std=gnu11 -D__KOS_LIBC

OBJS = call_once.o cnd_broadcast.o cnd_destroy.o cnd_init.o cnd_signal.o \
    cnd_timedwait.o cnd_wait.o mtx_destroy.o mtx_init.o mtx_lock.o \
    mtx_timedlock.o mtx_trylock.o mtx_unlock.o thrd_create.o thrd_current.o \
    thrd_detach.o thrd_equal.o thrd_exit.o thrd_join.o thrd_sleep.o \
    thrd_yield.o tss_create.o tss_delete.o tss_get.o tss_set.o \
<<<<<<< HEAD
    aligned_alloc.o timespec_get.o atomics.o fenv.o
=======
    aligned_alloc.o timespec_get.o timegm.o atomics.o
>>>>>>> 6e29d295

include $(KOS_BASE)/Makefile.prefab<|MERGE_RESOLUTION|>--- conflicted
+++ resolved
@@ -11,10 +11,6 @@
     mtx_timedlock.o mtx_trylock.o mtx_unlock.o thrd_create.o thrd_current.o \
     thrd_detach.o thrd_equal.o thrd_exit.o thrd_join.o thrd_sleep.o \
     thrd_yield.o tss_create.o tss_delete.o tss_get.o tss_set.o \
-<<<<<<< HEAD
-    aligned_alloc.o timespec_get.o atomics.o fenv.o
-=======
-    aligned_alloc.o timespec_get.o timegm.o atomics.o
->>>>>>> 6e29d295
+    aligned_alloc.o timespec_get.o timegm.o atomics.o fenv.o
 
 include $(KOS_BASE)/Makefile.prefab